--- conflicted
+++ resolved
@@ -10,11 +10,7 @@
 if (@ARGV <= 4) {
   print "Usage: compare_dat_files {abs error allowed} {rel error allowed} {uda directory 1} {uda directory 2} {dat file names}\n";
   print "  Now exiting...\n";
-<<<<<<< HEAD
-  exit(1);
-=======
   exit(2);
->>>>>>> be11f691
 }
 
 $allowable_abs_error = $ARGV[0];
@@ -68,14 +64,6 @@
 
   if (!open(IN1, $datfilename1)) {
     print "Could not open " . $datfilename1 . "\n";
-<<<<<<< HEAD
-  }
-  if (!open(IN2, $datfilename2)) {
-    print "Could not open " . $datfilename2 . "\n";
-  }
-
-  print "Comparing " . $datfile . "...\n";
-=======
     $failed = 1;
   }
   if (!open(IN2, $datfilename2)) {
@@ -84,7 +72,6 @@
   }
 
   print "Comparing " . $datfile . "...";
->>>>>>> be11f691
   $detected_rel_error = 0;
   $detected_abs_error = 0;
   $max_rel_error = 0;
@@ -103,11 +90,7 @@
       print " on line number " . $lineno . "\n";
 
       print "Error: the dat files do not have the same number of values per line\n";
-<<<<<<< HEAD
-      exit(1);
-=======
       exit(2);
->>>>>>> be11f691
     }
     
     # prepend the time onto the value list to be compared as values
@@ -175,11 +158,7 @@
 
   #__________________________________
   if ($detected_rel_error != 0 || $detected_abs_error != 0) {
-<<<<<<< HEAD
-    print "*** failed\n";
-=======
     print "FAILED\n";
->>>>>>> be11f691
 
     if ($detected_rel_error != 0) {
       print "    greatest relative error (%" . $max_rel_error * 100 . ") at:\n";
@@ -214,11 +193,7 @@
     $failed = 1;
   }
   else {
-<<<<<<< HEAD
-    print "good\n";
-=======
     print "PASSED\n";
->>>>>>> be11f691
   }
 
   close(IN1);
@@ -266,13 +241,9 @@
   }
   
   print "Error parsing line:\n" . @_[0] . "\n";
-<<<<<<< HEAD
-  exit(1);
-=======
   exit(2);
->>>>>>> be11f691
-}
-
-
-
-
+}
+
+
+
+
