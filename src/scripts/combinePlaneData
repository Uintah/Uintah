--- conflicted
+++ resolved
@@ -70,11 +70,7 @@
 
       @ rc = 0       # keep track of the return codes from each command
       
-<<<<<<< HEAD
-      cat [0-9]*:$X > All_$X
-=======
       cat [0-9]*:$X > All_$X     # file names are <pathID>:<X>.dat
->>>>>>> 89331e64
       @ rc += $status
       
       # save file header
