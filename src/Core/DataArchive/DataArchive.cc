--- conflicted
+++ resolved
@@ -251,13 +251,8 @@
     else {
       vector<string> pieces = UintahXML::splitXMLtag( line );
       if( pieces[0] == "<numberOfProcessors>" ) {
-<<<<<<< HEAD
-	nProcs = atoi( pieces[1].c_str() );
-	return;
-=======
         nProcs = atoi( pieces[1].c_str() );
         return;
->>>>>>> be11f691
       }
     }
   }
