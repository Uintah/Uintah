--- conflicted
+++ resolved
@@ -455,16 +455,9 @@
     // normalize size matrix by grid cell dimensions 
     size = tmpsize;
   }
-<<<<<<< HEAD
-  else {
-    // CPTI and CPDI populate size matrix with Rvectors in columns
-    // normalized by the grid spacing for interpolators in ParticleCreator.cc
-    d_size.push_back(size);
-=======
   // CPDI and CPTI volumes determined prior to grid cell size normalization
   if(d_useCPTI){
     vol=size.Determinant()/6.0;
->>>>>>> d1d65a4e
   }
   d_volume.push_back(vol);
   // CPTI and CPDI populate size matrix with Rvectors defining the particle domain in columns
