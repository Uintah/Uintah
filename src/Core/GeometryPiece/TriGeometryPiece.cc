--- conflicted
+++ resolved
@@ -72,7 +72,6 @@
   name_ = "Unnamed Tri";
 
   d_file = filename;
-<<<<<<< HEAD
 
   readPoints(d_file);
   readTri(d_file);
@@ -86,21 +85,6 @@
   list<Tri> tri_list;
   Tri tri;
 
-=======
-
-  readPoints(d_file);
-  readTri(d_file);
-#ifdef USE_PLANES
-  makePlanes();
-#endif
-
-  // cout << "Triangulated surfaces read: \t" <<d_tri.size() <<endl;
-
-  // The Tri class sits inside of UniformGrid.h
-  list<Tri> tri_list;
-  Tri tri;
-
->>>>>>> be11f691
   tri_list = tri.makeTriList(d_tri,d_points);
   d_grid = scinew UniformGrid(d_box);
   d_grid->buildUniformGrid(tri_list);
