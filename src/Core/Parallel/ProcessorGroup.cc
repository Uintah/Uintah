/*
 * The MIT License
 *
 * Copyright (c) 1997-2019 The University of Utah
 *
 * Permission is hereby granted, free of charge, to any person obtaining a copy
 * of this software and associated documentation files (the "Software"), to
 * deal in the Software without restriction, including without limitation the
 * rights to use, copy, modify, merge, publish, distribute, sublicense, and/or
 * sell copies of the Software, and to permit persons to whom the Software is
 * furnished to do so, subject to the following conditions:
 *
 * The above copyright notice and this permission notice shall be included in
 * all copies or substantial portions of the Software.
 *
 * THE SOFTWARE IS PROVIDED "AS IS", WITHOUT WARRANTY OF ANY KIND, EXPRESS OR
 * IMPLIED, INCLUDING BUT NOT LIMITED TO THE WARRANTIES OF MERCHANTABILITY,
 * FITNESS FOR A PARTICULAR PURPOSE AND NONINFRINGEMENT. IN NO EVENT SHALL THE
 * AUTHORS OR COPYRIGHT HOLDERS BE LIABLE FOR ANY CLAIM, DAMAGES OR OTHER
 * LIABILITY, WHETHER IN AN ACTION OF CONTRACT, TORT OR OTHERWISE, ARISING
 * FROM, OUT OF OR IN CONNECTION WITH THE SOFTWARE OR THE USE OR OTHER DEALINGS
 * IN THE SOFTWARE.
 */

#include <Core/Parallel/ProcessorGroup.h>
#include <Core/Parallel/Parallel.h>
#include <Core/Util/DOUT.hpp>

#include <cstring>
#include <iostream>

using namespace Uintah;

ProcessorGroup::ProcessorGroup( const ProcessorGroup * parent
                              ,       MPI_Comm         comm
                              ,       int              rank
                              ,       int              nRanks
                              ,       int              threads
                              )
  : m_parent_group(parent)
  , m_comm(comm)
  , m_rank(rank)
  , m_nRanks(nRanks)
  , m_threads(threads)
{
  // Get the processor name for this rank.
<<<<<<< HEAD
  procName_t proc_name;
  int procNameLength;

  MPI::Get_processor_name( proc_name, &procNameLength );
  proc_name[procNameLength] = '\0';

  m_proc_name = std::string(proc_name);
  
  m_all_proc_names = new procName_t[m_nRanks];

  // Gather all of the processor names in rank order.
  MPI::Allgather(      proc_name,  MPI_MAX_PROCESSOR_NAME+1, MPI_CHAR,
                 m_all_proc_names, MPI_MAX_PROCESSOR_NAME+1, MPI_CHAR,
                 MPI_COMM_WORLD);
=======
  procName_t my_proc_name;
  int procNameLength;

  MPI::Get_processor_name( my_proc_name, &procNameLength );
  my_proc_name[procNameLength] = '\0';

  procName_t *all_proc_names = new procName_t[m_nRanks];

  m_all_proc_indexs.resize(m_nRanks);

  // Gather all of the processor names in rank order.
  MPI::Allgather(  my_proc_name,  MPI_MAX_PROCESSOR_NAME+1, MPI_CHAR,
                  all_proc_names, MPI_MAX_PROCESSOR_NAME+1, MPI_CHAR,
                  MPI_COMM_WORLD);

  std::map< std::string, unsigned int > proc_name_map;
>>>>>>> be11f691

  // Loop through each rank and map its processor name to a node index.
  for( int i=0; i<nRanks; ++i )
  {
<<<<<<< HEAD
    // If the name is not found add it to the map.
    if( m_proc_name_map.find( std::string(m_all_proc_names[i]) ) ==
        m_proc_name_map.end() )
    {
      m_proc_name_map[ m_all_proc_names[i] ] = m_nNodes;
      m_nNodes = m_proc_name_map.size();
    }
  }

  // Get the index for this processor name.
  m_node = m_proc_name_map[ m_proc_name ];

  // More than one node so create a node based communicator.
  if( m_nNodes > 1 )
  {
    // The node index becomes the "color" while using the world rank
    // which is unique for the ordering.
    MPI::Comm_split(m_comm, m_node, m_rank, &m_node_comm);
=======
    std::string proc_name = std::string(all_proc_names[i]);

    // If the name is not found add it to the map.
    if( proc_name_map.find( proc_name ) == proc_name_map.end() )
    {
      int nNodes = proc_name_map.size();

      // Add the name to map so to track unique processor names.
      proc_name_map[ proc_name ] = nNodes;

      // Store the processor name for later look up by node index.
      m_all_proc_names.push_back( proc_name );
    }

    // For each rank save it's node index. This index can be
    // used to get the node name.
    m_all_proc_indexs[i] = proc_name_map[ proc_name ];
  }

  delete [] all_proc_names;  

  // More than one node so create a node based communicator.
  if( proc_name_map.size() > 1 )
  {
    // The node index becomes the "color" while using the world rank
    // which is unique for the ordering.
    MPI::Comm_split(m_comm, m_all_proc_indexs[m_rank], m_rank, &m_node_comm);
>>>>>>> be11f691
    
    // Get the number of ranks for this node and the rank on this node.
    MPI::Comm_size(m_node_comm, &m_node_nRanks);
    MPI::Comm_rank(m_node_comm, &m_node_rank);
  }
  // Only one node so no need for a separtate communicator.
  else
  {
    m_node_nRanks = m_nRanks;
    m_node_rank   = m_rank;
    m_node_comm   = m_comm;
  }
}

ProcessorGroup::~ProcessorGroup() 
{
<<<<<<< HEAD
  // if( m_nNodes > 1 )
=======
  // This free call causes a hard crash.
  // if( m_all_proc_names.size() > 1 )
>>>>>>> be11f691
  // MPI::Comm_free( &m_node_comm );

  delete [] m_all_proc_names;  
};


void ProcessorGroup::setGlobalComm(int num_comms) const
{
  if (m_threads <= 1) {
    return;
  }

  int curr_size = m_global_comms.size();
  if (num_comms <= curr_size) {
    return;
  }

  m_global_comms.resize(num_comms);
  for (int i = curr_size; i < num_comms; i++) {
    if (Uintah::MPI::Comm_dup(m_comm, &m_global_comms[i]) != MPI_SUCCESS) {
      std::cerr << "Rank: " << m_rank << " - MPI Error in Uintah::MPI::Comm_dup\n";
      Parallel::exitAll(1);
    }
  }
}

<<<<<<< HEAD
// From any rank get the node index.
int ProcessorGroup::getNodeFromRank( int rank ) const
{
  // Make sure the rank is valid.
  if( 0 <= rank && rank < m_nRanks )
  {
    // First get the process name for this rank
    std::string proc_name = m_all_proc_names[rank];

    // Make sure the name exists in the map.
    if( m_proc_name_map.find(proc_name) != m_proc_name_map.end() )
    {
      // Return the index.
      return m_proc_name_map.at(proc_name);
    }
    else
      return -1;
  }
  else
    return -1;
=======
// For this rank get the node name.
std::string ProcessorGroup::myNodeName() const
{
  return m_all_proc_names[ m_all_proc_indexs[ m_rank ] ];
}

// For any rank get the node index.
int ProcessorGroup::getNodeIndexFromRank( int rank ) const
{
  // Make sure the rank is valid.
  if( 0 <= rank && rank < m_all_proc_indexs.size() )
    return m_all_proc_indexs[ rank ];
  else
    return -1;
}

// For any rank get the node name.
std::string ProcessorGroup::getNodeNameFromRank( int rank ) const
{
  // Make sure the rank is valid.
  if( 0 <= rank && rank < m_all_proc_indexs.size() )
    return m_all_proc_names[ m_all_proc_indexs[ rank ] ];
  else
    return std::string( "" );
}

// For any node get the node name.
std::string ProcessorGroup::getNodeName( int node ) const
{
  // Make sure the node is valid.
  if( 0 <= node && node < m_all_proc_names.size() )
    return m_all_proc_names[ node ];
  else
    return std::string( "" );
>>>>>>> be11f691
}<|MERGE_RESOLUTION|>--- conflicted
+++ resolved
@@ -44,22 +44,6 @@
   , m_threads(threads)
 {
   // Get the processor name for this rank.
-<<<<<<< HEAD
-  procName_t proc_name;
-  int procNameLength;
-
-  MPI::Get_processor_name( proc_name, &procNameLength );
-  proc_name[procNameLength] = '\0';
-
-  m_proc_name = std::string(proc_name);
-  
-  m_all_proc_names = new procName_t[m_nRanks];
-
-  // Gather all of the processor names in rank order.
-  MPI::Allgather(      proc_name,  MPI_MAX_PROCESSOR_NAME+1, MPI_CHAR,
-                 m_all_proc_names, MPI_MAX_PROCESSOR_NAME+1, MPI_CHAR,
-                 MPI_COMM_WORLD);
-=======
   procName_t my_proc_name;
   int procNameLength;
 
@@ -76,31 +60,10 @@
                   MPI_COMM_WORLD);
 
   std::map< std::string, unsigned int > proc_name_map;
->>>>>>> be11f691
 
   // Loop through each rank and map its processor name to a node index.
   for( int i=0; i<nRanks; ++i )
   {
-<<<<<<< HEAD
-    // If the name is not found add it to the map.
-    if( m_proc_name_map.find( std::string(m_all_proc_names[i]) ) ==
-        m_proc_name_map.end() )
-    {
-      m_proc_name_map[ m_all_proc_names[i] ] = m_nNodes;
-      m_nNodes = m_proc_name_map.size();
-    }
-  }
-
-  // Get the index for this processor name.
-  m_node = m_proc_name_map[ m_proc_name ];
-
-  // More than one node so create a node based communicator.
-  if( m_nNodes > 1 )
-  {
-    // The node index becomes the "color" while using the world rank
-    // which is unique for the ordering.
-    MPI::Comm_split(m_comm, m_node, m_rank, &m_node_comm);
-=======
     std::string proc_name = std::string(all_proc_names[i]);
 
     // If the name is not found add it to the map.
@@ -128,7 +91,6 @@
     // The node index becomes the "color" while using the world rank
     // which is unique for the ordering.
     MPI::Comm_split(m_comm, m_all_proc_indexs[m_rank], m_rank, &m_node_comm);
->>>>>>> be11f691
     
     // Get the number of ranks for this node and the rank on this node.
     MPI::Comm_size(m_node_comm, &m_node_nRanks);
@@ -145,15 +107,9 @@
 
 ProcessorGroup::~ProcessorGroup() 
 {
-<<<<<<< HEAD
-  // if( m_nNodes > 1 )
-=======
   // This free call causes a hard crash.
   // if( m_all_proc_names.size() > 1 )
->>>>>>> be11f691
   // MPI::Comm_free( &m_node_comm );
-
-  delete [] m_all_proc_names;  
 };
 
 
@@ -177,28 +133,6 @@
   }
 }
 
-<<<<<<< HEAD
-// From any rank get the node index.
-int ProcessorGroup::getNodeFromRank( int rank ) const
-{
-  // Make sure the rank is valid.
-  if( 0 <= rank && rank < m_nRanks )
-  {
-    // First get the process name for this rank
-    std::string proc_name = m_all_proc_names[rank];
-
-    // Make sure the name exists in the map.
-    if( m_proc_name_map.find(proc_name) != m_proc_name_map.end() )
-    {
-      // Return the index.
-      return m_proc_name_map.at(proc_name);
-    }
-    else
-      return -1;
-  }
-  else
-    return -1;
-=======
 // For this rank get the node name.
 std::string ProcessorGroup::myNodeName() const
 {
@@ -233,5 +167,4 @@
     return m_all_proc_names[ node ];
   else
     return std::string( "" );
->>>>>>> be11f691
 }