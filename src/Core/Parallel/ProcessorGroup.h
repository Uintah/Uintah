/*
 * The MIT License
 *
 * Copyright (c) 1997-2019 The University of Utah
 *
 * Permission is hereby granted, free of charge, to any person obtaining a copy
 * of this software and associated documentation files (the "Software"), to
 * deal in the Software without restriction, including without limitation the
 * rights to use, copy, modify, merge, publish, distribute, sublicense, and/or
 * sell copies of the Software, and to permit persons to whom the Software is
 * furnished to do so, subject to the following conditions:
 *
 * The above copyright notice and this permission notice shall be included in
 * all copies or substantial portions of the Software.
 *
 * THE SOFTWARE IS PROVIDED "AS IS", WITHOUT WARRANTY OF ANY KIND, EXPRESS OR
 * IMPLIED, INCLUDING BUT NOT LIMITED TO THE WARRANTIES OF MERCHANTABILITY,
 * FITNESS FOR A PARTICULAR PURPOSE AND NONINFRINGEMENT. IN NO EVENT SHALL THE
 * AUTHORS OR COPYRIGHT HOLDERS BE LIABLE FOR ANY CLAIM, DAMAGES OR OTHER
 * LIABILITY, WHETHER IN AN ACTION OF CONTRACT, TORT OR OTHERWISE, ARISING
 * FROM, OUT OF OR IN CONNECTION WITH THE SOFTWARE OR THE USE OR OTHER DEALINGS
 * IN THE SOFTWARE.
 */

#ifndef CORE_PARALLEL_PROCESSORGROUP_H
#define CORE_PARALLEL_PROCESSORGROUP_H

#include <Core/Parallel/UintahMPI.h>

#include <map>
#include <string>
#include <vector>

namespace Uintah {

/**************************************

 CLASS
 ProcessorGroup


 GENERAL INFORMATION

 ProcessorGroup.h

 Steven G. Parker
 Department of Computer Science
 University of Utah

 Center for the Simulation of Accidental Fires and Explosions (C-SAFE)


 KEYWORDS
 Processor_Group


 DESCRIPTION


 WARNING

 ****************************************/

class Parallel;

class ProcessorGroup {

public:

  ~ProcessorGroup();

  std::string myNodeName() const;

<<<<<<< HEAD
  int getNodeFromRank( int rank ) const;

  // Returns the total number of nodes this MPI session is running on.
  int nNodes() const { return m_nNodes; }
  int myNode() const { return m_node; }
=======
  // Returns the total number of MPI nodes in this MPI session.
  int nNodes() const { return m_all_proc_names.size(); }
  int myNode() const { return m_all_proc_indexs[m_rank]; }
>>>>>>> be11f691

  // Returns the total number of MPI rank in the node MPI session.
  int myNode_nRanks() const { return m_node_nRanks; }
  int myNode_myRank() const { return m_node_rank; }
  
  // Returns the total number of MPI ranks in this MPI session.
  int nRanks() const { return m_nRanks; }
  int myRank() const { return m_rank; }

  // Communicators
  MPI_Comm getComm() const { return m_comm; }
  MPI_Comm getNodeComm() const { return m_node_comm; }

  MPI_Comm getGlobalComm( int comm_idx ) const
  {
    if (comm_idx == -1 || m_threads <= 1) {
      return m_comm;
    } else {
      return m_global_comms[comm_idx];
    }
  }

  void setGlobalComm( int num_comms ) const;

<<<<<<< HEAD
=======
  // Utilities for getting node based information.
  int         getNodeIndexFromRank( int rank ) const;
  std::string getNodeNameFromRank( int rank ) const;
  std::string getNodeName( int node ) const;

>>>>>>> be11f691
private:

  friend class Parallel;

  // Can only be called from Parallel
  ProcessorGroup( const ProcessorGroup * parent
                ,       MPI_Comm         comm
                ,       int              rank
                ,       int              size
                ,       int              threads
                );

  // Eliminate copy, assignment and move
  ProcessorGroup( const ProcessorGroup & )            = delete;
  ProcessorGroup& operator=( const ProcessorGroup & ) = delete;
  ProcessorGroup( ProcessorGroup && )                 = delete;
  ProcessorGroup& operator=( ProcessorGroup && )      = delete;

  // Parent processor.
  const ProcessorGroup          * m_parent_group{nullptr};
<<<<<<< HEAD

  // Communicators.
  MPI_Comm                        m_comm{0};
  MPI_Comm                        m_node_comm{0};
  mutable std::vector<MPI_Comm>   m_global_comms;

  // Rank, node, thread, and name details.
  int m_rank{-1};   // MPI rank of this process.
  int m_nRanks{0};  // Total number of MPI Ranks.

  int m_node{-1};   // Index of the node this rank is executing on.
  int m_nNodes{0};  // Total number of nodes this MPI session is running on.

  int m_node_rank{-1};  // MPI rank of this process relative to the node.
  int m_node_nRanks{0}; // Total number of MPI Ranks relative to the node.

  int m_threads{0};

  std::string m_proc_name{""};
  
=======

  // Communicators.
  MPI_Comm                        m_comm{0};
  MPI_Comm                        m_node_comm{0};
  mutable std::vector<MPI_Comm>   m_global_comms;

  int m_node_rank{-1};  // MPI rank of this process relative to the node.
  int m_node_nRanks{0}; // Total number of MPI Ranks relative to the node.

  // Rank, node, thread, and name details.
  int m_rank{-1};   // MPI rank of this process.
  int m_nRanks{0};  // Total number of MPI Ranks.

  int m_threads{0};

>>>>>>> be11f691
  // For storing all the processor names so to provide a mapping from
  // the name to an index from any rank.
  typedef char procName_t[MPI_MAX_PROCESSOR_NAME+1];

<<<<<<< HEAD
  procName_t * m_all_proc_names{nullptr};

  std::map< std::string, unsigned int > m_proc_name_map;
=======
  // For each rank store an index to it's node.
  std::vector< unsigned int > m_all_proc_indexs;
  // For each node store it's processor name.
  std::vector< std::string > m_all_proc_names;
>>>>>>> be11f691
};

}  // namespace Uintah

#endif // end CORE_PARALLEL_PROCESSORGROUP_H<|MERGE_RESOLUTION|>--- conflicted
+++ resolved
@@ -71,17 +71,9 @@
 
   std::string myNodeName() const;
 
-<<<<<<< HEAD
-  int getNodeFromRank( int rank ) const;
-
-  // Returns the total number of nodes this MPI session is running on.
-  int nNodes() const { return m_nNodes; }
-  int myNode() const { return m_node; }
-=======
   // Returns the total number of MPI nodes in this MPI session.
   int nNodes() const { return m_all_proc_names.size(); }
   int myNode() const { return m_all_proc_indexs[m_rank]; }
->>>>>>> be11f691
 
   // Returns the total number of MPI rank in the node MPI session.
   int myNode_nRanks() const { return m_node_nRanks; }
@@ -106,14 +98,11 @@
 
   void setGlobalComm( int num_comms ) const;
 
-<<<<<<< HEAD
-=======
   // Utilities for getting node based information.
   int         getNodeIndexFromRank( int rank ) const;
   std::string getNodeNameFromRank( int rank ) const;
   std::string getNodeName( int node ) const;
 
->>>>>>> be11f691
 private:
 
   friend class Parallel;
@@ -134,28 +123,6 @@
 
   // Parent processor.
   const ProcessorGroup          * m_parent_group{nullptr};
-<<<<<<< HEAD
-
-  // Communicators.
-  MPI_Comm                        m_comm{0};
-  MPI_Comm                        m_node_comm{0};
-  mutable std::vector<MPI_Comm>   m_global_comms;
-
-  // Rank, node, thread, and name details.
-  int m_rank{-1};   // MPI rank of this process.
-  int m_nRanks{0};  // Total number of MPI Ranks.
-
-  int m_node{-1};   // Index of the node this rank is executing on.
-  int m_nNodes{0};  // Total number of nodes this MPI session is running on.
-
-  int m_node_rank{-1};  // MPI rank of this process relative to the node.
-  int m_node_nRanks{0}; // Total number of MPI Ranks relative to the node.
-
-  int m_threads{0};
-
-  std::string m_proc_name{""};
-  
-=======
 
   // Communicators.
   MPI_Comm                        m_comm{0};
@@ -171,21 +138,14 @@
 
   int m_threads{0};
 
->>>>>>> be11f691
   // For storing all the processor names so to provide a mapping from
   // the name to an index from any rank.
   typedef char procName_t[MPI_MAX_PROCESSOR_NAME+1];
 
-<<<<<<< HEAD
-  procName_t * m_all_proc_names{nullptr};
-
-  std::map< std::string, unsigned int > m_proc_name_map;
-=======
   // For each rank store an index to it's node.
   std::vector< unsigned int > m_all_proc_indexs;
   // For each node store it's processor name.
   std::vector< std::string > m_all_proc_names;
->>>>>>> be11f691
 };
 
 }  // namespace Uintah
