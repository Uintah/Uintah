--- conflicted
+++ resolved
@@ -71,11 +71,7 @@
 {
   Point cellpos = d_patch->getLevel()->positionToIndex(Point(pos));   //Point(pos) is particle center location
 
-<<<<<<< HEAD
-  Matrix3 dsize=defgrad*size;  //dsize is matrix of r vectors, created by F dotted into initial r0 vectors (in size array)
-=======
   Matrix3 dsize=defgrad*size;//dsize is matrix of r-vectors, created by F dotted into initial r0 vectors from size matrix
->>>>>>> d1d65a4e
   Vector relative_node_location[4];
 
 
@@ -146,11 +142,7 @@
   const double one_fourth = 0.25;
   double phi[8];
 
-<<<<<<< HEAD
-  // now  we will loop over each of these corners and use the deformation gradient to find the current location:
-=======
   // loop over each of these corners and use the deformation gradient to find the current location
->>>>>>> d1d65a4e
   for(int i=0;i<4;i++){
     int i8  = i*8;  // array integer cell number for 0th corner
     int i81 = i*8+1; 
@@ -283,20 +275,12 @@
   Vector r2=Vector(dsize(0,1),dsize(1,1),dsize(2,1));
   Vector r3=Vector(dsize(0,2),dsize(1,2),dsize(2,2));
 
-<<<<<<< HEAD
-  double volume = dsize.Determinant()/6.0;
-=======
   double volume = dsize.Determinant()/6.0; // previously normalized by grid spacing
->>>>>>> d1d65a4e
 
   double one_over_6V = 1.0/(6.0*volume);
   Vector alpha[4];
   double phi[8];
-<<<<<<< HEAD
-  // construct the vectors necessary for the gradient calculation:
-=======
   // construct the vectors necessary for the gradient calculation
->>>>>>> d1d65a4e
 
   alpha[1][0]   =  one_over_6V*(r2[1]*r3[2]-r2[2]*r3[1]);
   alpha[1][1]   =  one_over_6V*(r2[2]*r3[0]-r2[0]*r3[2]);
@@ -324,11 +308,7 @@
     int i85 = i*8+5;
     int i86 = i*8+6;
     int i87 = i*8+7;
-<<<<<<< HEAD
-    // first we need to find the position vector of the ith corner of the particle with respect to the particle center:
-=======
     // position vector of the ith corner of the particle with respect to the particle center
->>>>>>> d1d65a4e
     current_corner_pos = Vector(cellpos) + relative_node_location[i];
     ix = Floor(current_corner_pos.x());
     iy = Floor(current_corner_pos.y());
@@ -477,11 +457,7 @@
   const double one_fourth = 0.25;
   Vector alpha[4];
   double phi[8];
-<<<<<<< HEAD
-  // construct the vectors necessary for the gradient calculation:
-=======
   // construct the vectors necessary for the gradient calculation
->>>>>>> d1d65a4e
   alpha[1][0]   =  one_over_6V*(r2[1]*r3[2]-r2[2]*r3[1]);
   alpha[1][1]   =  one_over_6V*(r2[2]*r3[0]-r2[0]*r3[2]);
   alpha[1][2]   =  one_over_6V*(r2[0]*r3[1]-r2[1]*r3[0]);
@@ -500,11 +476,7 @@
 
   // loop over each of grid nodes and use the deformation gradient to find the current location
   for(int i=0;i<4;i++){
-<<<<<<< HEAD
-    // first we need to find the position vector of the ith corner of the particle:
-=======
     // find the position vector of the ith corner of the particle
->>>>>>> d1d65a4e
     current_corner_pos = Vector(cellpos) + relative_node_location[i];
     int i8  = i*8;
     int i81 = i*8+1;
