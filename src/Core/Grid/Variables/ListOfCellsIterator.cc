--- conflicted
+++ resolved
@@ -1,11 +1,7 @@
 /*
  * The MIT License
  *
-<<<<<<< HEAD
- * Copyright (c) 1997-2019 The University of Utah
-=======
  * Copyright (c) 1997-2020 The University of Utah
->>>>>>> 89148391
  *
  * Permission is hereby granted, free of charge, to any person obtaining a copy
  * of this software and associated documentation files (the "Software"), to
@@ -35,15 +31,10 @@
   std::ostream& operator<<(std::ostream& out, const Uintah::ListOfCellsIterator& b)
   {    
     int last = b.mySize-1;
-<<<<<<< HEAD
     IntVector l_start (b.listOfCells_[0][0] ,b.listOfCells_[0][1] ,b.listOfCells_[0][2] );
     IntVector l_end (b.listOfCells_[last][0] ,b.listOfCells_[last][1] ,b.listOfCells_[last][2] );
     out << "[ListOfCellsIterator with " << b.mySize<< " elements, first cell in list: "<< l_start 
         << " last cell in list: " << l_end << "]";
-=======
-    out << "[ListOfCellsIterator with " << b.mySize<< " elements, first cell in list: "<< b.listOfCells_[0] 
-        << " last cell in list: " << b.listOfCells_[last] << "]";
->>>>>>> 89148391
 
     return out;
 
