/*
 * The MIT License
 *
 * Copyright (c) 1997-2020 The University of Utah
 *
 * Permission is hereby granted, free of charge, to any person obtaining a copy
 * of this software and associated documentation files (the "Software"), to
 * deal in the Software without restriction, including without limitation the
 * rights to use, copy, modify, merge, publish, distribute, sublicense, and/or
 * sell copies of the Software, and to permit persons to whom the Software is
 * furnished to do so, subject to the following conditions:
 *
 * The above copyright notice and this permission notice shall be included in
 * all copies or substantial portions of the Software.
 *
 * THE SOFTWARE IS PROVIDED "AS IS", WITHOUT WARRANTY OF ANY KIND, EXPRESS OR
 * IMPLIED, INCLUDING BUT NOT LIMITED TO THE WARRANTIES OF MERCHANTABILITY,
 * FITNESS FOR A PARTICULAR PURPOSE AND NONINFRINGEMENT. IN NO EVENT SHALL THE
 * AUTHORS OR COPYRIGHT HOLDERS BE LIABLE FOR ANY CLAIM, DAMAGES OR OTHER
 * LIABILITY, WHETHER IN AN ACTION OF CONTRACT, TORT OR OTHERWISE, ARISING
 * FROM, OUT OF OR IN CONNECTION WITH THE SOFTWARE OR THE USE OR OTHER DEALINGS
 * IN THE SOFTWARE.
 */

#ifndef UINTAH_HOMEBREW_Array3Window_H
#define UINTAH_HOMEBREW_Array3Window_H

#include <Core/Util/RefCounted.h>
#include <Core/Grid/Variables/Array3Data.h>
#include <climits>
#include <Core/Geometry/IntVector.h>

#include <sci_defs/kokkos_defs.h>
#if defined( UINTAH_ENABLE_KOKKOS ) && defined( KOKKOS_ENABLE_OPENMP )
#include <Core/Grid/Variables/KokkosViews.h>
#endif

#if SCI_ASSERTION_LEVEL >= 3
// test the range and throw a more informative exception
// instead of testing one index's range
#include <Core/Exceptions/InternalError.h>
#endif

#include <type_traits>

/**************************************

CLASS
   Array3Window

GENERAL INFORMATION

   Array3Window.h

   Steven G. Parker
   Department of Computer Science
   University of Utah

   Center for the Simulation of Accidental Fires and Explosions (C-SAFE)


KEYWORDS
   Array3Window

DESCRIPTION

   The Array3Window class supports a windowed access into memory.  For
   multiple patches per process, this allows one large block of memory
   to be accessed by each patch with local 0-based access from the
   patch.  The offset contained herein is a GLOBAL offset.

WARNING

****************************************/

namespace Uintah {

<<<<<<< HEAD
=======
#ifdef UINTAH_ENABLE_KOKKOS
template <typename T>
struct KokkosView3
{
  using view_type = Kokkos::View<T***, Kokkos::LayoutStride, Kokkos::MemoryTraits<Kokkos::Unmanaged> >;
  using reference_type = typename view_type::reference_type;

  template< typename IType, typename JType, typename KType >
  KOKKOS_FORCEINLINE_FUNCTION
  reference_type operator()(const IType & i, const JType & j, const KType & k ) const
  { return m_view( i - m_i, j - m_j, k - m_k ); }

  KokkosView3( const view_type & v, int i, int j, int k )
    : m_view(v)
    , m_i(i)
    , m_j(j)
    , m_k(k)
  {}

  KokkosView3() = default;

  template <typename U, typename = std::enable_if< std::is_same<U,T>::value || std::is_same<const U,T>::value> >
  KokkosView3( const KokkosView3<U> & v)
    : m_view(v.m_view)
    , m_i(v.m_i)
    , m_j(v.m_j)
    , m_k(v.m_k)
  {}

  template <typename U, typename = std::enable_if< std::is_same<U,T>::value || std::is_same<const U,T>::value> >
  KokkosView3 & operator=( const KokkosView3<U> & v)
  {
    m_view = v.m_view;
    m_i = v.m_i;
    m_j = v.m_j;
    m_k = v.m_k;
    return *this;
  }

  view_type m_view;
  int       m_i;
  int       m_j;
  int       m_k;
};
#endif //UINTAH_ENABLE_KOKKOS

>>>>>>> 0fa8bc44
template<class T> class Array3Window : public RefCounted {
   public:
      Array3Window(Array3Data<T>*);
      Array3Window(Array3Data<T>*, const IntVector& offset,
                   const IntVector& lowIndex, const IntVector& highIndex);
      virtual ~Array3Window();

      inline const Array3Data<T>* getData() const {
         return data;
      }

      inline Array3Data<T>* getData() {
         return data;
      }

      void copy(const Array3Window<T>*);
      void copy(const Array3Window<T>*, const IntVector& low, const IntVector& high);
<<<<<<< HEAD
      
=======

>>>>>>> 0fa8bc44
      void initialize(const T&);

      void initialize(const T&, const IntVector& s, const IntVector& e);

      inline IntVector getLowIndex() const {
         return lowIndex;
      }
      inline IntVector getHighIndex() const {
         return highIndex;
      }
      inline IntVector getOffset() const {
         return offset;
      }
      inline T& get(const IntVector& idx) {
         ASSERT(data);
#if SCI_ASSERTION_LEVEL >= 3
          // used to be several CHECKARRAYBOUNDS, but its lack of information
          // has bitten me a few times.... BJW
          bool bad = false;
          if (idx.x() < lowIndex.x() || idx.x() >= highIndex.x()) bad = true;
          if (idx.y() < lowIndex.y() || idx.y() >= highIndex.y()) bad = true;
          if (idx.z() < lowIndex.z() || idx.z() >= highIndex.z()) bad = true;
          if (bad) {
            std::ostringstream ostr;
            ostr << "Index not in range of window (on get): index: " << idx << " window low "
                 << lowIndex << " window high " << highIndex;
            throw Uintah::InternalError(ostr.str(), __FILE__, __LINE__);
          }
#endif
         return data->get(idx-offset);
      }

      inline T& get(int i, int j, int k) {
        return data->get(i-offset.x(), j-offset.y(), k-offset.z());
      }

#if defined( UINTAH_ENABLE_KOKKOS ) && defined( KOKKOS_ENABLE_OPENMP )

      template< typename U = T >
      inline typename std::enable_if<!std::is_same<U, const Uintah::Patch*>::value, KokkosView3<U, Kokkos::HostSpace>>::type
      getKokkosView() const
      {
<<<<<<< HEAD
        return KokkosView3<U, Kokkos::HostSpace>(  Kokkos::subview(   data->getKokkosData()
                                 , Kokkos::pair<int,int>( lowIndex.x() - offset.x(), highIndex.x() - offset.x())
                                 , Kokkos::pair<int,int>( lowIndex.y() - offset.y(), highIndex.y() - offset.y())
                                 , Kokkos::pair<int,int>( lowIndex.z() - offset.z(), highIndex.z() - offset.z()) )
                              , offset.x()
                              , offset.y()
                              , offset.z()
                              , data
                            );
=======
        return KokkosView3<T>( Kokkos::subview( data->getKokkosData()
                                              , Kokkos::pair<int,int>( lowIndex.x() - offset.x(), highIndex.x() - offset.x() )
                                              , Kokkos::pair<int,int>( lowIndex.y() - offset.y(), highIndex.y() - offset.y() )
                                              , Kokkos::pair<int,int>( lowIndex.z() - offset.z(), highIndex.z() - offset.z() )
                                              )
                             , offset.x()
                             , offset.y()
                             , offset.z()
                             );
>>>>>>> 0fa8bc44
      }

      template< typename U = T >
      inline typename std::enable_if<std::is_same<U, const Uintah::Patch*>::value, KokkosView3<U, Kokkos::HostSpace>>::type
      getKokkosView() const
      {
        return KokkosView3<U, Kokkos::HostSpace>();
      }
#endif //UINTAH_ENABLE_KOKKOS

      ///////////////////////////////////////////////////////////////////////
      // Return pointer to the data
      // (**WARNING**not complete implementation)
      inline T* getPointer() {
        return data ? (data->getPointer()) : 0;
      }

      ///////////////////////////////////////////////////////////////////////
      // Return const pointer to the data
      // (**WARNING**not complete implementation)
      inline const T* getPointer() const {
        return (data->getPointer());
      }

   private:

      Array3Data<T>* data;
      IntVector offset;
      IntVector lowIndex;
      IntVector highIndex;
      Array3Window(const Array3Window<T>&);
      Array3Window<T>& operator=(const Array3Window<T>&);
   };

   template<class T>
      void Array3Window<T>::initialize(const T& val)
      {
         data->initialize(val, lowIndex-offset, highIndex-offset);
      }

   template<class T>
      void Array3Window<T>::copy(const Array3Window<T>* from)
      {
         data->copy(lowIndex-offset, highIndex-offset, from->data,
                    from->lowIndex-from->offset, from->highIndex-from->offset);
      }

   template<class T>
      void Array3Window<T>::copy(const Array3Window<T>* from,
                                 const IntVector& low, const IntVector& high)
      {
         data->copy(low-offset, high-offset, from->data,
                    low-from->offset, high-from->offset);
      }

   template<class T>
      void Array3Window<T>::initialize(const T& val,
                                       const IntVector& s,
                                       const IntVector& e)
      {
         CHECKARRAYBOUNDS(s.x(), lowIndex.x(), highIndex.x());
         CHECKARRAYBOUNDS(s.y(), lowIndex.y(), highIndex.y());
         CHECKARRAYBOUNDS(s.z(), lowIndex.z(), highIndex.z());
         CHECKARRAYBOUNDS(e.x(), s.x(), highIndex.x()+1);
         CHECKARRAYBOUNDS(e.y(), s.y(), highIndex.y()+1);
         CHECKARRAYBOUNDS(e.z(), s.z(), highIndex.z()+1);
         data->initialize(val, s-offset, e-offset);
      }

   template<class T>
      Array3Window<T>::Array3Window(Array3Data<T>* data)
      : data(data), offset(0,0,0), lowIndex(0,0,0), highIndex(data->size())
      {
         data->addReference();
      }

   template<class T>
      Array3Window<T>::Array3Window(Array3Data<T>* data,
                                    const IntVector& offset,
                                    const IntVector& lowIndex,
                                    const IntVector& highIndex)
      : data(data), offset(offset), lowIndex(lowIndex), highIndex(highIndex)
      {
        // null data can be used for a place holder in OnDemandDataWarehouse
        if (data != 0) {
#if SCI_ASSERTION_LEVEL >= 3
          // used to be several CHECKARRAYBOUNDS, but its lack of information
          // has bitten me a few times.... BJW
          IntVector low(lowIndex-offset);
          IntVector high(highIndex-offset);
          bool bad = false;
          if (low.x() < 0 || low.x() >= data->size().x()) bad = true;
          if (low.y() < 0 || low.y() >= data->size().y()) bad = true;
          if (low.z() < 0 || low.z() >= data->size().z()) bad = true;
          if (high.x() < 0 || high.x() > data->size().x()) bad = true;
          if (high.y() < 0 || high.y() > data->size().y()) bad = true;
          if (high.z() < 0 || high.z() > data->size().z()) bad = true;;
          if (bad) {
            std::ostringstream ostr;
            ostr << "Data not in range of new window: data size: " << data->size() << " window low "
                 << lowIndex << " window high " << highIndex;
            throw Uintah::InternalError(ostr.str(), __FILE__, __LINE__);
          }
#endif
          data->addReference();
        }
        else {
          // To use null data, put the offset as {INT_MAX, INT_MAX, INT_MAX}.
          // This way, when null is used accidentally, this assertion will
          // fail while allowing purposeful (and hopefully careful) uses
          // of null data.
          ASSERT(offset == IntVector(INT_MAX, INT_MAX, INT_MAX));
        }
      }

   template<class T>
      Array3Window<T>::~Array3Window()
      {
        if(data && data->removeReference())  // Race condition
        {
          delete data;
          data=0;
        }
      }
} // End namespace Uintah

#endif<|MERGE_RESOLUTION|>--- conflicted
+++ resolved
@@ -75,55 +75,6 @@
 
 namespace Uintah {
 
-<<<<<<< HEAD
-=======
-#ifdef UINTAH_ENABLE_KOKKOS
-template <typename T>
-struct KokkosView3
-{
-  using view_type = Kokkos::View<T***, Kokkos::LayoutStride, Kokkos::MemoryTraits<Kokkos::Unmanaged> >;
-  using reference_type = typename view_type::reference_type;
-
-  template< typename IType, typename JType, typename KType >
-  KOKKOS_FORCEINLINE_FUNCTION
-  reference_type operator()(const IType & i, const JType & j, const KType & k ) const
-  { return m_view( i - m_i, j - m_j, k - m_k ); }
-
-  KokkosView3( const view_type & v, int i, int j, int k )
-    : m_view(v)
-    , m_i(i)
-    , m_j(j)
-    , m_k(k)
-  {}
-
-  KokkosView3() = default;
-
-  template <typename U, typename = std::enable_if< std::is_same<U,T>::value || std::is_same<const U,T>::value> >
-  KokkosView3( const KokkosView3<U> & v)
-    : m_view(v.m_view)
-    , m_i(v.m_i)
-    , m_j(v.m_j)
-    , m_k(v.m_k)
-  {}
-
-  template <typename U, typename = std::enable_if< std::is_same<U,T>::value || std::is_same<const U,T>::value> >
-  KokkosView3 & operator=( const KokkosView3<U> & v)
-  {
-    m_view = v.m_view;
-    m_i = v.m_i;
-    m_j = v.m_j;
-    m_k = v.m_k;
-    return *this;
-  }
-
-  view_type m_view;
-  int       m_i;
-  int       m_j;
-  int       m_k;
-};
-#endif //UINTAH_ENABLE_KOKKOS
-
->>>>>>> 0fa8bc44
 template<class T> class Array3Window : public RefCounted {
    public:
       Array3Window(Array3Data<T>*);
@@ -141,13 +92,8 @@
 
       void copy(const Array3Window<T>*);
       void copy(const Array3Window<T>*, const IntVector& low, const IntVector& high);
-<<<<<<< HEAD
-      
-=======
-
->>>>>>> 0fa8bc44
+
       void initialize(const T&);
-
       void initialize(const T&, const IntVector& s, const IntVector& e);
 
       inline IntVector getLowIndex() const {
@@ -188,27 +134,16 @@
       inline typename std::enable_if<!std::is_same<U, const Uintah::Patch*>::value, KokkosView3<U, Kokkos::HostSpace>>::type
       getKokkosView() const
       {
-<<<<<<< HEAD
-        return KokkosView3<U, Kokkos::HostSpace>(  Kokkos::subview(   data->getKokkosData()
-                                 , Kokkos::pair<int,int>( lowIndex.x() - offset.x(), highIndex.x() - offset.x())
-                                 , Kokkos::pair<int,int>( lowIndex.y() - offset.y(), highIndex.y() - offset.y())
-                                 , Kokkos::pair<int,int>( lowIndex.z() - offset.z(), highIndex.z() - offset.z()) )
-                              , offset.x()
-                              , offset.y()
-                              , offset.z()
-                              , data
-                            );
-=======
-        return KokkosView3<T>( Kokkos::subview( data->getKokkosData()
-                                              , Kokkos::pair<int,int>( lowIndex.x() - offset.x(), highIndex.x() - offset.x() )
-                                              , Kokkos::pair<int,int>( lowIndex.y() - offset.y(), highIndex.y() - offset.y() )
-                                              , Kokkos::pair<int,int>( lowIndex.z() - offset.z(), highIndex.z() - offset.z() )
-                                              )
-                             , offset.x()
-                             , offset.y()
-                             , offset.z()
-                             );
->>>>>>> 0fa8bc44
+        return KokkosView3<U, Kokkos::HostSpace>( Kokkos::subview( data->getKokkosData()
+                                                                 , Kokkos::pair<int,int>( lowIndex.x() - offset.x(), highIndex.x() - offset.x() )
+                                                                 , Kokkos::pair<int,int>( lowIndex.y() - offset.y(), highIndex.y() - offset.y() )
+                                                                 , Kokkos::pair<int,int>( lowIndex.z() - offset.z(), highIndex.z() - offset.z() )
+                                                                 )
+                                                , offset.x()
+                                                , offset.y()
+                                                , offset.z()
+                                                , data
+                                                );
       }
 
       template< typename U = T >
