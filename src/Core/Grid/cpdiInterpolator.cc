/*
 * The MIT License
 *
 * Copyright (c) 1997-2014 The University of Utah
 *
 * Permission is hereby granted, free of charge, to any person obtaining a copy
 * of this software and associated documentation files (the "Software"), to
 * deal in the Software without restriction, including without limitation the
 * rights to use, copy, modify, merge, publish, distribute, sublicense, and/or
 * sell copies of the Software, and to permit persons to whom the Software is
 * furnished to do so, subject to the following conditions:
 *
 * The above copyright notice and this permission notice shall be included in
 * all copies or substantial portions of the Software.
 *
 * THE SOFTWARE IS PROVIDED "AS IS", WITHOUT WARRANTY OF ANY KIND, EXPRESS OR
 * IMPLIED, INCLUDING BUT NOT LIMITED TO THE WARRANTIES OF MERCHANTABILITY,
 * FITNESS FOR A PARTICULAR PURPOSE AND NONINFRINGEMENT. IN NO EVENT SHALL THE
 * AUTHORS OR COPYRIGHT HOLDERS BE LIABLE FOR ANY CLAIM, DAMAGES OR OTHER
 * LIABILITY, WHETHER IN AN ACTION OF CONTRACT, TORT OR OTHERWISE, ARISING
 * FROM, OUT OF OR IN CONNECTION WITH THE SOFTWARE OR THE USE OR OTHER DEALINGS
 * IN THE SOFTWARE.
 */

#include <Core/Grid/cpdiInterpolator.h>
#include <Core/Grid/Patch.h>
#include <Core/Grid/Level.h>
#include <Core/Malloc/Allocator.h>
#include <Core/Math/MiscMath.h>
#include <iostream>

using namespace SCIRun;
using namespace Uintah;
using namespace std;
    
cpdiInterpolator::cpdiInterpolator()
{
  d_size = 64;
  d_patch = 0;
  d_lcrit = 1.e10;
}

cpdiInterpolator::cpdiInterpolator(const Patch* patch)
{
  d_size = 64;
  d_patch = patch;
  d_lcrit = 1.e10;
}

cpdiInterpolator::cpdiInterpolator(const Patch* patch, const double lcrit)
{
  d_size = 64;
  d_patch = patch;
  d_lcrit = lcrit;
}
    
cpdiInterpolator::~cpdiInterpolator()
{
}

cpdiInterpolator* cpdiInterpolator::clone(const Patch* patch)
{
  return scinew cpdiInterpolator(patch, d_lcrit);
}
    
void cpdiInterpolator::findCellAndWeights(const Point& pos,
                                            vector<IntVector>& ni, 
                                            vector<double>& S,
                                            const Matrix3& size,
                                            const Matrix3& defgrad)
{
  Point cellpos = d_patch->getLevel()->positionToIndex(Point(pos));

  Matrix3 dsize=defgrad*size;
  Vector relative_node_location[8];

  relative_node_location[4]=Vector(-dsize(0,0)-dsize(0,1)+dsize(0,2),
                                   -dsize(1,0)-dsize(1,1)+dsize(1,2),
                                   -dsize(2,0)-dsize(2,1)+dsize(2,2))*0.5;
  relative_node_location[5]=Vector( dsize(0,0)-dsize(0,1)+dsize(0,2),
                                    dsize(1,0)-dsize(1,1)+dsize(1,2),
                                    dsize(2,0)-dsize(2,1)+dsize(2,2))*0.5;
  relative_node_location[6]=Vector( dsize(0,0)+dsize(0,1)+dsize(0,2),
                                    dsize(1,0)+dsize(1,1)+dsize(1,2),
                                    dsize(2,0)+dsize(2,1)+dsize(2,2))*0.5;
  relative_node_location[7]=Vector(-dsize(0,0)+dsize(0,1)+dsize(0,2),
                                   -dsize(1,0)+dsize(1,1)+dsize(1,2),
                                   -dsize(2,0)+dsize(2,1)+dsize(2,2))*0.5;

  double lcrit = d_lcrit;
  double lcritsq = lcrit*lcrit;
  Vector la = relative_node_location[6];
  Vector lb = relative_node_location[5];
  Vector lc = relative_node_location[7];
  Vector ld = relative_node_location[4];

  int scale_flag = 0;
  if(la.length2()>lcritsq){
    la = la*(lcrit/la.length());
    scale_flag = 1;
  }
  if(lb.length2()>lcritsq){
    lb = lb*(lcrit/lb.length());
    scale_flag = 1;
  }
  if(lc.length2()>lcritsq){
    lc = lc*(lcrit/lc.length());
    scale_flag = 1;
  }
  if(ld.length2()>lcritsq){
    ld = ld*(lcrit/ld.length());
    scale_flag = 1;
  }

  if(scale_flag==1){  // Don't do these calcs if the particle isn't needing to be rescaled
    dsize(0,0)=.5*(la.x()+lb.x()-lc.x()-ld.x());
    dsize(1,0)=.5*(la.y()+lb.y()-lc.y()-ld.y());
    dsize(2,0)=.5*(la.z()+lb.z()-lc.z()-ld.z());

    dsize(0,1)=.5*(la.x()-lb.x()+lc.x()-ld.x());
    dsize(1,1)=.5*(la.y()-lb.y()+lc.y()-ld.y());
    dsize(2,1)=.5*(la.z()-lb.z()+lc.z()-ld.z());

    dsize(0,2)=.5*(la.x()+lb.x()+lc.x()+ld.x());
    dsize(1,2)=.5*(la.y()+lb.y()+lc.y()+ld.y());
    dsize(2,2)=.5*(la.z()+lb.z()+lc.z()+ld.z());


    relative_node_location[0]=Vector(-dsize(0,0)-dsize(0,1)-dsize(0,2),
                                     -dsize(1,0)-dsize(1,1)-dsize(1,2),
                                     -dsize(2,0)-dsize(2,1)-dsize(2,2))*0.5;
    relative_node_location[1]=Vector( dsize(0,0)-dsize(0,1)-dsize(0,2),
                                      dsize(1,0)-dsize(1,1)-dsize(1,2),
                                      dsize(2,0)-dsize(2,1)-dsize(2,2))*0.5;
    relative_node_location[2]=Vector( dsize(0,0)+dsize(0,1)-dsize(0,2),
                                      dsize(1,0)+dsize(1,1)-dsize(1,2),
                                      dsize(2,0)+dsize(2,1)-dsize(2,2))*0.5;
    relative_node_location[3]=Vector(-dsize(0,0)+dsize(0,1)-dsize(0,2),
                                     -dsize(1,0)+dsize(1,1)-dsize(1,2),
                                     -dsize(2,0)+dsize(2,1)-dsize(2,2))*0.5;
    relative_node_location[4]=Vector(-dsize(0,0)-dsize(0,1)+dsize(0,2),
                                     -dsize(1,0)-dsize(1,1)+dsize(1,2),
                                     -dsize(2,0)-dsize(2,1)+dsize(2,2))*0.5;
    relative_node_location[5]=Vector( dsize(0,0)-dsize(0,1)+dsize(0,2),
                                      dsize(1,0)-dsize(1,1)+dsize(1,2),
                                      dsize(2,0)-dsize(2,1)+dsize(2,2))*0.5;
    relative_node_location[6]=Vector( dsize(0,0)+dsize(0,1)+dsize(0,2),
                                      dsize(1,0)+dsize(1,1)+dsize(1,2),
                                      dsize(2,0)+dsize(2,1)+dsize(2,2))*0.5;
    relative_node_location[7]=Vector(-dsize(0,0)+dsize(0,1)+dsize(0,2),
                                     -dsize(1,0)+dsize(1,1)+dsize(1,2),
                                     -dsize(2,0)+dsize(2,1)+dsize(2,2))*0.5;
  }else{ // Particle wasn't scaled, need to compute the RLN for the first 4 nodes
    relative_node_location[0]=Vector(-dsize(0,0)-dsize(0,1)-dsize(0,2),
                                     -dsize(1,0)-dsize(1,1)-dsize(1,2),
                                     -dsize(2,0)-dsize(2,1)-dsize(2,2))*0.5;
    relative_node_location[1]=Vector( dsize(0,0)-dsize(0,1)-dsize(0,2),
                                      dsize(1,0)-dsize(1,1)-dsize(1,2),
                                      dsize(2,0)-dsize(2,1)-dsize(2,2))*0.5;
    relative_node_location[2]=Vector( dsize(0,0)+dsize(0,1)-dsize(0,2),
                                      dsize(1,0)+dsize(1,1)-dsize(1,2),
                                      dsize(2,0)+dsize(2,1)-dsize(2,2))*0.5;
    relative_node_location[3]=Vector(-dsize(0,0)+dsize(0,1)-dsize(0,2),
                                     -dsize(1,0)+dsize(1,1)-dsize(1,2),
                                     -dsize(2,0)+dsize(2,1)-dsize(2,2))*0.5;
  }

  Vector current_corner_pos;
  double fx;
  double fy;
  double fz;
  double fx1;
  double fy1;
  double fz1;
  int ix,iy,iz;

  double one_over_8 = .125;
  double phi[8];

 // now  we will loop over each of these "nodes" or corners and use the deformation gradient to find the current location: 
  for(int i=0;i<8;i++){
    int i8  = i*8;
    int i81 = i*8+1;
    int i82 = i*8+2;
    int i83 = i*8+3;
    int i84 = i*8+4;
    int i85 = i*8+5;
    int i86 = i*8+6;
    int i87 = i*8+7;
    // first we need to find the position vector of the ith corner of the particle with respect to the particle center:
    current_corner_pos = Vector(cellpos) + relative_node_location[i];
    ix = Floor(current_corner_pos.x());
    iy = Floor(current_corner_pos.y());
    iz = Floor(current_corner_pos.z());

    ni[i8]  = IntVector(ix  , iy  , iz  ); // x1    , y1    , z1
    ni[i81] = IntVector(ix+1, iy  , iz  ); // x1+r1x, y1    , z1
    ni[i82] = IntVector(ix+1, iy+1, iz  ); // x1+r1x, y1+r2y, z1
    ni[i83] = IntVector(ix  , iy+1, iz  ); // x1    , y1+r2y, z1
    ni[i84] = IntVector(ix  , iy  , iz+1); // x1    , y1    , z1+r3z
    ni[i85] = IntVector(ix+1, iy  , iz+1); // x1+r1x, y1    , z1+r3z
    ni[i86] = IntVector(ix+1, iy+1, iz+1); // x1+r1x, y1+r2y, z1+r3z
    ni[i87] = IntVector(ix  , iy+1, iz+1); // x1    , y1+r2y, z1+r3z

    fx = current_corner_pos.x()-ix;
    fy = current_corner_pos.y()-iy;
    fz = current_corner_pos.z()-iz;
    fx1 = 1-fx;
    fy1 = 1-fy;
    fz1 = 1-fz;

    phi[0] = fx1*fy1*fz1; // x1    , y1    , z1
    phi[1] = fx *fy1*fz1; // x1+r1x, y1    , z1
    phi[2] = fx *fy *fz1; // x1+r1x, y1+r2y, z1
    phi[3] = fx1*fy *fz1; // x1    , y1+r2y, z1
    phi[4] = fx1*fy1*fz;  // x1    , y1    , z1+r3z
    phi[5] = fx *fy1*fz;  // x1+r1x, y1    , z1+r3z
    phi[6] = fx *fy *fz;  // x1+r1x, y1+r2y, z1+r3z
    phi[7] = fx1*fy *fz;  // x1    , y1+r2y, z1+r3z

    S[i8]  = one_over_8*phi[0];
    S[i81] = one_over_8*phi[1];
    S[i82] = one_over_8*phi[2];
    S[i83] = one_over_8*phi[3];
    S[i84] = one_over_8*phi[4];
    S[i85] = one_over_8*phi[5];
    S[i86] = one_over_8*phi[6];
    S[i87] = one_over_8*phi[7];
  }
}
 
void cpdiInterpolator::findCellAndShapeDerivatives(const Point& pos,
                                                   vector<IntVector>& ni,
                                                   vector<Vector>& d_S,
                                                   const Matrix3& size,
                                                   const Matrix3& defgrad)
{
  Point cellpos = d_patch->getLevel()->positionToIndex(Point(pos));

  Matrix3 dsize=defgrad*size;
  Vector relative_node_location[8];

  relative_node_location[4]=Vector(-dsize(0,0)-dsize(0,1)+dsize(0,2),
                                   -dsize(1,0)-dsize(1,1)+dsize(1,2),
                                   -dsize(2,0)-dsize(2,1)+dsize(2,2))*0.5;
  relative_node_location[5]=Vector( dsize(0,0)-dsize(0,1)+dsize(0,2),
                                    dsize(1,0)-dsize(1,1)+dsize(1,2),
                                    dsize(2,0)-dsize(2,1)+dsize(2,2))*0.5;
  relative_node_location[6]=Vector( dsize(0,0)+dsize(0,1)+dsize(0,2),
                                    dsize(1,0)+dsize(1,1)+dsize(1,2),
                                    dsize(2,0)+dsize(2,1)+dsize(2,2))*0.5;
  relative_node_location[7]=Vector(-dsize(0,0)+dsize(0,1)+dsize(0,2),
                                   -dsize(1,0)+dsize(1,1)+dsize(1,2),
                                   -dsize(2,0)+dsize(2,1)+dsize(2,2))*0.5;

  double lcrit = d_lcrit;
  double lcritsq = lcrit*lcrit;
  Vector la = relative_node_location[6];
  Vector lb = relative_node_location[5];
  Vector lc = relative_node_location[7];
  Vector ld = relative_node_location[4];

  int scale_flag = 0;
  if(la.length2()>lcritsq){
    la = la*(lcrit/la.length());
    scale_flag = 1;
  }
  if(lb.length2()>lcritsq){
    lb = lb*(lcrit/lb.length());
    scale_flag = 1;
  }
  if(lc.length2()>lcritsq){
    lc = lc*(lcrit/lc.length());
    scale_flag = 1;
  }
  if(ld.length2()>lcritsq){
    ld = ld*(lcrit/ld.length());
    scale_flag = 1;
  }

  if(scale_flag==1){  // Don't do these calcs if the particle isn't needing to be rescaled
    dsize(0,0)=.5*(la.x()+lb.x()-lc.x()-ld.x());
    dsize(1,0)=.5*(la.y()+lb.y()-lc.y()-ld.y());
    dsize(2,0)=.5*(la.z()+lb.z()-lc.z()-ld.z());

    dsize(0,1)=.5*(la.x()-lb.x()+lc.x()-ld.x());
    dsize(1,1)=.5*(la.y()-lb.y()+lc.y()-ld.y());
    dsize(2,1)=.5*(la.z()-lb.z()+lc.z()-ld.z());

    dsize(0,2)=.5*(la.x()+lb.x()+lc.x()+ld.x());
    dsize(1,2)=.5*(la.y()+lb.y()+lc.y()+ld.y());
    dsize(2,2)=.5*(la.z()+lb.z()+lc.z()+ld.z());

    relative_node_location[0]=Vector(-dsize(0,0)-dsize(0,1)-dsize(0,2),
                                     -dsize(1,0)-dsize(1,1)-dsize(1,2),
                                     -dsize(2,0)-dsize(2,1)-dsize(2,2))*0.5;
    relative_node_location[1]=Vector( dsize(0,0)-dsize(0,1)-dsize(0,2),
                                      dsize(1,0)-dsize(1,1)-dsize(1,2),
                                      dsize(2,0)-dsize(2,1)-dsize(2,2))*0.5;
    relative_node_location[2]=Vector( dsize(0,0)+dsize(0,1)-dsize(0,2),
                                      dsize(1,0)+dsize(1,1)-dsize(1,2),
                                      dsize(2,0)+dsize(2,1)-dsize(2,2))*0.5;
    relative_node_location[3]=Vector(-dsize(0,0)+dsize(0,1)-dsize(0,2),
                                     -dsize(1,0)+dsize(1,1)-dsize(1,2),
                                     -dsize(2,0)+dsize(2,1)-dsize(2,2))*0.5;
    relative_node_location[4]=Vector(-dsize(0,0)-dsize(0,1)+dsize(0,2),
                                     -dsize(1,0)-dsize(1,1)+dsize(1,2),
                                     -dsize(2,0)-dsize(2,1)+dsize(2,2))*0.5;
    relative_node_location[5]=Vector( dsize(0,0)-dsize(0,1)+dsize(0,2),
                                      dsize(1,0)-dsize(1,1)+dsize(1,2),
                                      dsize(2,0)-dsize(2,1)+dsize(2,2))*0.5;
    relative_node_location[6]=Vector( dsize(0,0)+dsize(0,1)+dsize(0,2),
                                      dsize(1,0)+dsize(1,1)+dsize(1,2),
                                      dsize(2,0)+dsize(2,1)+dsize(2,2))*0.5;
    relative_node_location[7]=Vector(-dsize(0,0)+dsize(0,1)+dsize(0,2),
                                     -dsize(1,0)+dsize(1,1)+dsize(1,2),
                                     -dsize(2,0)+dsize(2,1)+dsize(2,2))*0.5;
  }else{ // Particle wasn't scaled, need to compute the RLN for the first 4 nodes
    relative_node_location[0]=Vector(-dsize(0,0)-dsize(0,1)-dsize(0,2),
                                     -dsize(1,0)-dsize(1,1)-dsize(1,2),
                                     -dsize(2,0)-dsize(2,1)-dsize(2,2))*0.5;
    relative_node_location[1]=Vector( dsize(0,0)-dsize(0,1)-dsize(0,2),
                                      dsize(1,0)-dsize(1,1)-dsize(1,2),
                                      dsize(2,0)-dsize(2,1)-dsize(2,2))*0.5;
    relative_node_location[2]=Vector( dsize(0,0)+dsize(0,1)-dsize(0,2),
                                      dsize(1,0)+dsize(1,1)-dsize(1,2),
                                      dsize(2,0)+dsize(2,1)-dsize(2,2))*0.5;
    relative_node_location[3]=Vector(-dsize(0,0)+dsize(0,1)-dsize(0,2),
                                     -dsize(1,0)+dsize(1,1)-dsize(1,2),
                                     -dsize(2,0)+dsize(2,1)-dsize(2,2))*0.5;
  }

  int i;
  Vector current_corner_pos;
  double fx;
  double fy;
  double fz;
  double fx1;
  double fy1;
  double fz1;
  int ix,iy,iz;

  Vector r1=Vector(dsize(0,0),dsize(1,0),dsize(2,0));
  Vector r2=Vector(dsize(0,1),dsize(1,1),dsize(2,1));
  Vector r3=Vector(dsize(0,2),dsize(1,2),dsize(2,2));

  double volume = dsize.Determinant();

  double one_over_4V = 1.0/(4.0*volume);
  Vector alpha[8];
  double phi[8];
<<<<<<< HEAD
  // conw we construct the vectors necessary for the gradient calculation:
=======
  // construct the vectors necessary for the gradient calculation:
>>>>>>> d1d65a4e
  alpha[0][0]   =  one_over_4V* (-r2[1]*r3[2]+r2[2]*r3[1]+r1[1]*r3[2]-r1[2]*r3[1]-r1[1]*r2[2]+r1[2]*r2[1]);
  alpha[0][1]   =  one_over_4V*(r2[0]*r3[2]-r2[2]*r3[0]-r1[0]*r3[2]+r1[2]*r3[0]+r1[0]*r2[2]-r1[2]*r2[0]);
  alpha[0][2]   =  one_over_4V* (-r2[0]*r3[1]+r2[1]*r3[0]+r1[0]*r3[1]-r1[1]*r3[0]-r1[0]*r2[1]+r1[1]*r2[0]);

  alpha[1][0]   =  one_over_4V*(r2[1]*r3[2]-r2[2]*r3[1]+r1[1]*r3[2]-r1[2]*r3[1]-r1[1]*r2[2]+r1[2]*r2[1]);
  alpha[1][1]   =  one_over_4V*(-r2[0]*r3[2]+r2[2]*r3[0]-r1[0]*r3[2]+r1[2]*r3[0]+r1[0]*r2[2]-r1[2]*r2[0]);
  alpha[1][2]   =  one_over_4V*(r2[0]*r3[1]-r2[1]*r3[0]+r1[0]*r3[1]-r1[1]*r3[0]-r1[0]*r2[1]+r1[1]*r2[0]);

  alpha[2][0]   =  one_over_4V*(r2[1]*r3[2]-r2[2]*r3[1]-r1[1]*r3[2]+r1[2]*r3[1]-r1[1]*r2[2]+r1[2]*r2[1]);
  alpha[2][1]   =  one_over_4V*(-r2[0]*r3[2]+r2[2]*r3[0]+r1[0]*r3[2]-r1[2]*r3[0]+r1[0]*r2[2]-r1[2]*r2[0]);
  alpha[2][2]   =  one_over_4V*(r2[0]*r3[1]-r2[1]*r3[0]-r1[0]*r3[1]+r1[1]*r3[0]-r1[0]*r2[1]+r1[1]*r2[0]);

  alpha[3][0]   =  one_over_4V*(-r2[1]*r3[2]+r2[2]*r3[1]-r1[1]*r3[2]+r1[2]*r3[1]-r1[1]*r2[2]+r1[2]*r2[1]);
  alpha[3][1]   =  one_over_4V*(r2[0]*r3[2]-r2[2]*r3[0]+r1[0]*r3[2]-r1[2]*r3[0]+r1[0]*r2[2]-r1[2]*r2[0]);
  alpha[3][2]   =  one_over_4V*(-r2[0]*r3[1]+r2[1]*r3[0]-r1[0]*r3[1]+r1[1]*r3[0]-r1[0]*r2[1]+r1[1]*r2[0]);

  alpha[4][0]   = one_over_4V*(-r2[1]*r3[2]+r2[2]*r3[1]+r1[1]*r3[2]-r1[2]*r3[1]+r1[1]*r2[2]-r1[2]*r2[1]);
  alpha[4][1]   =  one_over_4V*(r2[0]*r3[2]-r2[2]*r3[0]-r1[0]*r3[2]+r1[2]*r3[0]-r1[0]*r2[2]+r1[2]*r2[0]);
  alpha[4][2]   =  one_over_4V*(-r2[0]*r3[1]+r2[1]*r3[0]+r1[0]*r3[1]-r1[1]*r3[0]+r1[0]*r2[1]-r1[1]*r2[0]);

  alpha[5][0]   =  one_over_4V*(r2[1]*r3[2]-r2[2]*r3[1]+r1[1]*r3[2]-r1[2]*r3[1]+r1[1]*r2[2]-r1[2]*r2[1]);
  alpha[5][1]   =  one_over_4V*(-r2[0]*r3[2]+r2[2]*r3[0]-r1[0]*r3[2]+r1[2]*r3[0]-r1[0]*r2[2]+r1[2]*r2[0]);
  alpha[5][2]   =  one_over_4V*(r2[0]*r3[1]-r2[1]*r3[0]+r1[0]*r3[1]-r1[1]*r3[0]+r1[0]*r2[1]-r1[1]*r2[0]);

  alpha[6][0]   = one_over_4V* (r2[1]*r3[2]-r2[2]*r3[1]-r1[1]*r3[2]+r1[2]*r3[1]+r1[1]*r2[2]-r1[2]*r2[1]);
  alpha[6][1]   = one_over_4V* (-r2[0]*r3[2]+r2[2]*r3[0]+r1[0]*r3[2]-r1[2]*r3[0]-r1[0]*r2[2]+r1[2]*r2[0]);
  alpha[6][2]   = one_over_4V* (r2[0]*r3[1]-r2[1]*r3[0]-r1[0]*r3[1]+r1[1]*r3[0]+r1[0]*r2[1]-r1[1]*r2[0]);

  alpha[7][0]   =  one_over_4V*(-r2[1]*r3[2]+r2[2]*r3[1]-r1[1]*r3[2]+r1[2]*r3[1]+r1[1]*r2[2]-r1[2]*r2[1]);
  alpha[7][1]   =  one_over_4V*(r2[0]*r3[2]-r2[2]*r3[0]+r1[0]*r3[2]-r1[2]*r3[0]-r1[0]*r2[2]+r1[2]*r2[0]);
  alpha[7][2]   =  one_over_4V*(-r2[0]*r3[1]+r2[1]*r3[0]-r1[0]*r3[1]+r1[1]*r3[0]+r1[0]*r2[1]-r1[1]*r2[0]);

 // now  we will loop over each of these "nodes" or corners and use the deformation gradient to find the current location: 
  for(i=0;i<8;i++){
    int i8  = i*8;
    int i81 = i*8+1;
    int i82 = i*8+2;
    int i83 = i*8+3;
    int i84 = i*8+4;
    int i85 = i*8+5;
    int i86 = i*8+6;
    int i87 = i*8+7;
    //    first we need to find the position vector of the ith corner of the particle with respect to the particle center:
    current_corner_pos = Vector(cellpos) + relative_node_location[i];
    ix = Floor(current_corner_pos.x());
    iy = Floor(current_corner_pos.y());
    iz = Floor(current_corner_pos.z());

    ni[i8]  = IntVector(ix  , iy  , iz  ); // x1    , y1    , z1
    ni[i81] = IntVector(ix+1, iy  , iz  ); // x1+r1x, y1    , z1
    ni[i82] = IntVector(ix+1, iy+1, iz  ); // x1+r1x, y1+r2y, z1
    ni[i83] = IntVector(ix  , iy+1, iz  ); // x1    , y1+r2y, z1
    ni[i84] = IntVector(ix  , iy  , iz+1); // x1    , y1    , z1+r3z
    ni[i85] = IntVector(ix+1, iy  , iz+1); // x1+r1x, y1    , z1+r3z
    ni[i86] = IntVector(ix+1, iy+1, iz+1); // x1+r1x, y1+r2y, z1+r3z
    ni[i87] = IntVector(ix  , iy+1, iz+1); // x1    , y1+r2y, z1+r3z

    fx = current_corner_pos.x()-ix;
    fy = current_corner_pos.y()-iy;
    fz = current_corner_pos.z()-iz;
    fx1 = 1-fx;
    fy1 = 1-fy;
    fz1 = 1-fz;

    phi[0] = fx1*fy1*fz1; // x1    , y1    , z1
    phi[1] = fx *fy1*fz1; // x1+r1x, y1    , z1
    phi[2] = fx *fy *fz1; // x1+r1x, y1+r2y, z1
    phi[3] = fx1*fy *fz1; // x1    , y1+r2y, z1
    phi[4] = fx1*fy1*fz;  // x1    , y1    , z1+r3z
    phi[5] = fx *fy1*fz;  // x1+r1x, y1    , z1+r3z
    phi[6] = fx *fy *fz;  // x1+r1x, y1+r2y, z1+r3z
    phi[7] = fx1*fy *fz;  // x1    , y1+r2y, z1+r3z

    d_S[i8][0]   = alpha[i][0]*phi[0];
    d_S[i8][1]   = alpha[i][1]*phi[0];
    d_S[i8][2]   = alpha[i][2]*phi[0];

    d_S[i81][0] = alpha[i][0]*phi[1];
    d_S[i81][1] = alpha[i][1]*phi[1];
    d_S[i81][2] = alpha[i][2]*phi[1];

    d_S[i82][0] = alpha[i][0]*phi[2];
    d_S[i82][1] = alpha[i][1]*phi[2];
    d_S[i82][2] = alpha[i][2]*phi[2];

    d_S[i83][0] = alpha[i][0]*phi[3];
    d_S[i83][1] = alpha[i][1]*phi[3];
    d_S[i83][2] = alpha[i][2]*phi[3];

    d_S[i84][0] = alpha[i][0]*phi[4];
    d_S[i84][1] = alpha[i][1]*phi[4];
    d_S[i84][2] = alpha[i][2]*phi[4];

    d_S[i85][0] = alpha[i][0]*phi[5];
    d_S[i85][1] = alpha[i][1]*phi[5];
    d_S[i85][2] = alpha[i][2]*phi[5];

    d_S[i86][0] = alpha[i][0]*phi[6];
    d_S[i86][1] = alpha[i][1]*phi[6];
    d_S[i86][2] = alpha[i][2]*phi[6];

    d_S[i87][0] = alpha[i][0]*phi[7];
    d_S[i87][1] = alpha[i][1]*phi[7];
    d_S[i87][2] = alpha[i][2]*phi[7];
  }
}

void cpdiInterpolator::findCellAndWeightsAndShapeDerivatives(const Point& pos,
                                                         vector<IntVector>& ni,
                                                         vector<double>& S,
                                                         vector<Vector>& d_S,
                                                         const Matrix3& size,
                                                         const Matrix3& defgrad)
{
  Point cellpos = d_patch->getLevel()->positionToIndex(Point(pos));

  Matrix3 dsize=defgrad*size;
  Vector relative_node_location[8];

  relative_node_location[4]=Vector(-dsize(0,0)-dsize(0,1)+dsize(0,2),
                                   -dsize(1,0)-dsize(1,1)+dsize(1,2),
                                   -dsize(2,0)-dsize(2,1)+dsize(2,2))*0.5;
  relative_node_location[5]=Vector( dsize(0,0)-dsize(0,1)+dsize(0,2),
                                    dsize(1,0)-dsize(1,1)+dsize(1,2),
                                    dsize(2,0)-dsize(2,1)+dsize(2,2))*0.5;
  relative_node_location[6]=Vector( dsize(0,0)+dsize(0,1)+dsize(0,2),
                                    dsize(1,0)+dsize(1,1)+dsize(1,2),
                                    dsize(2,0)+dsize(2,1)+dsize(2,2))*0.5;
  relative_node_location[7]=Vector(-dsize(0,0)+dsize(0,1)+dsize(0,2),
                                   -dsize(1,0)+dsize(1,1)+dsize(1,2),
                                   -dsize(2,0)+dsize(2,1)+dsize(2,2))*0.5;
  double lcrit = d_lcrit;
  double lcritsq = lcrit*lcrit;
  Vector la = relative_node_location[6];
  Vector lb = relative_node_location[5];
  Vector lc = relative_node_location[7];
  Vector ld = relative_node_location[4];

  int scale_flag = 0;
  if(la.length2()>lcritsq){
    la = la*(lcrit/la.length());
    scale_flag=1;
  }
  if(lb.length2()>lcritsq){
    lb = lb*(lcrit/lb.length());
    scale_flag=1;
  }
  if(lc.length2()>lcritsq){
    lc = lc*(lcrit/lc.length());
    scale_flag=1;
  }
  if(ld.length2()>lcritsq){
    ld = ld*(lcrit/ld.length());
    scale_flag=1;
  }

  if(scale_flag==1){  // Don't do these calcs if the particle isn't needing to be rescaled
    dsize(0,0)=.5*(la.x()+lb.x()-lc.x()-ld.x());
    dsize(1,0)=.5*(la.y()+lb.y()-lc.y()-ld.y());
    dsize(2,0)=.5*(la.z()+lb.z()-lc.z()-ld.z());

    dsize(0,1)=.5*(la.x()-lb.x()+lc.x()-ld.x());
    dsize(1,1)=.5*(la.y()-lb.y()+lc.y()-ld.y());
    dsize(2,1)=.5*(la.z()-lb.z()+lc.z()-ld.z());

    dsize(0,2)=.5*(la.x()+lb.x()+lc.x()+ld.x());
    dsize(1,2)=.5*(la.y()+lb.y()+lc.y()+ld.y());
    dsize(2,2)=.5*(la.z()+lb.z()+lc.z()+ld.z());

    relative_node_location[0]=Vector(-dsize(0,0)-dsize(0,1)-dsize(0,2),
                                     -dsize(1,0)-dsize(1,1)-dsize(1,2),
                                     -dsize(2,0)-dsize(2,1)-dsize(2,2))*0.5;
    relative_node_location[1]=Vector( dsize(0,0)-dsize(0,1)-dsize(0,2),
                                      dsize(1,0)-dsize(1,1)-dsize(1,2),
                                      dsize(2,0)-dsize(2,1)-dsize(2,2))*0.5;
    relative_node_location[2]=Vector( dsize(0,0)+dsize(0,1)-dsize(0,2),
                                      dsize(1,0)+dsize(1,1)-dsize(1,2),
                                      dsize(2,0)+dsize(2,1)-dsize(2,2))*0.5;
    relative_node_location[3]=Vector(-dsize(0,0)+dsize(0,1)-dsize(0,2),
                                     -dsize(1,0)+dsize(1,1)-dsize(1,2),
                                     -dsize(2,0)+dsize(2,1)-dsize(2,2))*0.5;
    relative_node_location[4]=Vector(-dsize(0,0)-dsize(0,1)+dsize(0,2),
                                     -dsize(1,0)-dsize(1,1)+dsize(1,2),
                                     -dsize(2,0)-dsize(2,1)+dsize(2,2))*0.5;
    relative_node_location[5]=Vector( dsize(0,0)-dsize(0,1)+dsize(0,2),
                                      dsize(1,0)-dsize(1,1)+dsize(1,2),
                                      dsize(2,0)-dsize(2,1)+dsize(2,2))*0.5;
    relative_node_location[6]=Vector( dsize(0,0)+dsize(0,1)+dsize(0,2),
                                      dsize(1,0)+dsize(1,1)+dsize(1,2),
                                      dsize(2,0)+dsize(2,1)+dsize(2,2))*0.5;
    relative_node_location[7]=Vector(-dsize(0,0)+dsize(0,1)+dsize(0,2),
                                     -dsize(1,0)+dsize(1,1)+dsize(1,2),
                                     -dsize(2,0)+dsize(2,1)+dsize(2,2))*0.5;
  }else{ // Particle wasn't scaled, need to compute the RLN for the first 4 nodes
    relative_node_location[0]=Vector(-dsize(0,0)-dsize(0,1)-dsize(0,2),
                                     -dsize(1,0)-dsize(1,1)-dsize(1,2),
                                     -dsize(2,0)-dsize(2,1)-dsize(2,2))*0.5;
    relative_node_location[1]=Vector( dsize(0,0)-dsize(0,1)-dsize(0,2),
                                      dsize(1,0)-dsize(1,1)-dsize(1,2),
                                      dsize(2,0)-dsize(2,1)-dsize(2,2))*0.5;
    relative_node_location[2]=Vector( dsize(0,0)+dsize(0,1)-dsize(0,2),
                                      dsize(1,0)+dsize(1,1)-dsize(1,2),
                                      dsize(2,0)+dsize(2,1)-dsize(2,2))*0.5;
    relative_node_location[3]=Vector(-dsize(0,0)+dsize(0,1)-dsize(0,2),
                                     -dsize(1,0)+dsize(1,1)-dsize(1,2),
                                     -dsize(2,0)+dsize(2,1)-dsize(2,2))*0.5;
  }

  Vector current_corner_pos;
  double fx;
  double fy;
  double fz;
  double fx1;
  double fy1;
  double fz1;


  int ix,iy,iz;
  Vector r1=Vector(dsize(0,0),dsize(1,0),dsize(2,0));
  Vector r2=Vector(dsize(0,1),dsize(1,1),dsize(2,1));
  Vector r3=Vector(dsize(0,2),dsize(1,2),dsize(2,2));
  double volume = dsize.Determinant();
  double one_over_4V = 1.0/(4.0*volume);
  double one_over_8 = .125;
  Vector alpha[8];
  double phi[8];
<<<<<<< HEAD
  // conw we construct the vectors necessary for the gradient calculation:
=======
  // construct the vectors necessary for the gradient calculation:
>>>>>>> d1d65a4e
  alpha[0][0]   =  one_over_4V* (-r2[1]*r3[2]+r2[2]*r3[1]+r1[1]*r3[2]-r1[2]*r3[1]-r1[1]*r2[2]+r1[2]*r2[1]);
  alpha[0][1]   =  one_over_4V*(r2[0]*r3[2]-r2[2]*r3[0]-r1[0]*r3[2]+r1[2]*r3[0]+r1[0]*r2[2]-r1[2]*r2[0]);
  alpha[0][2]   =  one_over_4V* (-r2[0]*r3[1]+r2[1]*r3[0]+r1[0]*r3[1]-r1[1]*r3[0]-r1[0]*r2[1]+r1[1]*r2[0]);

  alpha[1][0]   =  one_over_4V*(r2[1]*r3[2]-r2[2]*r3[1]+r1[1]*r3[2]-r1[2]*r3[1]-r1[1]*r2[2]+r1[2]*r2[1]);
  alpha[1][1]   =  one_over_4V*(-r2[0]*r3[2]+r2[2]*r3[0]-r1[0]*r3[2]+r1[2]*r3[0]+r1[0]*r2[2]-r1[2]*r2[0]);
  alpha[1][2]   =  one_over_4V*(r2[0]*r3[1]-r2[1]*r3[0]+r1[0]*r3[1]-r1[1]*r3[0]-r1[0]*r2[1]+r1[1]*r2[0]);

  alpha[2][0]   =  one_over_4V*(r2[1]*r3[2]-r2[2]*r3[1]-r1[1]*r3[2]+r1[2]*r3[1]-r1[1]*r2[2]+r1[2]*r2[1]);
  alpha[2][1]   =  one_over_4V*(-r2[0]*r3[2]+r2[2]*r3[0]+r1[0]*r3[2]-r1[2]*r3[0]+r1[0]*r2[2]-r1[2]*r2[0]);
  alpha[2][2]   =  one_over_4V*(r2[0]*r3[1]-r2[1]*r3[0]-r1[0]*r3[1]+r1[1]*r3[0]-r1[0]*r2[1]+r1[1]*r2[0]);

  alpha[3][0]   =  one_over_4V*(-r2[1]*r3[2]+r2[2]*r3[1]-r1[1]*r3[2]+r1[2]*r3[1]-r1[1]*r2[2]+r1[2]*r2[1]);
  alpha[3][1]   =  one_over_4V*(r2[0]*r3[2]-r2[2]*r3[0]+r1[0]*r3[2]-r1[2]*r3[0]+r1[0]*r2[2]-r1[2]*r2[0]);
  alpha[3][2]   =  one_over_4V*(-r2[0]*r3[1]+r2[1]*r3[0]-r1[0]*r3[1]+r1[1]*r3[0]-r1[0]*r2[1]+r1[1]*r2[0]);

  alpha[4][0]   = one_over_4V*(-r2[1]*r3[2]+r2[2]*r3[1]+r1[1]*r3[2]-r1[2]*r3[1]+r1[1]*r2[2]-r1[2]*r2[1]);
  alpha[4][1]   =  one_over_4V*(r2[0]*r3[2]-r2[2]*r3[0]-r1[0]*r3[2]+r1[2]*r3[0]-r1[0]*r2[2]+r1[2]*r2[0]);
  alpha[4][2]   =  one_over_4V*(-r2[0]*r3[1]+r2[1]*r3[0]+r1[0]*r3[1]-r1[1]*r3[0]+r1[0]*r2[1]-r1[1]*r2[0]);

  alpha[5][0]   =  one_over_4V*(r2[1]*r3[2]-r2[2]*r3[1]+r1[1]*r3[2]-r1[2]*r3[1]+r1[1]*r2[2]-r1[2]*r2[1]);
  alpha[5][1]   =  one_over_4V*(-r2[0]*r3[2]+r2[2]*r3[0]-r1[0]*r3[2]+r1[2]*r3[0]-r1[0]*r2[2]+r1[2]*r2[0]);
  alpha[5][2]   =  one_over_4V*(r2[0]*r3[1]-r2[1]*r3[0]+r1[0]*r3[1]-r1[1]*r3[0]+r1[0]*r2[1]-r1[1]*r2[0]);

  alpha[6][0]   = one_over_4V* (r2[1]*r3[2]-r2[2]*r3[1]-r1[1]*r3[2]+r1[2]*r3[1]+r1[1]*r2[2]-r1[2]*r2[1]);
  alpha[6][1]   = one_over_4V* (-r2[0]*r3[2]+r2[2]*r3[0]+r1[0]*r3[2]-r1[2]*r3[0]-r1[0]*r2[2]+r1[2]*r2[0]);
  alpha[6][2]   = one_over_4V* (r2[0]*r3[1]-r2[1]*r3[0]-r1[0]*r3[1]+r1[1]*r3[0]+r1[0]*r2[1]-r1[1]*r2[0]);

  alpha[7][0]   =  one_over_4V*(-r2[1]*r3[2]+r2[2]*r3[1]-r1[1]*r3[2]+r1[2]*r3[1]+r1[1]*r2[2]-r1[2]*r2[1]);
  alpha[7][1]   =  one_over_4V*(r2[0]*r3[2]-r2[2]*r3[0]+r1[0]*r3[2]-r1[2]*r3[0]-r1[0]*r2[2]+r1[2]*r2[0]);
  alpha[7][2]   =  one_over_4V*(-r2[0]*r3[1]+r2[1]*r3[0]-r1[0]*r3[1]+r1[1]*r3[0]+r1[0]*r2[1]-r1[1]*r2[0]);

  // now  we will loop over each of these "nodes" and use the deformation gradient to find the current location: 
  for(int i=0;i<8;i++){
    //    first we need to find the position vector of the ith corner of the particle:
    current_corner_pos = Vector(cellpos) + relative_node_location[i];
    int i8  = i*8;
    int i81 = i*8+1;
    int i82 = i*8+2;
    int i83 = i*8+3;
    int i84 = i*8+4;
    int i85 = i*8+5;
    int i86 = i*8+6;
    int i87 = i*8+7;
    ix = Floor(current_corner_pos.x());
    iy = Floor(current_corner_pos.y());
    iz = Floor(current_corner_pos.z());

    ni[i8] = IntVector(ix    , iy  , iz  ); // x1    , y1    , z1
    ni[i81] = IntVector(ix+1, iy  , iz  ); // x1+r1x, y1    , z1
    ni[i82] = IntVector(ix+1, iy+1, iz  ); // x1+r1x, y1+r2y, z1
    ni[i83] = IntVector(ix  , iy+1, iz  ); // x1    , y1+r2y, z1
    ni[i84] = IntVector(ix  , iy  , iz+1); // x1    , y1    , z1+r3z
    ni[i85] = IntVector(ix+1, iy  , iz+1); // x1+r1x, y1    , z1+r3z
    ni[i86] = IntVector(ix+1, iy+1, iz+1); // x1+r1x, y1+r2y, z1+r3z
    ni[i87] = IntVector(ix  , iy+1, iz+1); // x1    , y1+r2y, z1+r3z

    fx = current_corner_pos.x()-ix;
    fy = current_corner_pos.y()-iy;
    fz = current_corner_pos.z()-iz;
    fx1 = 1-fx;
    fy1 = 1-fy;
    fz1 = 1-fz;

    phi[0] = fx1*fy1*fz1; // x1    , y1    , z1
    phi[1] = fx *fy1*fz1; // x1+r1x, y1    , z1
    phi[2] = fx *fy *fz1; // x1+r1x, y1+r2y, z1
    phi[3] = fx1*fy *fz1; // x1    , y1+r2y, z1
    phi[4] = fx1*fy1*fz;  // x1    , y1    , z1+r3z
    phi[5] = fx *fy1*fz;  // x1+r1x, y1    , z1+r3z
    phi[6] = fx *fy *fz;  // x1+r1x, y1+r2y, z1+r3z
    phi[7] = fx1*fy *fz;  // x1    , y1+r2y, z1+r3z

    S[i8]  = one_over_8*phi[0];
    S[i81] = one_over_8*phi[1];
    S[i82] = one_over_8*phi[2];
    S[i83] = one_over_8*phi[3];
    S[i84] = one_over_8*phi[4];
    S[i85] = one_over_8*phi[5];
    S[i86] = one_over_8*phi[6];
    S[i87] = one_over_8*phi[7];

    d_S[i8][0]   = alpha[i][0]*phi[0];
    d_S[i8][1]   = alpha[i][1]*phi[0];
    d_S[i8][2]   = alpha[i][2]*phi[0];

    d_S[i81][0] = alpha[i][0]*phi[1];
    d_S[i81][1] = alpha[i][1]*phi[1];
    d_S[i81][2] = alpha[i][2]*phi[1];

    d_S[i82][0] = alpha[i][0]*phi[2];
    d_S[i82][1] = alpha[i][1]*phi[2];
    d_S[i82][2] = alpha[i][2]*phi[2];

    d_S[i83][0] = alpha[i][0]*phi[3];
    d_S[i83][1] = alpha[i][1]*phi[3];
    d_S[i83][2] = alpha[i][2]*phi[3];

    d_S[i84][0] = alpha[i][0]*phi[4];
    d_S[i84][1] = alpha[i][1]*phi[4];
    d_S[i84][2] = alpha[i][2]*phi[4];

    d_S[i85][0] = alpha[i][0]*phi[5];
    d_S[i85][1] = alpha[i][1]*phi[5];
    d_S[i85][2] = alpha[i][2]*phi[5];

    d_S[i86][0] = alpha[i][0]*phi[6];
    d_S[i86][1] = alpha[i][1]*phi[6];
    d_S[i86][2] = alpha[i][2]*phi[6];

    d_S[i87][0] = alpha[i][0]*phi[7];
    d_S[i87][1] = alpha[i][1]*phi[7];
    d_S[i87][2] = alpha[i][2]*phi[7];
  }
}

int cpdiInterpolator::size()
{
  return d_size;
}<|MERGE_RESOLUTION|>--- conflicted
+++ resolved
@@ -349,11 +349,7 @@
   double one_over_4V = 1.0/(4.0*volume);
   Vector alpha[8];
   double phi[8];
-<<<<<<< HEAD
-  // conw we construct the vectors necessary for the gradient calculation:
-=======
   // construct the vectors necessary for the gradient calculation:
->>>>>>> d1d65a4e
   alpha[0][0]   =  one_over_4V* (-r2[1]*r3[2]+r2[2]*r3[1]+r1[1]*r3[2]-r1[2]*r3[1]-r1[1]*r2[2]+r1[2]*r2[1]);
   alpha[0][1]   =  one_over_4V*(r2[0]*r3[2]-r2[2]*r3[0]-r1[0]*r3[2]+r1[2]*r3[0]+r1[0]*r2[2]-r1[2]*r2[0]);
   alpha[0][2]   =  one_over_4V* (-r2[0]*r3[1]+r2[1]*r3[0]+r1[0]*r3[1]-r1[1]*r3[0]-r1[0]*r2[1]+r1[1]*r2[0]);
@@ -580,11 +576,7 @@
   double one_over_8 = .125;
   Vector alpha[8];
   double phi[8];
-<<<<<<< HEAD
-  // conw we construct the vectors necessary for the gradient calculation:
-=======
   // construct the vectors necessary for the gradient calculation:
->>>>>>> d1d65a4e
   alpha[0][0]   =  one_over_4V* (-r2[1]*r3[2]+r2[2]*r3[1]+r1[1]*r3[2]-r1[2]*r3[1]-r1[1]*r2[2]+r1[2]*r2[1]);
   alpha[0][1]   =  one_over_4V*(r2[0]*r3[2]-r2[2]*r3[0]-r1[0]*r3[2]+r1[2]*r3[0]+r1[0]*r2[2]-r1[2]*r2[0]);
   alpha[0][2]   =  one_over_4V* (-r2[0]*r3[1]+r2[1]*r3[0]+r1[0]*r3[1]-r1[1]*r3[0]-r1[0]*r2[1]+r1[1]*r2[0]);
