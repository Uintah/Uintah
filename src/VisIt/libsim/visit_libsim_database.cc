--- conflicted
+++ resolved
@@ -1007,13 +1007,8 @@
         }
       }
 
-<<<<<<< HEAD
-      std::string vars[5] = {"ID", "Memory",
-			     "MPI/node_rank", "MPI/node",
-=======
       std::string vars[5] = {"Node/Number", "Node/Memory",
 			     "MPI/Comm/node", "MPI/Comm/rank",
->>>>>>> 8804f4a7
 			     "MPI/rank"};
 
       std::string meshName = "machine_" + sim->hostName + "/local";
@@ -1928,18 +1923,6 @@
               (local && s == sim->switchIndex && n == sim->nodeIndex &&
                (int) i == sim->myworld->myNode_myRank()) )
           {
-<<<<<<< HEAD
-	    if( varName.find("processor/machine/ID") == 0 )
-	      values[nValues++] = atoi(sim->hostNode.c_str());
-	    else if( varName.find("processor/machine/Memory") == 0 )
-	      values[nValues++] = nMemory;
-	    else if( varName.find("processor/machine/MPI/node_rank") == 0 )
-	      values[nValues++] = sim->myworld->myNode_myRank();
-	    else if( varName.find("processor/machine/MPI/rank") == 0 )
-	      values[nValues++] = sim->myworld->myRank();
-	    else if( varName.find("processor/machine/MPI/node") == 0 )
-	      values[nValues++] = sim->myworld->myNode();
-=======
 	    if( varName.find("processor/machine/Node/Number") == 0 )
 	      values[nValues++] = atoi(sim->hostNode.c_str());
 	    else if( varName.find("processor/machine/Node/Memory") == 0 )
@@ -1950,7 +1933,6 @@
 	      values[nValues++] = sim->myworld->myNode_myRank();
 	    else if( varName.find("processor/machine/MPI/rank") == 0 )
 	      values[nValues++] = sim->myworld->myRank();
->>>>>>> 8804f4a7
           }
         }
       }
