/*
 * The MIT License
 *
 * Copyright (c) 1997-2014 The University of Utah
 *
 * Permission is hereby granted, free of charge, to any person obtaining a copy
 * of this software and associated documentation files (the "Software"), to
 * deal in the Software without restriction, including without limitation the
 * rights to use, copy, modify, merge, publish, distribute, sublicense, and/or
 * sell copies of the Software, and to permit persons to whom the Software is
 * furnished to do so, subject to the following conditions:
 *
 * The above copyright notice and this permission notice shall be included in
 * all copies or substantial portions of the Software.
 *
 * THE SOFTWARE IS PROVIDED "AS IS", WITHOUT WARRANTY OF ANY KIND, EXPRESS OR
 * IMPLIED, INCLUDING BUT NOT LIMITED TO THE WARRANTIES OF MERCHANTABILITY,
 * FITNESS FOR A PARTICULAR PURPOSE AND NONINFRINGEMENT. IN NO EVENT SHALL THE
 * AUTHORS OR COPYRIGHT HOLDERS BE LIABLE FOR ANY CLAIM, DAMAGES OR OTHER
 * LIABILITY, WHETHER IN AN ACTION OF CONTRACT, TORT OR OTHERWISE, ARISING
 * FROM, OUT OF OR IN CONNECTION WITH THE SOFTWARE OR THE USE OR OTHER DEALINGS
 * IN THE SOFTWARE.
 */

#include "VisItControlInterface_V2.h"

#include "visit_libsim.h"
#include "visit_libsim_database.h"
#include "visit_libsim_callbacks.h"
#include "visit_libsim_customUI.h"

#include <CCA/Components/SimulationController/SimulationController.h>
#include <CCA/Components/DataArchiver/DataArchiver.h>
#include <CCA/Ports/SchedulerP.h>
#include <CCA/Ports/ApplicationInterface.h>
#include <CCA/Ports/Output.h>

#include <Core/Grid/Grid.h>
#include <Core/Grid/Variables/VarTypes.h>
#include <Core/Util/DebugStream.h>
#include <Core/Util/DOUT.hpp>

#include <fstream>

namespace Uintah {

extern Uintah::Dout visitdbg;

#define VISIT_COMMAND_PROCESS 0
#define VISIT_COMMAND_SUCCESS 1
#define VISIT_COMMAND_FAILURE 2

//---------------------------------------------------------------------
// VarModifiedMessage
//  This method reports to the user when a variable is modified.
//---------------------------------------------------------------------
template< class varType >
void visit_VarModifiedMessage( visit_simulation_data *sim,
                               std::string name,
                               varType oldValue, varType newValue )
{
  // Depending on the GUI widget the reporting might be on a key
  // stroke key stroke basis or after a return is sent.
  if( sim->isProc0 )
  {
    std::stringstream msg;
    msg << "Visit libsim - At time step " << sim->cycle << " "
        << "the user modified the variable " << name << " "
        << "from " << oldValue << " " << "to " << newValue << ". ";
      
    VisItUI_setValueS("SIMULATION_MESSAGE", msg.str().c_str(), 1);
    VisItUI_setValueS("SIMULATION_MESSAGE", " ", 1);
    
    // DOUT( visitdbg, msg.str().c_str() );
  }

  // Using a map - update the value so it can be recorded by Uintah.
  std::stringstream oldStr, newStr;

  // See if the value haas been recorded previously. 
  std::map< std::string, std::pair<std::string, std::string> >::iterator it =
    sim->modifiedVars.find( name);

  // If receorded previouosly get the original oldValue so to preserve
  // it.
  if (it != sim->modifiedVars.end())
    oldStr << it->second.first;
  // Otherwise use the current oldValue
  else
    oldStr << oldValue;
  
  newStr << newValue;

  // Store the old and new values.
  sim->modifiedVars[ name ] =
    std::pair<std::string, std::string>(oldStr.str(), newStr.str());

  sim->simController->getApplicationInterface()->haveModifiedVars( true );
}

//---------------------------------------------------------------------
// getNextString
//   This method is called to get the next string value and return
//   the remaining part.
//
//---------------------------------------------------------------------
std::string getNextString( std::string &cmd, const std::string delimiter )
{
  size_t delim = cmd.find_first_of( delimiter );

  std::string str = cmd;

  if( delim != std::string::npos)
  {
    str.erase(delim, std::string::npos);  
    cmd.erase(0, delim+delimiter.length());
  }
  
  return str;
}

//---------------------------------------------------------------------
// Method: QvisSimulationWindow::parseCompositeCMD
//
// Purpose:
//   This method is called to parse a composite cmd to get the
//   index and name.
//---------------------------------------------------------------------
void
parseCompositeCMD( const char *cmd,
                   unsigned int &index,
                   std::string &text )
{
  std::string strcmd(cmd);

  std::string str = getNextString( strcmd, " | " );
  index = atoi( str.c_str() );

  text = getNextString( strcmd, " | " );
}

//---------------------------------------------------------------------
// Method: QvisSimulationWindow::parseCompositeCMD
//
// Purpose:
//   This method is called to parse a composite cmd to get the
//   row, column, and name.
//---------------------------------------------------------------------
void
parseCompositeCMD( const char *cmd,
                   unsigned int &row,
                   unsigned int &column,
                   std::string &text )
{
  std::string strcmd(cmd);

  std::string str = getNextString( strcmd, " | " );
  row = atoi( str.c_str() );

  str = getNextString( strcmd, " | " );
  column = atoi( str.c_str() );

  text = getNextString( strcmd, " | " );
}

//---------------------------------------------------------------------
// Method: QvisSimulationWindow::parseCompositeCMD
//
// Purpose:
//   This method is called to parse a composite cmd to get the
//   row, column, x, and y values.
//---------------------------------------------------------------------
void
parseCompositeCMD( const char *cmd,
                   unsigned int &row,
                   unsigned int &column,
                   double &x, double &y )
{
  std::string strcmd(cmd);

  std::string str = getNextString( strcmd, " | " );
  row = atof( str.c_str() );

  str = getNextString( strcmd, " | " );
  column = atof( str.c_str() );

  str = getNextString( strcmd, " | " );
  x = atof( str.c_str() );

  str = getNextString( strcmd, " | " );
  y = atof( str.c_str() );
}

//---------------------------------------------------------------------
// Method: QvisSimulationWindow::parseCompositeCMD
//
// Purpose:
//   This method is called to parse a composite cmd to get the
//   row, column, x, and y values.
//---------------------------------------------------------------------
void
parseCompositeCMD( const char *cmd,
                   unsigned int &row,
                   unsigned int &column,
                   double &val)
{
  std::string strcmd(cmd);

  std::string str = getNextString( strcmd, " | " );
  row = atof( str.c_str() );

  str = getNextString( strcmd, " | " );
  column = atof( str.c_str() );

  str = getNextString( strcmd, " | " );
  val = atof( str.c_str() );
}

//---------------------------------------------------------------------
// visit_BroadcastIntCallback
//     Callback for processing integers
//---------------------------------------------------------------------
int visit_BroadcastIntCallback(int *value, int sender)
{
  if( Parallel::usingMPI() )
    return Uintah::MPI::Bcast(value, 1, MPI_INT, sender, MPI_COMM_WORLD);
  else
    return 0;
}


//---------------------------------------------------------------------
// visit_BroadcastStringCallback
//     Callback for processing strings
//---------------------------------------------------------------------
int visit_BroadcastStringCallback(char *str, int len, int sender)
{
  if( Parallel::usingMPI() )
    return Uintah::MPI::Bcast(str, len, MPI_CHAR, sender, MPI_COMM_WORLD);
  else
    return 0;
}


//---------------------------------------------------------------------
// visit_BroadcastSlaveCommand
//     Helper function for ProcessVisItCommand
//---------------------------------------------------------------------
void visit_BroadcastSlaveCommand(int *command)
{
  if( Parallel::usingMPI() )
    Uintah::MPI::Bcast(command, 1, MPI_INT, 0, MPI_COMM_WORLD);
}


//---------------------------------------------------------------------
// visit_SlaveProcessCallback
//     Callback involved in command communication.
//---------------------------------------------------------------------
void visit_SlaveProcessCallback()
{
  int command = VISIT_COMMAND_PROCESS;
  visit_BroadcastSlaveCommand(&command);
}


//---------------------------------------------------------------------
// visit_ControlCommandCallback
//     Process user commands from the viewer on all processors.
//---------------------------------------------------------------------
void
visit_ControlCommandCallback(const char *cmd, const char *args, void *cbdata)
{
  visit_simulation_data *sim = (visit_simulation_data *)cbdata;

  ApplicationInterface* appInterface =
    sim->simController->getApplicationInterface();

  if(strcmp(cmd, "Stop") == 0 && sim->simMode != VISIT_SIMMODE_FINISHED)
  {
    sim->runMode = VISIT_SIMMODE_STOPPED;
  }
  else if(strcmp(cmd, "Step") == 0 && sim->simMode != VISIT_SIMMODE_FINISHED)
  {
    sim->runMode = VISIT_SIMMODE_STEP;
  }
  else if(strcmp(cmd, "Run") == 0 && sim->simMode != VISIT_SIMMODE_FINISHED)
  {
    sim->runMode = VISIT_SIMMODE_RUNNING;
  }
  else if(strcmp(cmd, "Unused") == 0 && sim->simMode != VISIT_SIMMODE_FINISHED)
  {
    // visit_SimGetMetaData(cbdata);
    // visit_SimGetDomainList(nullptr, cbdata);
  }
  else if(strncmp(cmd, "Output", 6) == 0)
  {
    // Do not call unless the simulation is stopped or finished as it
    // will interfer with the task graph.
    if(sim->simMode == VISIT_SIMMODE_STOPPED ||
       sim->simMode == VISIT_SIMMODE_FINISHED)
    {
      // Disable the button so to prevent outputing the same time step
      VisItUI_setValueS("SIMULATION_ENABLE_BUTTON", cmd, 0);

      // Do not allow out of order output files.
      if( strlen(cmd) == 6 )
        VisItUI_setValueS("SIMULATION_ENABLE_BUTTON", "Output Previous", 0);
        
      Output *output = sim->simController->getOutput();
      SchedulerP schedulerP = sim->simController->getSchedulerP();
      
      output->outputTimeStep( sim->gridP, schedulerP, strlen(cmd) > 6 );
    }
    else
      VisItUI_setValueS("SIMULATION_MESSAGE_BOX",
                        "Can not save a timestep unless the simulation has "
                        "run for at least one time step and is stopped.", 0);
  }
  else if(strncmp(cmd, "Checkpoint", 10) == 0)
  {
    // Do not call unless the simulation is stopped or finished as it
    // will interfer with the task graph.
    if(sim->simMode == VISIT_SIMMODE_STOPPED ||
       sim->simMode == VISIT_SIMMODE_FINISHED)
    {
      // Disable the button so to prevent checkpointing the same time step
      VisItUI_setValueS("SIMULATION_ENABLE_BUTTON", cmd, 0);

      // Do not allow out of order checkpoint files.
      if( strlen(cmd) == 10 )
        VisItUI_setValueS("SIMULATION_ENABLE_BUTTON", "Checkpoint Previous", 0);
        
      Output *output = sim->simController->getOutput();
      SchedulerP schedulerP = sim->simController->getSchedulerP();
      
      output->checkpointTimeStep( sim->gridP, schedulerP, strlen(cmd) > 10 );
    }
    else
      VisItUI_setValueS("SIMULATION_MESSAGE_BOX",
                        "Can not save a checkpoint unless the simulation has "
                        "run for at least one time step and is stopped.", 0);
  }

  // Only allow the runMode to finish if the simulation is finished.
  else if(strcmp(cmd, "Finish") == 0)
  {
    if(sim->simMode == VISIT_SIMMODE_FINISHED)
      sim->runMode = VISIT_SIMMODE_FINISHED;
    else
      sim->runMode = VISIT_SIMMODE_RUNNING;
  }
  else if(strcmp(cmd, "Terminate") == 0 ||
<<<<<<< HEAD
	  strcmp(cmd, "Abort") == 0)
=======
          strcmp(cmd, "Abort") == 0)
>>>>>>> be11f691
  {
    sim->runMode = VISIT_SIMMODE_RUNNING;
    sim->simMode = VISIT_SIMMODE_TERMINATED;

    if(sim->isProc0)
    {
      std::stringstream msg;      
      msg << "Visit libsim - Terminating the simulation";
      VisItUI_setValueS("SIMULATION_MESSAGE", msg.str().c_str(), 1);
      VisItUI_setValueS("SIMULATION_MESSAGE", " ", 1);

      DOUT( visitdbg, msg.str().c_str() );

      VisItUI_setValueS("STRIP_CHART_CLEAR_ALL", "NoOp", 1);
      VisItUI_setValueS("SIMULATION_MODE", "Not connected", 1);
    }

    if(strcmp(cmd, "Abort") == 0)
    {
      VisItDisconnect();

      exit( 0 );
    }
  }
  else if(strcmp(cmd, "ActivateCustomUI") == 0 )
  {
    visit_SimGetCustomUIData(cbdata);    
  }
  else if(strcmp(cmd, "TimeLimitsEnabled") == 0 )
  {
    std::string varStr = std::string(args);
    size_t found = varStr.find_last_of(";");
    varStr = varStr.substr(found + 1);

    sim->timeRange = atoi( varStr.c_str() );
  }
  else if(strcmp(cmd, "StartCycle") == 0 )
  {
    std::string varStr = std::string(args);
    size_t found = varStr.find_last_of(";");
    varStr = varStr.substr(found + 1);

    sim->timeStart = atoi( varStr.c_str() );
  }
  else if(strcmp(cmd, "StepCycle") == 0 )
  {
    std::string varStr = std::string(args);
    size_t found = varStr.find_last_of(";");
    varStr = varStr.substr(found + 1);

    sim->timeStep = atoi( varStr.c_str() );
  }
  else if(strcmp(cmd, "StopCycle") == 0 )
  {
    std::string varStr = std::string(args);
    size_t found = varStr.find_last_of(";");
    varStr = varStr.substr(found + 1);

    sim->timeStop = atoi( varStr.c_str() );
  }
  else if(strcmp(cmd, "StripChartVar") == 0 )
  {
    std::string strcmd = std::string(args);
    size_t pos = strcmd.find_last_of(";");
    strcmd = strcmd.substr(pos + 1);

    std::string str = getNextString( strcmd, " | " );
    unsigned int chart = atoi( str.c_str() );

    str = getNextString( strcmd, " | " );
    unsigned int curve = atoi( str.c_str() );

    std::string var = getNextString( strcmd, " | " );

    sim->stripChartNames[chart][curve] = var;
  }
  else
  {
    // These messages are really only helpful when debugging. 
    // std::stringstream msg;
    // msg << "Visit libsim - ignoring command " << cmd << "  args " << args;
    // VisItUI_setValueS("SIMULATION_MESSAGE_WARNING", msg.str().c_str(), 1);
    // VisItUI_setValueS("SIMULATION_MESSAGE", " ", 1);
  }
  
  if( sim->runMode == VISIT_SIMMODE_RUNNING &&
      sim->simMode == VISIT_SIMMODE_RUNNING )
  {
    if(sim->isProc0)
    {
      VisItUI_setValueS("SIMULATION_MODE", "Running", 1);

      std::stringstream msg;      
      msg << "Visit libsim - Continuing the simulation";
      VisItUI_setValueS("SIMULATION_MESSAGE", msg.str().c_str(), 1);
    }
  }
}

//---------------------------------------------------------------------
// ProcessVisItCommand
//     Process commands from the viewer on all processors.
//---------------------------------------------------------------------
int visit_ProcessVisItCommand( visit_simulation_data *sim )
{
  if( Parallel::usingMPI() )
  {
    int command;
    
    if(sim->isProc0)
    {
      int success = VisItProcessEngineCommand();
      if(success)
      {
        command = VISIT_COMMAND_SUCCESS;
        visit_BroadcastSlaveCommand(&command);
        return 1;
      }
      else
      {
        command = VISIT_COMMAND_FAILURE;
        visit_BroadcastSlaveCommand(&command);
        return 0;
      }
    }
    else
    {
      /* Note: only through the SlaveProcessCallback callback
       * above can the rank 0 process send a VISIT_COMMAND_PROCESS
       * instruction to the non-rank 0 processes. */
      while(1)
      {
        visit_BroadcastSlaveCommand(&command);
        
        switch(command)
        {
        case VISIT_COMMAND_PROCESS:
          VisItProcessEngineCommand();
          break;
        case VISIT_COMMAND_SUCCESS:
          return 1;
        case VISIT_COMMAND_FAILURE:
          return 0;
        }
      }
    }
  }
  else
  {
    return VisItProcessEngineCommand();
  }

  return 1;
}


//---------------------------------------------------------------------
// MaxTimeStepCallback
//     Custom UI callback for a line edit box
//---------------------------------------------------------------------
void visit_TimeStepsMaxCallback(char *val, void *cbdata)
{
  visit_simulation_data *sim = (visit_simulation_data *)cbdata;

  ApplicationInterface* appInterface =
    sim->simController->getApplicationInterface();

  int oldValue = appInterface->getTimeStepsMax();
  int newValue = atoi(val);
  
  if( newValue <= sim->cycle )
  {
    std::stringstream msg;
    msg << "Visit libsim - the value (" << newValue << ") for "
        << "the time step maximum is before the current time step. "
        << "Resetting the value.";
    VisItUI_setValueS("SIMULATION_MESSAGE_BOX", msg.str().c_str(), 1);

    VisItUI_setValueI("MaxTimeSteps", appInterface->getTimeStepsMax(), 1);
  }
  else
  {  
    appInterface->setTimeStepsMax( newValue );
    
    visit_VarModifiedMessage( sim, "TimeStepsMax", oldValue, newValue);
  }
}


//---------------------------------------------------------------------
// MaxTimeCallback
//     Custom UI callback for a line edit box
//---------------------------------------------------------------------
void visit_SimTimeMaxCallback(char *val, void *cbdata)
{
  visit_simulation_data *sim = (visit_simulation_data *)cbdata;

  ApplicationInterface* appInterface =
    sim->simController->getApplicationInterface();

  float oldValue = appInterface->getSimTimeMax();
  float newValue = atof(val);

  if( newValue <= appInterface->getSimTime() )
  {
    std::stringstream msg;
    msg << "Visit libsim - the value (" << newValue << ") for "
        << "the simulation maximum time is before the current time. "
        << "Resetting the value.";
    VisItUI_setValueS("SIMULATION_MESSAGE_BOX", msg.str().c_str(), 1);

    VisItUI_setValueD("SimTimeMax", appInterface->getSimTimeMax(), 1);
  }
  else
  {  
    appInterface->setSimTimeMax( newValue );

    visit_VarModifiedMessage( sim, "SimTimeMax", oldValue, newValue);
  }
}


//---------------------------------------------------------------------
// EndOnMaxTimeCallback
//     Custom UI callback for a check box
//---------------------------------------------------------------------
void visit_SimTimeEndAtMaxCallback(int val, void *cbdata)
{
  visit_simulation_data *sim = (visit_simulation_data *)cbdata;

  ApplicationInterface* appInterface =
    sim->simController->getApplicationInterface();

  appInterface->setSimTimeEndAtMax( val );
}


//---------------------------------------------------------------------
// DeltaTVariableCallback
//     Custom UI callback for a table
//---------------------------------------------------------------------
void visit_DeltaTVariableCallback(char *val, void *cbdata)
{
  visit_simulation_data *sim = (visit_simulation_data *)cbdata;

  ApplicationInterface* appInterface =
    sim->simController->getApplicationInterface();

<<<<<<< HEAD
  DataWarehouse *dw = sim->simController->getSchedulerP()->getLastDW();

=======
>>>>>>> be11f691
  unsigned int row, column;
  double oldValue, newValue;
  
  parseCompositeCMD(val, row, column, newValue);

  switch( row )
  {
  case 1:  // DeltaTNext
    {
      double minValue = appInterface->getDelTMin();
      double maxValue = appInterface->getDelTMax();
      oldValue = appInterface->getNextDelT();
      
      if( newValue < minValue || maxValue < newValue )
      {
        std::stringstream msg;
        msg << "Visit libsim - the value (" << newValue << ") for DeltaTNext "
            << "is outside the range [" << minValue << ", " << maxValue << "]. "
            << "Resetting value.";
        VisItUI_setValueS("SIMULATION_MESSAGE_BOX", msg.str().c_str(), 1);
        visit_SetDeltaTValues( sim );
        return;
      }

      appInterface->setNextDelT( newValue );
    }
    break;
  case 2:  // DeltaTFactor
    {
      double minValue = 1.0e-4;
      double maxValue = 1.0e+4;
      oldValue = appInterface->getDelTMultiplier();
      
      if( newValue < minValue || maxValue < newValue )
      {
        std::stringstream msg;
        msg << "Visit libsim - the value (" << newValue
            << ") for the DeltaTMutlipler "
            << "is outside the range [" << minValue << ", " << maxValue << "]. "
            << "Resetting value.";
        VisItUI_setValueS("SIMULATION_MESSAGE_BOX", msg.str().c_str(), 1);
        visit_SetDeltaTValues( sim );
        return;
      }

      appInterface->setDelTMultiplier( newValue );
      visit_VarModifiedMessage( sim, "DeltaTMultiplier", oldValue, newValue );
    }
    break;
  case 3:  // MaxDeltaIncrease
    {
      double minValue = 0;
      double maxValue = 1.e99;
      oldValue = appInterface->getDelTMaxIncrease();
      
      if( newValue < minValue || maxValue < newValue )
      {
        std::stringstream msg;
        msg << "Visit libsim - the value (" << newValue << ") for DeltaTMaxIncrease "
            << "is outside the range [" << minValue << ", " << maxValue << "]. "
            << "Resetting value.";
        VisItUI_setValueS("SIMULATION_MESSAGE_BOX", msg.str().c_str(), 1);
        visit_SetDeltaTValues( sim );
        return;
      }

      appInterface->setDelTMaxIncrease( newValue );
      visit_VarModifiedMessage( sim, "DeltaTMaxIncrease", oldValue, newValue );
    }
    break;
  case 4:   // MinDeltaT
    {
      double minValue = 0;
      double maxValue = appInterface->getDelTMax();
      oldValue = appInterface->getDelTMin();
      
      if( newValue < minValue || maxValue < newValue )
      {
        std::stringstream msg;
        msg << "Visit libsim - the value (" << newValue << ") for DeltaTMin "
            << "is outside the range [" << minValue << ", " << maxValue << "]. "
            << "Resetting value.";
        VisItUI_setValueS("SIMULATION_MESSAGE_BOX", msg.str().c_str(), 1);
        visit_SetDeltaTValues( sim );
        return;
      }

      appInterface->setDelTMin( newValue );
      visit_VarModifiedMessage( sim, "DeltaTMin", oldValue, newValue );
    }
    break;
  case 5:  // MaxDeltaT
    {
      double minValue = appInterface->getDelTMin();
      double maxValue = 1.0e9;
      oldValue = appInterface->getDelTMax();
      
      if( newValue < minValue || maxValue < newValue )
      {
        std::stringstream msg;
        msg << "Visit libsim - the value (" << newValue << ") for DeltaTMax "
            << "is outside the range [" << minValue << ", " << maxValue << "]. "
            << "Resetting value.";
        VisItUI_setValueS("SIMULATION_MESSAGE_BOX", msg.str().c_str(), 1);
        visit_SetDeltaTValues( sim );
        return;
      }

      appInterface->setDelTMax( newValue );
      visit_VarModifiedMessage( sim, "DeltaTMax", oldValue, newValue );
    }
    break;
  case 6:  // MaxInitialDelta
    {
      double minValue = 1.0e-99;
      double maxValue = DBL_MAX;
      oldValue = appInterface->getDelTInitialMax();
      
      if( newValue < minValue || maxValue < newValue )
      {
        std::stringstream msg;
        msg << "Visit libsim - the value (" << newValue << ") for DeltaTInitialMax "
            << "is outside the range [" << minValue << ", " << maxValue << "]. "
            << "Resetting value.";
        VisItUI_setValueS("SIMULATION_MESSAGE_BOX", msg.str().c_str(), 1);
        visit_SetDeltaTValues( sim );
        return;
      }

      appInterface->setDelTInitialMax( newValue );
      visit_VarModifiedMessage( sim, "DeltaTInitialMax", oldValue, newValue );
    }
    break;
  case 7:  // InitialDeltaRange
    {
      double minValue = 0;
      double maxValue = 1.0e99;
      oldValue = appInterface->getDelTInitialRange();
      
      if( newValue < minValue || maxValue < newValue )
      {
        std::stringstream msg;
        msg << "Visit libsim - the value (" << newValue << ") for DeltaTInitialRange "
            << "is outside the range [" << minValue << ", " << maxValue << "]. "
            << "Resetting value.";
        VisItUI_setValueS("SIMULATION_MESSAGE_BOX", msg.str().c_str(), 1);
        visit_SetDeltaTValues( sim );
        return;
      }

      appInterface->setDelTInitialRange( newValue );
      visit_VarModifiedMessage( sim, "DeltaTInitialRange", oldValue, newValue );
    }
    break;
  }
}

//---------------------------------------------------------------------
// WallTimesVariableCallback
//     Custom UI callback for a table
//---------------------------------------------------------------------
void visit_WallTimesVariableCallback(char *val, void *cbdata)
{
  visit_simulation_data *sim = (visit_simulation_data *)cbdata;

  ApplicationInterface* appInterface =
    sim->simController->getApplicationInterface();

  unsigned int row, column;
  double oldValue, newValue;

  parseCompositeCMD( val, row, column, newValue);

  if( row == 5 )
  {
    oldValue = appInterface->getWallTimeMax();
    appInterface->setWallTimeMax( newValue );
    visit_VarModifiedMessage( sim, "WallTimeMax", oldValue, newValue );
  }
}

//---------------------------------------------------------------------
// UPSVariableCallback
//     Custom UI callback for a table
//---------------------------------------------------------------------
void visit_UPSVariableCallback(char *val, void *cbdata)
{
  visit_simulation_data *sim = (visit_simulation_data *)cbdata;

  ApplicationInterface* appInterface =
    sim->simController->getApplicationInterface();

  unsigned int row, column;
  std::string text;

  parseCompositeCMD( val, row, column, text);

  std::vector< ApplicationInterface::interactiveVar > &vars =
    appInterface->getUPSVars();
      
  ApplicationInterface::interactiveVar &var = vars[row];

  switch( var.type )
  {       
    case Uintah::TypeDescription::bool_type:
    {
      bool *val = (bool*) var.value;
      bool oldValue = *val;
      int  newValue = atoi( text.c_str() );

      if( newValue != (bool) var.range[0] && newValue != (bool) var.range[1] )
      {
        std::stringstream msg;
        msg << "Visit libsim - the value (" << newValue << ") for "
            << var.name << " is outside the range [" << var.range[0] << ", "
            << var.range[1] << "]. Resetting value.";
        VisItUI_setValueS("SIMULATION_MESSAGE_BOX", msg.str().c_str(), 1);
        visit_SetUPSVars( sim );
        return;
      }
      
      *val = (bool) newValue;

      visit_VarModifiedMessage( sim, var.name, oldValue, (bool) newValue );
      break;
    }
    
    case Uintah::TypeDescription::int_type:
    {
      int *val = (int*) var.value;
      int oldValue = *val;
      int newValue = atoi( text.c_str() );

      if( newValue < (int) var.range[0] || (int) var.range[1] < newValue )
      {
        std::stringstream msg;
        msg << "Visit libsim - the value (" << newValue << ") for "
            << var.name << " is outside the range [" << var.range[0] << ", "
            << var.range[1] << "]. Resetting value.";
        VisItUI_setValueS("SIMULATION_MESSAGE_BOX", msg.str().c_str(), 1);
        visit_SetUPSVars( sim );
        return;
      }

      *val = newValue;

      visit_VarModifiedMessage( sim, var.name, oldValue, newValue );
      break;
    }
    
    case Uintah::TypeDescription::double_type:
    {
      double *val = (double*) var.value;
      double oldValue = *val;
      double newValue = atof( text.c_str() );

      if( newValue < (double) var.range[0] || (double) var.range[1] < newValue )
      {
        std::stringstream msg;
        msg << "Visit libsim - the value (" << newValue << ") for "
            << var.name << "is outside the range [" << var.range[0] << ", "
            << var.range[1] << "]. Resetting value.";
        VisItUI_setValueS("SIMULATION_MESSAGE_BOX", msg.str().c_str(), 1);
        visit_SetUPSVars( sim );
        return;
      }

      *val = newValue;

      visit_VarModifiedMessage( sim, var.name, oldValue, newValue );
      break;
    }
    
    case Uintah::TypeDescription::Point:
    {
      double x, y, z;
      sscanf(text.c_str(), "%lf,%lf,%lf", &x, &y, &z);

      Point *val = (Point*) var.value;
      Point oldValue = *val;
      Point newValue = Point(x, y, z);

      if( newValue.x() < (double) var.range[0] ||
          (double) var.range[1] < newValue.x() ||
          newValue.y() < (double) var.range[0] ||
          (double) var.range[1] < newValue.y() ||
          newValue.z() < (double) var.range[0] ||
          (double) var.range[1] < newValue.z() )
      {
        std::stringstream msg;
        msg << "Visit libsim - the value (" << newValue << ") for "
            << var.name << " is outside the range [" << var.range[0] << ", "
            << var.range[1] << "]. Resetting value.";
        VisItUI_setValueS("SIMULATION_MESSAGE_BOX", msg.str().c_str(), 1);
        visit_SetUPSVars( sim );
        return;
      }

      *val = newValue;

      visit_VarModifiedMessage( sim, var.name, oldValue, newValue );
      break;
    }
    case Uintah::TypeDescription::Vector:
    {
      double x, y, z;
      sscanf(text.c_str(), "%lf,%lf,%lf", &x, &y, &z);

      Vector *val = (Vector*) var.value;
      Vector oldValue = *val;
      Vector newValue = Vector(x, y, z);

      if( newValue.length() < (double) var.range[0] ||
          (double) var.range[1] < newValue.length() )
      {
        std::stringstream msg;
        msg << "Visit libsim - the value (" << newValue << ") for "
            << var.name << " is outside the range [" << var.range[0] << ", "
            << var.range[1] << "]. Resetting value.";
        VisItUI_setValueS("SIMULATION_MESSAGE_BOX", msg.str().c_str(), 1);
        visit_SetUPSVars( sim );
        return;
      }

      *val = newValue;

      visit_VarModifiedMessage( sim, var.name, oldValue, newValue );
      break;
    }
    default:
      throw InternalError(" invalid data type", __FILE__, __LINE__); 
  }

  // Set the modified flag to true so the component knows the variable
  // was modified.
  var.modified = true;

  // Changing this variable may require recompiling the task graph.
  if( var.recompile )
    sim->simController->setRecompileTaskGraph( true );
}

//---------------------------------------------------------------------
// OutputIntervalVariableCallback
//     Custom UI callback for a table
//---------------------------------------------------------------------
void visit_OutputIntervalVariableCallback(char *val, void *cbdata)
{
  visit_simulation_data *sim = (visit_simulation_data *)cbdata;

  Output *output = sim->simController->getOutput();

  unsigned int row, column;
  double value;

  parseCompositeCMD( val, row, column, value);

  // Output interval.
  if( row == OutputIntervalRow )
  {
    // Output interval based on time.
    if( output->getOutputInterval() > 0 )
      output->setOutputInterval( value );
    // Output interval based on timestep.
    else // if( output->getOutputTimeStepInterval() > 0 )
      output->setOutputTimeStepInterval( value );
  }
 
  // Checkpoint interval.
  else if( row == CheckpointIntervalRow )
  {
    // Checkpoint interval based on times.
    if( output->getCheckpointInterval() > 0 )
      output->setCheckpointInterval( value );
    // Checkpoint interval based on the wall time.
    else if( output->getCheckpointWallTimeInterval() > 0 )
      output->setCheckpointWallTimeInterval( value );
    // Checkpoint interval based on the time step.
    else // if( output->getCheckpointTimeStepInterval() > 0 )
      output->setCheckpointTimeStepInterval( value );
  }

  // Checkpoint cycle.
  else if( row == CheckpointCycleRow )
  {
    output->setCheckpointCycle( value );
  }
}


//---------------------------------------------------------------------
// ClampTimeToOutputCallback
//     Custom UI callback for a check box
//---------------------------------------------------------------------
void visit_ClampTimeToOutputCallback(int val, void *cbdata)
{
  visit_simulation_data *sim = (visit_simulation_data *)cbdata;

  ApplicationInterface* appInterface =
    sim->simController->getApplicationInterface();

  appInterface->setSimTimeClampToOutput( val );
}


//---------------------------------------------------------------------
// ImageCallback
//     Custom UI callback for a check box
//---------------------------------------------------------------------
void visit_ImageGenerateCallback(int val, void *cbdata)
{
  visit_simulation_data *sim = (visit_simulation_data *)cbdata;

  sim->imageGenerate = val;
}

//---------------------------------------------------------------------
// ImageFilenameCallback
//     Custom UI callback for a line edit
//---------------------------------------------------------------------
void visit_ImageFilenameCallback(char *val, void *cbdata)
{
  visit_simulation_data *sim = (visit_simulation_data *)cbdata;

  sim->imageFilename = std::string(val);
}

//---------------------------------------------------------------------
// ImageHeightCallback
//     Custom UI callback for a line edit
//---------------------------------------------------------------------
void visit_ImageHeightCallback(char *val, void *cbdata)
{
  visit_simulation_data *sim = (visit_simulation_data *)cbdata;

  int newValue = atoi(val);

  if( newValue <= 0 )
  {
    std::stringstream msg;
    msg << "Visit libsim - the value (" << newValue << ") for "
        << "the image height must be greater than zero. Resetting value.";
    VisItUI_setValueS("SIMULATION_MESSAGE_BOX", msg.str().c_str(), 1);
    VisItUI_setValueI("ImageHeight",   sim->imageHeight, 1);
  }
  else
    sim->imageHeight = newValue;
}

//---------------------------------------------------------------------
// ImageWidthCallback
//     Custom UI callback for a line edit
//---------------------------------------------------------------------
void visit_ImageWidthCallback(char *val, void *cbdata)
{
  visit_simulation_data *sim = (visit_simulation_data *)cbdata;

  int newValue = atoi(val);

  if( newValue <= 0 )
  {
    std::stringstream msg;
    msg << "Visit libsim - the value (" << newValue << ") for "
        << "the image width must be greater than zero. Resetting value.";
    VisItUI_setValueS("SIMULATION_MESSAGE_BOX", msg.str().c_str(), 1);
    VisItUI_setValueI("ImageWidth",    sim->imageWidth,  1);
  }
  else
    sim->imageWidth = newValue;
}

//---------------------------------------------------------------------
// ImageFormatCallback
//     Custom UI callback for a drop down menu
//---------------------------------------------------------------------
void visit_ImageFormatCallback(int val, void *cbdata)
{
  visit_simulation_data *sim = (visit_simulation_data *)cbdata;

  sim->imageFormat = val;
}

//---------------------------------------------------------------------
// StopAtTimeStepCallback
//     Custom UI callback for a line edit
//---------------------------------------------------------------------
void visit_StopAtTimeStepCallback(char *val, void *cbdata)
{
  visit_simulation_data *sim = (visit_simulation_data *)cbdata;

  int newValue = atoi(val);
  
  if( newValue <= sim->cycle )
  {
    std::stringstream msg;
    msg << "Visit libsim - the value (" << newValue << ") for "
        << "stopping the simulation is before the current time step. "
        << "Setting the value to the next time step.";
    VisItUI_setValueS("SIMULATION_MESSAGE_BOX", msg.str().c_str(), 1);
    VisItUI_setValueI("StopAtTimeStep", sim->cycle+1, 1);
    sim->stopAtTimeStep = sim->cycle+1;
  }
  else
    sim->stopAtTimeStep = newValue;
}

//---------------------------------------------------------------------
// StopAtLastTimeStepCallback
//     Custom UI callback for a check box
//---------------------------------------------------------------------
void visit_StopAtLastTimeStepCallback(int val, void *cbdata)
{
  visit_simulation_data *sim = (visit_simulation_data *)cbdata;

  sim->stopAtLastTimeStep = val;
}


//---------------------------------------------------------------------
// StateVariableCallback
//     Custom UI callback for a table
//---------------------------------------------------------------------
void visit_StateVariableCallback(char *val, void *cbdata)
{
  visit_simulation_data *sim = (visit_simulation_data *)cbdata;

  ApplicationInterface* appInterface =
    sim->simController->getApplicationInterface();

  unsigned int row, column;
  std::string text;

  parseCompositeCMD( val, row, column, text);

  std::vector< ApplicationInterface::interactiveVar > &vars =
    appInterface->getStateVars();
      
  ApplicationInterface::interactiveVar &var = vars[row];

  switch( var.type )
  {       
    case Uintah::TypeDescription::bool_type:
    {
      bool *val = (bool*) var.value;
      bool oldValue = *val;
      int  newValue = atoi( text.c_str() );

      if( newValue != (bool) var.range[0] && newValue != (bool) var.range[1] )
      {
        std::stringstream msg;
        msg << "Visit libsim - the value (" << newValue << ") for "
            << var.name << " is outside the range [" << var.range[0] << ", "
            << var.range[1] << "]. Resetting value.";
        VisItUI_setValueS("SIMULATION_MESSAGE_BOX", msg.str().c_str(), 1);
        visit_SetStateVars( sim );
        return;
      }
      
      *val = (bool) newValue;

      visit_VarModifiedMessage( sim, var.name, oldValue, (bool) newValue );
      break;
    }
    
    case Uintah::TypeDescription::int_type:
    {
      int *val = (int*) var.value;
      int oldValue = *val;
      int newValue = atoi( text.c_str() );

      if( newValue < (int) var.range[0] || (int) var.range[1] < newValue )
      {
        std::stringstream msg;
        msg << "Visit libsim - the value (" << newValue << ") for "
            << var.name << " is outside the range [" << var.range[0] << ", "
            << var.range[1] << "]. Resetting value.";
        VisItUI_setValueS("SIMULATION_MESSAGE_BOX", msg.str().c_str(), 1);
        visit_SetStateVars( sim );
        return;
      }

      *val = newValue;

      visit_VarModifiedMessage( sim, var.name, oldValue, newValue );
      break;
    }
    
    case Uintah::TypeDescription::double_type:
    {
      double *val = (double*) var.value;
      double oldValue = *val;
      double newValue = atof( text.c_str() );

      if( newValue < (double) var.range[0] || (double) var.range[1] < newValue )
      {
        std::stringstream msg;
        msg << "Visit libsim - the value (" << newValue << ") for "
            << var.name << " is outside the range [" << var.range[0] << ", "
            << var.range[1] << "]. Resetting value.";
        VisItUI_setValueS("SIMULATION_MESSAGE_BOX", msg.str().c_str(), 1);
        visit_SetStateVars( sim );
        return;
      }

      *val = newValue;

      visit_VarModifiedMessage( sim, var.name, oldValue, newValue );
      break;
    }
    
    case Uintah::TypeDescription::Point:
    {
      double x, y, z;
      sscanf(text.c_str(), "%lf,%lf,%lf", &x, &y, &z);

      Point *val = (Point*) var.value;
      Point oldValue = *val;
      Point newValue = Point(x, y, z);

      if( newValue.x() < (double) var.range[0] ||
          (double) var.range[1] < newValue.x() ||
          newValue.y() < (double) var.range[0] ||
          (double) var.range[1] < newValue.y() ||
          newValue.z() < (double) var.range[0] ||
          (double) var.range[1] < newValue.z() )
      {
        std::stringstream msg;
        msg << "Visit libsim - the value (" << newValue << ") for "
            << var.name << " is outside the range [" << var.range[0] << ", "
            << var.range[1] << "]. Resetting value.";
        VisItUI_setValueS("SIMULATION_MESSAGE_BOX", msg.str().c_str(), 1);
        visit_SetStateVars( sim );
        return;
      }

      *val = newValue;

      visit_VarModifiedMessage( sim, var.name, oldValue, newValue );
      break;
    }
    case Uintah::TypeDescription::Vector:
    {
      double x, y, z;
      sscanf(text.c_str(), "%lf,%lf,%lf", &x, &y, &z);

      Vector *val = (Vector*) var.value;
      Vector oldValue = *val;
      Vector newValue = Vector(x, y, z);

      if( newValue.length() < (double) var.range[0] ||
          (double) var.range[1] < newValue.length() )
      {
        std::stringstream msg;
        msg << "Visit libsim - the value (" << newValue << ") for "
            << var.name << " is outside the range [" << var.range[0] << ", "
            << var.range[1] << "]. Resetting value.";
        VisItUI_setValueS("SIMULATION_MESSAGE_BOX", msg.str().c_str(), 1);
        visit_SetStateVars( sim );
        return;
      }

      *val = newValue;

      visit_VarModifiedMessage( sim, var.name, oldValue, newValue );
      break;
    }
    default:
      throw InternalError(" invalid data type", __FILE__, __LINE__); 
  }

  // Set the modified flag to true so the component knows the variable
  // was modified.
  var.modified = true;

  // Changing this variable may require recompiling the task graph.
  if( var.recompile )
    sim->simController->setRecompileTaskGraph( true );
}

//---------------------------------------------------------------------
// DebugStreamCallback
//     Custom UI callback for a table
//---------------------------------------------------------------------
void visit_DebugStreamCallback(char *val, void *cbdata)
{
  visit_simulation_data *sim = (visit_simulation_data *)cbdata;

  unsigned int row, column;
  std::string text;

  parseCompositeCMD( val, row, column, text);

  // Find the debugStream
  DebugStream *debugStream = nullptr;
    
  unsigned int i = 0;
  for (auto iter = DebugStream::m_all_debug_streams.begin();
       iter != DebugStream::m_all_debug_streams.end();
       ++iter, ++i) {
    if( i == row ) {
      debugStream = (*iter).second;
      break;
    }
  }

  if( debugStream && column == 0 )
  {
    if( text != "FALSE" && text != "False" && text != "false" &&
        text != "TRUE"  && text != "True"  && text != "true" && 
        text != "0" && text != "1" && text != "-" && text != "+" )
    {
      std::stringstream msg;
      msg << "Visit libsim - the value (" << text << ") for "
          << debugStream->getName()
          << " is not 'true' or 'false'. Resetting value.";
      VisItUI_setValueS("SIMULATION_MESSAGE_BOX", msg.str().c_str(), 1);
      visit_SetDebugStreams( sim );
      return;
    }
    
    debugStream->setActive( text == "TRUE" || text == "True" ||
                            text == "true" || text == "1" || text == "+" );
    
    if( debugStream->m_outstream == nullptr )
    {
      debugStream->setFilename( "cout" );
      debugStream->m_outstream = &std::cout;
    }
  }
  else if( debugStream && column == 3 )
  {
    if( text.find("cerr") != std::string::npos )
    {
      debugStream->setFilename( "cerr" );
      debugStream->m_outstream = &std::cerr;
    }
    else if( text.find("cout") != std::string::npos )
    {
      debugStream->setFilename( "cout" );
      debugStream->m_outstream = &std::cout;
    }
    else
    {
      debugStream->setFilename( text );

      if( debugStream->m_outstream &&
          debugStream->m_outstream != &std::cerr &&
          debugStream->m_outstream != &std::cout )
        delete debugStream->m_outstream;

      debugStream->m_outstream = new std::ofstream(text);
    }
  }
}


//---------------------------------------------------------------------
// DoutCallback
//     Custom UI callback for a table
//---------------------------------------------------------------------
void visit_DoutCallback(char *val, void *cbdata)
{
  visit_simulation_data *sim = (visit_simulation_data *)cbdata;

  unsigned int row, column;
  std::string text;

  parseCompositeCMD( val, row, column, text);

  // Find the dout
  Dout *dout = nullptr;
    
  unsigned int i = 0;
  for (auto iter = Dout::m_all_douts.begin();
       iter != Dout::m_all_douts.end();
       ++iter, ++i) {
    if( i == row ) {
      dout = (*iter).second;
      break;
    }
  }
    
  if( dout && column == 0 )
  {
    if( text != "FALSE" && text != "False" && text != "false" &&
        text != "TRUE"  && text != "True"  && text != "true" && 
        text != "0" && text != "1" && text != "-" && text != "+" )

    {
      std::stringstream msg;
      msg << "Visit libsim - the value (" << text << ") for "
          << dout->name()
          << " is not 'true' or 'false'. Resetting value.";
      VisItUI_setValueS("SIMULATION_MESSAGE_BOX", msg.str().c_str(), 1);
      visit_SetDebugStreams( sim );
      return;
    }

    dout->setActive( text == "TRUE" || text == "True" ||
                     text == "true" || text == "1" || text == "+" );

    // if( dout->m_outstream == nullptr )
    // {
    //   dout->setFilename( "cout" );
    //   dout->m_outstream = &std::cout;
    // }
  }
  // else if( dout && column == 3 )
  // {
  //   std::string filename( value );

  //   if( filename.find("cerr") != std::string::npos )
  //   {
  //     dout->setFilename( "cerr" );
  //     dout->m_outstream = &std::cerr;
  //   }
  //   else if( filename.find("cout") != std::string::npos )
  //   {
  //     dout->setFilename( "cout" );
  //     dout->m_outstream = &std::cout;
  //   }
  //   else
  //   {
  //     dout->setFilename( filename );

  //     if( dout->m_outstream &&
  //      dout->m_outstream != &std::cerr &&
  //      dout->m_outstream != &std::cout )
  //    delete dout->m_outstream;

  //     dout->m_outstream = new std::ofstream(filename);
  //   }
  // }
}

//---------------------------------------------------------------------
// LoadExtraGeometryCallback
//     Custom UI callback for a check box
//---------------------------------------------------------------------
void visit_LoadExtraGeometryCallback(int val, void *cbdata)
{
  visit_simulation_data *sim = (visit_simulation_data *)cbdata;

  sim->loadExtraGeometry = (LoadExtraGeometry) val;
}


} // End namespace Uintah<|MERGE_RESOLUTION|>--- conflicted
+++ resolved
@@ -273,9 +273,6 @@
 {
   visit_simulation_data *sim = (visit_simulation_data *)cbdata;
 
-  ApplicationInterface* appInterface =
-    sim->simController->getApplicationInterface();
-
   if(strcmp(cmd, "Stop") == 0 && sim->simMode != VISIT_SIMMODE_FINISHED)
   {
     sim->runMode = VISIT_SIMMODE_STOPPED;
@@ -351,11 +348,7 @@
       sim->runMode = VISIT_SIMMODE_RUNNING;
   }
   else if(strcmp(cmd, "Terminate") == 0 ||
-<<<<<<< HEAD
-	  strcmp(cmd, "Abort") == 0)
-=======
           strcmp(cmd, "Abort") == 0)
->>>>>>> be11f691
   {
     sim->runMode = VISIT_SIMMODE_RUNNING;
     sim->simMode = VISIT_SIMMODE_TERMINATED;
@@ -604,11 +597,6 @@
   ApplicationInterface* appInterface =
     sim->simController->getApplicationInterface();
 
-<<<<<<< HEAD
-  DataWarehouse *dw = sim->simController->getSchedulerP()->getLastDW();
-
-=======
->>>>>>> be11f691
   unsigned int row, column;
   double oldValue, newValue;
   
