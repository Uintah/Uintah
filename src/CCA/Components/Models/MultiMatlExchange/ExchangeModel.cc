/*
 * The MIT License
 *
 * Copyright (c) 1997-2019 The University of Utah
 *
 * Permission is hereby granted, free of charge, to any person obtaining a copy
 * of this software and associated documentation files (the "Software"), to
 * deal in the Software without restriction, including without limitation the
 * rights to use, copy, modify, merge, publish, distribute, sublicense, and/or
 * sell copies of the Software, and to permit persons to whom the Software is
 * furnished to do so, subject to the following conditions:
 *
 * The above copyright notice and this permission notice shall be included in
 * all copies or substantial portions of the Software.
 *
 * THE SOFTWARE IS PROVIDED "AS IS", WITHOUT WARRANTY OF ANY KIND, EXPRESS OR
 * IMPLIED, INCLUDING BUT NOT LIMITED TO THE WARRANTIES OF MERCHANTABILITY,
 * FITNESS FOR A PARTICULAR PURPOSE AND NONINFRINGEMENT. IN NO EVENT SHALL THE
 * AUTHORS OR COPYRIGHT HOLDERS BE LIABLE FOR ANY CLAIM, DAMAGES OR OTHER
 * LIABILITY, WHETHER IN AN ACTION OF CONTRACT, TORT OR OTHERWISE, ARISING
 * FROM, OUT OF OR IN CONNECTION WITH THE SOFTWARE OR THE USE OR OTHER DEALINGS
 * IN THE SOFTWARE.
 */

#include <CCA/Components/Models/MultiMatlExchange/ExchangeModel.h>
#include <CCA/Components/MPM/Materials/MPMMaterial.h>
#include <CCA/Ports/Scheduler.h>

#include <Core/Exceptions/ProblemSetupException.h>
#include <Core/Grid/Material.h>
#include <Core/Grid/MaterialManager.h>
#include <Core/Grid/Variables/ComputeSet.h>
#include <Core/Grid/Variables/CCVariable.h>
#include <Core/Grid/Variables/NCVariable.h>

#include <Core/ProblemSpec/ProblemSpec.h>

#include <ostream>                         // for operator<<, basic_ostream
#include <vector>

#define d_TINY_RHO 1e-12

using namespace Uintah;
using namespace std;

DebugStream dbgExch("EXCHANGEMODELS", false);

//______________________________________________________________________
//
ExchangeModel::ExchangeModel(const ProblemSpecP     & prob_spec,
<<<<<<< HEAD
                             const MaterialManagerP & materialManager )
{
  d_materialManager = materialManager;
=======
                             const MaterialManagerP & materialManager,
                             const bool with_mpm )
{
  d_matlManager = materialManager;
>>>>>>> be11f691
  d_numMatls    = materialManager->getNumMatls();
  d_zero_matl   = scinew MaterialSubset();
  d_zero_matl->add(0);
  d_zero_matl->addReference();
  
  d_with_mpm = with_mpm;
  Ilb = scinew ICELabel();
  
  if(with_mpm){
    Mlb = scinew MPMLabel();
  }
  
  
  d_surfaceNormLabel   = VarLabel::create("surfaceNorm",   CCVariable<Vector>::getTypeDescription());
  d_isSurfaceCellLabel = VarLabel::create("isSurfaceCell", CCVariable<int>::getTypeDescription());
}

//______________________________________________________________________
//
ExchangeModel::~ExchangeModel()
{
  VarLabel::destroy( d_surfaceNormLabel );
  VarLabel::destroy( d_isSurfaceCellLabel );
  
  if( d_zero_matl  && d_zero_matl->removeReference() ) {
    delete d_zero_matl;
  }
  
  delete Ilb;
  
  if( d_with_mpm ){
    delete Mlb;
  }
  
}


//______________________________________________________________________
//
void ExchangeModel::schedComputeSurfaceNormal( SchedulerP           & sched,        
                                               const PatchSet       * patches,
                                               const MaterialSubset * mpm_matls )      
{
  std::string name = "ExchangeModel::ComputeSurfaceNormal";

  Task* t = scinew Task( name, this, &ExchangeModel::ComputeSurfaceNormal);

  printSchedule( patches, dbgExch, name );

<<<<<<< HEAD
  const MaterialSet* mpm_ms       = d_materialManager->allMaterials( "MPM" );
  const MaterialSubset* mpm_matls = mpm_ms->getUnion();

=======
>>>>>>> be11f691
  Ghost::GhostType  gac  = Ghost::AroundCells;
  t->requires( Task::NewDW, Mlb->gMassLabel,       mpm_matls,   gac, 1 );
  t->requires( Task::OldDW, Mlb->NC_CCweightLabel, d_zero_matl, gac, 1 );

  t->computes( d_surfaceNormLabel,   mpm_matls );
  t->computes( d_isSurfaceCellLabel, d_zero_matl ); 
  
  const MaterialSet* mpm_matlset = d_matlManager->allMaterials( "MPM" );
  sched->addTask(t, patches, mpm_matlset );
}
//______________________________________________________________________
//
void ExchangeModel::ComputeSurfaceNormal( const ProcessorGroup*,
                                          const PatchSubset    * patches,           
                                          const MaterialSubset * mpm_matls,      
                                          DataWarehouse        * old_dw,                
                                          DataWarehouse        * new_dw )               
{
   for(int p=0;p<patches->size();p++){
    const Patch* patch = patches->get(p);

    printTask(patches, patch, dbgExch, "Doing ExchangeModel::ComputeSurfaceNormal" );

    Ghost::GhostType gac = Ghost::AroundCells;
    
    constNCVariable<double> NC_CCweight;
    old_dw->get(NC_CCweight, Mlb->NC_CCweightLabel, 0, patch, gac,1);
    
    CCVariable<int> isSurfaceCell;
    new_dw->allocateAndPut(isSurfaceCell, d_isSurfaceCellLabel, 0, patch);
    isSurfaceCell.initialize( 0 );
    
    Vector dx = patch->dCell();
    double vol = dx.x() * dx.y() * dx.z();

    //__________________________________
    //    loop over MPM matls
<<<<<<< HEAD
    int numMPM_matls = d_materialManager->getNumMatls( "MPM" );
    
    for(int m=0; m<numMPM_matls; m++){
      MPMMaterial* matl = (MPMMaterial*) d_materialManager->getMaterial( "MPM", m);
=======
    int numMPM_matls = d_matlManager->getNumMatls( "MPM" );
    
    for(int m=0; m<numMPM_matls; m++){
      MPMMaterial* matl = (MPMMaterial*) d_matlManager->getMaterial( "MPM", m);
>>>>>>> be11f691
      int dwindex = matl->getDWIndex();

      CCVariable<Vector> surfaceNorm;
      new_dw->allocateAndPut(surfaceNorm, d_surfaceNormLabel, dwindex, patch);
      surfaceNorm.initialize( Vector(0,0,0) );

      constNCVariable<double> NCsolidMass;
      new_dw->get(NCsolidMass, Mlb->gMassLabel, dwindex, patch, gac,1);

      //__________________________________
      //
      for(CellIterator iter = patch->getCellIterator(); !iter.done();iter++){
        IntVector c = *iter;

        IntVector nodeIdx[8];
        patch->findNodesFromCell(*iter,nodeIdx);

        double MaxMass = d_SMALL_NUM;
        double MinMass = 1.0/d_SMALL_NUM;
        for (int nN=0; nN<8; nN++) {

          MaxMass = std::max(MaxMass,NC_CCweight[nodeIdx[nN]]*
                                     NCsolidMass[nodeIdx[nN]]);
          MinMass = std::min(MinMass,NC_CCweight[nodeIdx[nN]]*
                                     NCsolidMass[nodeIdx[nN]]);
        }

        // Surface Cell
        if ((MaxMass-MinMass)/MaxMass == 1 && (MaxMass > (d_TINY_RHO * vol))){
        
          double gradRhoX = 0.25 *
                 ((NCsolidMass[nodeIdx[0]]*NC_CCweight[nodeIdx[0]]+
                   NCsolidMass[nodeIdx[1]]*NC_CCweight[nodeIdx[1]]+         // xminus
                   NCsolidMass[nodeIdx[2]]*NC_CCweight[nodeIdx[2]]+
                   NCsolidMass[nodeIdx[3]]*NC_CCweight[nodeIdx[3]])
                 -
                 ( NCsolidMass[nodeIdx[4]]*NC_CCweight[nodeIdx[4]]+
                   NCsolidMass[nodeIdx[5]]*NC_CCweight[nodeIdx[5]]+         // xplus
                   NCsolidMass[nodeIdx[6]]*NC_CCweight[nodeIdx[6]]+
                   NCsolidMass[nodeIdx[7]]*NC_CCweight[nodeIdx[7]]) ) / dx.x();
          double gradRhoY = 0.25 *
                 ((NCsolidMass[nodeIdx[0]]*NC_CCweight[nodeIdx[0]]+
                   NCsolidMass[nodeIdx[1]]*NC_CCweight[nodeIdx[1]]+         // yminus
                   NCsolidMass[nodeIdx[4]]*NC_CCweight[nodeIdx[4]]+
                   NCsolidMass[nodeIdx[5]]*NC_CCweight[nodeIdx[5]])
                 -
                 ( NCsolidMass[nodeIdx[2]]*NC_CCweight[nodeIdx[2]]+
                   NCsolidMass[nodeIdx[3]]*NC_CCweight[nodeIdx[3]]+         // yplus
                   NCsolidMass[nodeIdx[6]]*NC_CCweight[nodeIdx[6]]+
                   NCsolidMass[nodeIdx[7]]*NC_CCweight[nodeIdx[7]]) ) / dx.y();
          double gradRhoZ = 0.25 *
                 ((NCsolidMass[nodeIdx[0]]*NC_CCweight[nodeIdx[0]]+
                   NCsolidMass[nodeIdx[2]]*NC_CCweight[nodeIdx[2]]+         // zminus
                   NCsolidMass[nodeIdx[4]]*NC_CCweight[nodeIdx[4]]+
                   NCsolidMass[nodeIdx[6]]*NC_CCweight[nodeIdx[6]])
                 -
                  (NCsolidMass[nodeIdx[1]]*NC_CCweight[nodeIdx[1]]+
                   NCsolidMass[nodeIdx[3]]*NC_CCweight[nodeIdx[3]]+         // zplus
                   NCsolidMass[nodeIdx[5]]*NC_CCweight[nodeIdx[5]]+
                   NCsolidMass[nodeIdx[7]]*NC_CCweight[nodeIdx[7]]) ) / dx.z();

          double absGradRho = sqrt(gradRhoX*gradRhoX +
                                   gradRhoY*gradRhoY +
                                   gradRhoZ*gradRhoZ );

          surfaceNorm[c] = Vector(gradRhoX/absGradRho,
                                  gradRhoY/absGradRho,
                                  gradRhoZ/absGradRho);
          isSurfaceCell[c] = 1;

        }  // if a surface cell
      }  // cellIterator
    }  // for MPM matls
  } // patches
}<|MERGE_RESOLUTION|>--- conflicted
+++ resolved
@@ -48,16 +48,10 @@
 //______________________________________________________________________
 //
 ExchangeModel::ExchangeModel(const ProblemSpecP     & prob_spec,
-<<<<<<< HEAD
-                             const MaterialManagerP & materialManager )
-{
-  d_materialManager = materialManager;
-=======
                              const MaterialManagerP & materialManager,
                              const bool with_mpm )
 {
   d_matlManager = materialManager;
->>>>>>> be11f691
   d_numMatls    = materialManager->getNumMatls();
   d_zero_matl   = scinew MaterialSubset();
   d_zero_matl->add(0);
@@ -107,12 +101,6 @@
 
   printSchedule( patches, dbgExch, name );
 
-<<<<<<< HEAD
-  const MaterialSet* mpm_ms       = d_materialManager->allMaterials( "MPM" );
-  const MaterialSubset* mpm_matls = mpm_ms->getUnion();
-
-=======
->>>>>>> be11f691
   Ghost::GhostType  gac  = Ghost::AroundCells;
   t->requires( Task::NewDW, Mlb->gMassLabel,       mpm_matls,   gac, 1 );
   t->requires( Task::OldDW, Mlb->NC_CCweightLabel, d_zero_matl, gac, 1 );
@@ -150,17 +138,10 @@
 
     //__________________________________
     //    loop over MPM matls
-<<<<<<< HEAD
-    int numMPM_matls = d_materialManager->getNumMatls( "MPM" );
-    
-    for(int m=0; m<numMPM_matls; m++){
-      MPMMaterial* matl = (MPMMaterial*) d_materialManager->getMaterial( "MPM", m);
-=======
     int numMPM_matls = d_matlManager->getNumMatls( "MPM" );
     
     for(int m=0; m<numMPM_matls; m++){
       MPMMaterial* matl = (MPMMaterial*) d_matlManager->getMaterial( "MPM", m);
->>>>>>> be11f691
       int dwindex = matl->getDWIndex();
 
       CCVariable<Vector> surfaceNorm;
