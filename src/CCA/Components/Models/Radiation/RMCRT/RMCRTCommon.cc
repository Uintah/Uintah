/*
 * The MIT License
 *
<<<<<<< HEAD
 * Copyright (c) 1997-2019 The University of Utah
=======
 * Copyright (c) 1997-2020 The University of Utah
>>>>>>> 89148391
 *
 * Permission is hereby granted, free of charge, to any person obtaining a copy
 * of this software and associated documentation files (the "Software"), to
 * deal in the Software without restriction, including without limitation the
 * rights to use, copy, modify, merge, publish, distribute, sublicense, and/or
 * sell copies of the Software, and to permit persons to whom the Software is
 * furnished to do so, subject to the following conditions:
 *
 * The above copyright notice and this permission notice shall be included in
 * all copies or substantial portions of the Software.
 *
 * THE SOFTWARE IS PROVIDED "AS IS", WITHOUT WARRANTY OF ANY KIND, EXPRESS OR
 * IMPLIED, INCLUDING BUT NOT LIMITED TO THE WARRANTIES OF MERCHANTABILITY,
 * FITNESS FOR A PARTICULAR PURPOSE AND NONINFRINGEMENT. IN NO EVENT SHALL THE
 * AUTHORS OR COPYRIGHT HOLDERS BE LIABLE FOR ANY CLAIM, DAMAGES OR OTHER
 * LIABILITY, WHETHER IN AN ACTION OF CONTRACT, TORT OR OTHERWISE, ARISING
 * FROM, OUT OF OR IN CONNECTION WITH THE SOFTWARE OR THE USE OR OTHER DEALINGS
 * IN THE SOFTWARE.
 */

//______________________________________________________________________
//
#include <CCA/Components/Models/Radiation/RMCRT/RMCRTCommon.h>

#include <Core/Parallel/Portability.h>
#include <Core/Grid/DbgOutput.h>
#include <Core/Grid/Variables/PerPatch.h>
#include <Core/Math/MersenneTwister.h>
#include <Core/Util/DOUT.hpp>

#include <fstream>
#include <cmath>

#define DEBUG -9            // 1: divQ, 2: boundFlux, 3: scattering
#define FIXED_RAY_DIR -9    // Sets ray direction.  1: (0.7071,0.7071, 0), 2: (0.7071, 0, 0.7071), 3: (0, 0.7071, 0.7071)
                            //                     4: (0.7071, 0.7071, 7071), 5: (1,0,0)  6: (0, 1, 0),   7: (0,0,1)
#define SIGN 1              // Multiply the FIXED_RAY_DIRs by value
#define FUZZ 1e-12          // numerical fuzz

//#define FAST_EXP          // This uses a fast approximate exp() function that is 
                            // significantly faster.

//______________________________________________________________________
//
using namespace Uintah;

// These are used externally (e.g. Radiamoter.cc), keep them visible
// outside this unit
Dout g_ray_dbg("Ray",     "Radiation Models", "RMCRT Ray general debug stream", false);
Dout g_ray_BC ("Ray_BC",  "Radiation Models", "RMCRT RayBC debug stream", false);
<<<<<<< HEAD

=======
>>>>>>> 89148391
//______________________________________________________________________
// Static variable declarations
// This class is instantiated by ray() and radiometer().
// You only want 1 instance of each of these variables thus we use static variables
//______________________________________________________________________

double      RMCRTCommon::d_threshold;
double      RMCRTCommon::d_sigma;
double      RMCRTCommon::d_sigmaScat;
double      RMCRTCommon::d_maxRayLength;               // max ray length.
bool        RMCRTCommon::d_isSeedRandom;
bool        RMCRTCommon::d_allowReflect;
int         RMCRTCommon::d_matl;
int         RMCRTCommon::d_whichAlgo{singleLevel};
std::string RMCRTCommon::d_abskgBC_tag;
std::map<std::string,Task::WhichDW>    RMCRTCommon::d_abskg_dw;


std::vector<IntVector> RMCRTCommon::d_dbgCells;

MaterialSet* RMCRTCommon::d_matlSet{nullptr};

const VarLabel* RMCRTCommon::d_sigmaT4Label;
const VarLabel* RMCRTCommon::d_abskgLabel;
const VarLabel* RMCRTCommon::d_divQLabel;
const VarLabel* RMCRTCommon::d_boundFluxLabel;
const VarLabel* RMCRTCommon::d_radiationVolqLabel;

const VarLabel* RMCRTCommon::d_compAbskgLabel;
const VarLabel* RMCRTCommon::d_compTempLabel;
const VarLabel* RMCRTCommon::d_cellTypeLabel;

// For the RMCRT slim version
const VarLabel* RMCRTCommon::d_abskgSigmaT4CellTypeLabel;

//______________________________________________________________________
// Class: Constructor.
//______________________________________________________________________
//
RMCRTCommon::RMCRTCommon( TypeDescription::Type FLT_DBL )
    : d_FLT_DBL(FLT_DBL)
{
  if (RMCRTCommon::d_FLT_DBL == TypeDescription::double_type){
    d_sigmaT4Label = VarLabel::create( "sigmaT4", CCVariable<double>::getTypeDescription() );
    proc0cout << "  - Using double implementation of RMCRT" << std::endl;
  } else {
    d_sigmaT4Label = VarLabel::create( "sigmaT4",    CCVariable<float>::getTypeDescription() );
    proc0cout << "  - Using float implementation of RMCRT" << std::endl;
  }

  // For the RMCRT slim version
  d_abskgSigmaT4CellTypeLabel = VarLabel::create( "abskgSigmaT4CellType", CCVariable<double>::getTypeDescription() );

  d_boundFluxLabel     = VarLabel::create( "RMCRTboundFlux",   CCVariable<Stencil7>::getTypeDescription() );
  d_radiationVolqLabel = VarLabel::create( "radiationVolq",    CCVariable<double>::getTypeDescription() );

  d_gac          = Ghost::AroundCells;
  d_gn           = Ghost::None;
  d_flowCell     = -1; //<----HARD CODED FLOW CELL
  d_maxRayLength = DBL_MAX;
  
#ifdef FAST_EXP  
  d_fastExp.populateExp_int(-2, 2);
#endif
}

//______________________________________________________________________
// Method: Destructor
//______________________________________________________________________
//
RMCRTCommon::~RMCRTCommon()
{
  VarLabel::destroy( d_sigmaT4Label );
  VarLabel::destroy( d_boundFluxLabel );
  VarLabel::destroy( d_radiationVolqLabel );

  if (RMCRTCommon::d_FLT_DBL == TypeDescription::float_type){
    VarLabel::destroy( d_abskgLabel );
  }
  // For the RMCRT slim version
  VarLabel::destroy( d_abskgSigmaT4CellTypeLabel );

  // when the radiometer class is invoked d_matlSet it deleted twice.  This prevents that.
  if( d_matlSet ) {
    if ( d_matlSet->getReferenceCount() == 1 ){
      d_matlSet->removeReference();
      delete d_matlSet;
    }
  }
}

//______________________________________________________________________
// Register the material index and label names
//______________________________________________________________________
void
RMCRTCommon::registerVariables(int   matlIndex,
                               const VarLabel* abskg,
                               const VarLabel* temperature,
                               const VarLabel* celltype,
                               const VarLabel* divQ,
                               const int whichAlgo )
{
  d_matl            = matlIndex;
  d_compAbskgLabel  = abskg;
  d_compTempLabel   = temperature;
  d_cellTypeLabel   = celltype;
  d_divQLabel       = divQ;
  d_whichAlgo       = whichAlgo;

  d_abskgBC_tag = d_compAbskgLabel->getName(); // The label name changes when using floats.

  // define the abskg VarLabel
  const Uintah::TypeDescription* td = d_compAbskgLabel->typeDescription();
  const Uintah::TypeDescription::Type subtype = td->getSubType()->getType();
<<<<<<< HEAD

=======
  
>>>>>>> 89148391
  auto double_type = TypeDescription::double_type;
  auto float_type = TypeDescription::float_type;
  
  if ( RMCRTCommon::d_FLT_DBL == double_type && subtype == double_type ) {
<<<<<<< HEAD
    d_abskgLabel = d_compAbskgLabel;
  }
  
  if ( RMCRTCommon::d_FLT_DBL == float_type && subtype == float_type ) {
    d_abskgLabel = d_compAbskgLabel;
  }
  
=======
    d_abskgLabel = d_compAbskgLabel;
  }
  
  if ( RMCRTCommon::d_FLT_DBL == float_type && subtype == float_type ) {
    d_abskgLabel = d_compAbskgLabel;
  }
  
>>>>>>> 89148391
  if ( RMCRTCommon::d_FLT_DBL == float_type && subtype == double_type ) {
    d_abskgLabel = VarLabel::create( "abskgRMCRT", CCVariable<float>::getTypeDescription() );
  }

  //__________________________________
  //  define the materialSet
  // The constructor can be called twice, so only create matlSet once.
  if (d_matlSet == nullptr) {
    d_matlSet = scinew MaterialSet();
    std::vector<int> m;
    m.push_back(matlIndex);
    d_matlSet->addAll(m);
    d_matlSet->addReference();
  }
}

//______________________________________________________________________
//  This task will convert the CCVariable abskg from double -> float
//  If abskg is of type double and the component has
//  specified that RMCRT communicate the all-to-all variables (abskg & sigmaT4)
//  as a float then convert abskg to float
//______________________________________________________________________
void
RMCRTCommon::sched_DoubleToFloat( const LevelP& level,
                                  SchedulerP& sched,
                                  Task::WhichDW notUsed )
{
  const Uintah::TypeDescription* td = d_compAbskgLabel->typeDescription();
  const Uintah::TypeDescription::Type subtype = td->getSubType()->getType();
  
  int L = level->getIndex();
  Task::WhichDW abskgDW = get_abskg_whichDW( L, d_compAbskgLabel );
  
  // only run task if a conversion is needed.
  Task* tsk = nullptr;
  if ( RMCRTCommon::d_FLT_DBL == TypeDescription::float_type &&  subtype == TypeDescription::double_type ){
    tsk = scinew Task( "RMCRTCommon::DoubleToFloat", this, &RMCRTCommon::DoubleToFloat, abskgDW);
  } else {
    return;
  }

  printSchedule(level, g_ray_dbg, "RMCRTCommon::DoubleToFloat");

  tsk->requires( abskgDW,       d_compAbskgLabel, d_gn, 0 );
  tsk->computes(d_abskgLabel);

  // shedule on all taskgraphs not just TG_RMCRT.  The output task needs d_abskgLabel
  sched->addTask( tsk, level->eachPatch(), d_matlSet );
}
//______________________________________________________________________
//
//______________________________________________________________________
void
RMCRTCommon::DoubleToFloat( const ProcessorGroup*,
                            const PatchSubset* patches,
                            const MaterialSubset* matls,
                            DataWarehouse* old_dw,
                            DataWarehouse* new_dw,
                            Task::WhichDW which_dw )
{
  //__________________________________
  for (int p=0; p < patches->size(); p++) {
    const Patch* patch = patches->get(p);

    printTask(patches, patch, g_ray_dbg, "Doing RMCRTCommon::DoubleToFloat");

    constCCVariable<double> abskg_D;
    CCVariable< float > abskg_F;

    DataWarehouse* myDW = new_dw->getOtherDataWarehouse(which_dw);
    myDW->get(abskg_D, d_compAbskgLabel, d_matl, patch, Ghost::None, 0);
    new_dw->allocateAndPut(abskg_F, d_abskgLabel, d_matl, patch);

    for (CellIterator iter = patch->getExtraCellIterator();!iter.done();iter++){
      const IntVector& c = *iter;
      abskg_F[c] = (float)abskg_D[c];
      
      // bulletproofing
      if (std::isinf( abskg_F[c] ) || std::isnan( abskg_F[c] ) ) {
        std::ostringstream warn;
        warn<< "RMCRTCommon::DoubleToFloat A non-physical abskg detected (" << abskg_F[c] << ") at cell: " << c << "\n";
        throw InternalError( warn.str(), __FILE__, __LINE__ );
      } 
    }
  }
}

//______________________________________________________________________
//
//______________________________________________________________________
void
RMCRTCommon::sched_sigmaT4( const LevelP& level,
                           SchedulerP& sched,
                           Task::WhichDW temp_dw,
                           const bool includeEC )
{
  std::string taskname = "RMCRTCommon::sigmaT4";

  Task* tsk = nullptr;
  if ( RMCRTCommon::d_FLT_DBL == TypeDescription::double_type ) {
    tsk = scinew Task( taskname, this, &RMCRTCommon::sigmaT4<double>, temp_dw, includeEC );
  } else {
    tsk = scinew Task( taskname, this, &RMCRTCommon::sigmaT4<float>, temp_dw, includeEC );
  }

  printSchedule(level, g_ray_dbg, "RMCRTCommon::sched_sigmaT4");

  tsk->requires( temp_dw, d_compTempLabel,    d_gn, 0 );
  tsk->computes( d_sigmaT4Label );

  sched->addTask( tsk, level->eachPatch(), d_matlSet, RMCRTCommon::TG_RMCRT );
}
//______________________________________________________________________
// Compute total intensity over all wave lengths (sigma * Temperature^4/pi)
//______________________________________________________________________
template< class T>
void
RMCRTCommon::sigmaT4( const ProcessorGroup*,
                      const PatchSubset* patches,
                      const MaterialSubset* matls,
                      DataWarehouse* old_dw,
                      DataWarehouse* new_dw,
                      Task::WhichDW which_temp_dw,
                      const bool includeEC )
{
  //__________________________________
  //  do the work
  for (int p=0; p < patches->size(); p++){

    const Patch* patch = patches->get(p);

    printTask(patches, patch, g_ray_dbg, "Doing RMCRTCommon::sigmaT4");

    double sigma_over_pi = d_sigma/M_PI;

    constCCVariable<double> temp;
    CCVariable< T > sigmaT4;             // sigma T ^4/pi

    DataWarehouse* temp_dw = new_dw->getOtherDataWarehouse(which_temp_dw);
    temp_dw->get(temp,              d_compTempLabel,  d_matl, patch, Ghost::None, 0);
    new_dw->allocateAndPut(sigmaT4, d_sigmaT4Label,   d_matl, patch);

    // set the cell iterator
    CellIterator iter = patch->getCellIterator();
    if(includeEC){
      iter = patch->getExtraCellIterator();
    }

    for (;!iter.done();iter++){
      const IntVector& c = *iter;
      double T_sqrd = temp[c] * temp[c];
      sigmaT4[c] = sigma_over_pi * T_sqrd * T_sqrd;
    }
  }
}
//______________________________________________________________________
//
//______________________________________________________________________
void
RMCRTCommon::sched_initialize_VarLabel( const LevelP  & level,
                                       SchedulerP     & sched,
                                       const VarLabel * label )
{
  std::string taskname = "RMCRTCommon::initialize_VarLabel";

  Task* tsk = nullptr;
  const TypeDescription* td = label->typeDescription();
  const TypeDescription::Type subtype = td->getSubType()->getType();
  
  if ( subtype == TypeDescription::double_type ) {
    tsk = scinew Task( taskname, this, &RMCRTCommon::initialize_VarLabel<double>, label );
  } else {
    tsk = scinew Task( taskname, this, &RMCRTCommon::initialize_VarLabel<float>, label );
  }

  std::string mesg = "RMCRTCommon::initialize_VarLabel (" + label->getName() + ")";
  printSchedule( level, g_ray_dbg, mesg );

  tsk->computes( label );

  sched->addTask( tsk, level->eachPatch(), d_matlSet );
}
//______________________________________________________________________
// Initialize a VarLabel = 0
//______________________________________________________________________
template< class T>
void
RMCRTCommon::initialize_VarLabel( const ProcessorGroup *,
                                  const PatchSubset    * patches,
                                  const MaterialSubset *,
                                  DataWarehouse        *,
                                  DataWarehouse        * new_dw,
                                  const VarLabel       * label )
{
  for (int p=0; p < patches->size(); p++){
    const Patch* patch = patches->get(p);

<<<<<<< HEAD
void
RMCRTCommon::sched_combineAbskgSigmaT4CellType( const LevelP& level,
                           SchedulerP& sched,
                           Task::WhichDW temp_dw,
                           const bool includeEC )
{

  std::string taskname = "RMCRTCommon::sigmaT4";

  Task* tsk = nullptr;
  if ( RMCRTCommon::d_FLT_DBL == TypeDescription::double_type ) {
    tsk = scinew Task( taskname, this, &RMCRTCommon::combineAbskgSigmaT4CellType<double>, temp_dw );
  } else {
    tsk = scinew Task( taskname, this, &RMCRTCommon::combineAbskgSigmaT4CellType<float>, temp_dw );
  }

  printSchedule(level, g_ray_dbg, "RMCRTCommon::sched_combineAbskgSigmaT4CellType");

  tsk->requires( temp_dw, d_abskgLabel,    d_gn, 0 );
  tsk->requires( temp_dw, d_sigmaT4Label,    d_gn, 0 );
  tsk->requires( temp_dw, d_cellTypeLabel,    d_gn, 0 );

  tsk->computes(d_abskgSigmaT4CellTypeLabel);
  

  sched->addTask( tsk, level->eachPatch(), d_matlSet, RMCRTCommon::TG_RMCRT );
  printf("Completed sched_combineAbskgSigmaT4CellType\n");
}


//______________________________________________________________________
// Compute total intensity over all wave lengths (sigma * Temperature^4/pi)
//______________________________________________________________________
template< class T>
void
RMCRTCommon::combineAbskgSigmaT4CellType( const ProcessorGroup*,
                      const PatchSubset* patches,
                      const MaterialSubset* matls,
                      DataWarehouse* old_dw,
                      DataWarehouse* new_dw,
                      Task::WhichDW which_temp_dw )
{
  //__________________________________
  //  do the work
  for (int p=0; p < patches->size(); p++){

    const Patch* patch = patches->get(p);

    printTask(patches, patch, g_ray_dbg, "Doing RMCRTCommon::combineAbskgSigmaT4CellType");

    constCCVariable< T > abskg;
    constCCVariable< T > sigmaT4;
    constCCVariable< int> cellType;
    CCVariable<double> abskgSigmaT4CellType;
    
    DataWarehouse* temp_dw = new_dw->getOtherDataWarehouse(which_temp_dw);
    temp_dw->get(abskg,    d_abskgLabel,  d_matl, patch, Ghost::None, 0);
    temp_dw->get(sigmaT4,  d_sigmaT4Label,  d_matl, patch, Ghost::None, 0);
    temp_dw->get(cellType, d_cellTypeLabel,  d_matl, patch, Ghost::None, 0);

    printf("into %p\n", new_dw);
    new_dw->allocateAndPut(abskgSigmaT4CellType, d_abskgSigmaT4CellTypeLabel, d_matl, patch);

    // set the cell iterator
    CellIterator iter = patch->getExtraCellIterator();
    //CellIterator iter = patch->getCellIterator();
    //if(includeEC){
      iter = patch->getExtraCellIterator();
    //}
    printf("****Running task for patch %d****\n", patch->getID());
    // Pack them on in!
    for (;!iter.done();iter++){
      const IntVector& c = *iter;
      struct Combined_RMCRT_Required_Vars item;
      item.abskg = abskg[c];
      if (cellType[c] != -1) { 
        item.abskg = -1.0 * item.abskg;
      }
      item.sigmaT4 = sigmaT4[c];
      abskgSigmaT4CellType[c] = reinterpret_cast<double&>(item);   
    }
  }
}
//______________________________________________________________________
//
//______________________________________________________________________
void
RMCRTCommon::sched_initialize_VarLabel( const LevelP  & level,
                                       SchedulerP     & sched,
                                       const VarLabel * label )
{
  std::string taskname = "RMCRTCommon::initialize_VarLabel";

  Task* tsk = nullptr;
  const TypeDescription* td = label->typeDescription();
  const TypeDescription::Type subtype = td->getSubType()->getType();
  
  if ( subtype == TypeDescription::double_type ) {
    tsk = scinew Task( taskname, this, &RMCRTCommon::initialize_VarLabel<double>, label );
  } else {
    tsk = scinew Task( taskname, this, &RMCRTCommon::initialize_VarLabel<float>, label );
  }

  std::string mesg = "RMCRTCommon::initialize_VarLabel (" + label->getName() + ")";
  printSchedule( level, g_ray_dbg, mesg );

  tsk->computes( label );

  sched->addTask( tsk, level->eachPatch(), d_matlSet );
}
//______________________________________________________________________
// Initialize a VarLabel = 0
//______________________________________________________________________
template< class T>
void
RMCRTCommon::initialize_VarLabel( const ProcessorGroup *,
                                  const PatchSubset    * patches,
                                  const MaterialSubset *,
                                  DataWarehouse        *,
                                  DataWarehouse        * new_dw,
                                  const VarLabel       * label )
{
  for (int p=0; p < patches->size(); p++){
    const Patch* patch = patches->get(p);

=======
>>>>>>> 89148391
    std::string mesg = "Doing RMCRTCommon::initialize_VarLabel (" + label->getName() + ")";
    printTask(patches, patch, g_ray_dbg, mesg );

    CCVariable< T > var;
    new_dw->allocateAndPut( var, label, d_matl, patch );
    var.initialize( 0.0 );
  }
}

//______________________________________________________________________
//
//______________________________________________________________________
void
RMCRTCommon::raySignStep(double sign[],
                         int cellStep[],
                         const Vector& inv_direction_vector){
  // get new step and sign
  for ( int d=0; d<3; d++){
    double me = copysign((double)1.0, inv_direction_vector[d]);  // +- 1
    
    sign[d] = std::max(0.0, me);    // 0, 1
    
    cellStep[d] = int(me);
  }
}

//______________________________________________________________________
//  Compute the ray direction
//______________________________________________________________________
Vector
RMCRTCommon::findRayDirection(MTRand& mTwister,
                             const IntVector& origin,
                             const int iRay )
{
  if( d_isSeedRandom == false ){
    mTwister.seed((origin.x() + origin.y() + origin.z()) * iRay +1);
  }

  // Random Points On Sphere
  double plusMinus_one = 2.0 * mTwister.randDblExc() - 1.0 + DBL_EPSILON;  // add fuzz to avoid inf in 1/dirVector
  double r = sqrt(1.0 - plusMinus_one * plusMinus_one);     // Radius of circle at z
  double theta = 2.0 * M_PI * mTwister.randDblExc();        // Uniform betwen 0-2Pi

  Vector direction_vector;
  direction_vector[0] = r*cos(theta);                       // Convert to cartesian
  direction_vector[1] = r*sin(theta);
  direction_vector[2] = plusMinus_one;

/*`==========DEBUGGING==========*/
#if ( FIXED_RAY_DIR == 1)
   direction_vector = Vector(0.707106781186548, 0.707106781186548, 0.) * Vector(SIGN);
#elif ( FIXED_RAY_DIR == 2 )
   direction_vector = Vector(0.707106781186548, 0.0, 0.707106781186548) * Vector(SIGN);
#elif ( FIXED_RAY_DIR == 3 )
   direction_vector = Vector(0.0, 0.707106781186548, 0.707106781186548) * Vector(SIGN);
#elif ( FIXED_RAY_DIR == 4 )
   direction_vector = Vector(0.707106781186548, 0.707106781186548, 0.707106781186548) * Vector(SIGN);
#elif ( FIXED_RAY_DIR == 5 )
   direction_vector = Vector(1, 0, 0) * Vector(SIGN);
#elif ( FIXED_RAY_DIR == 6 )
   direction_vector = Vector(0, 1, 0) * Vector(SIGN);
#elif ( FIXED_RAY_DIR == 7 )
   direction_vector = Vector(0, 0, 1) * Vector(SIGN);
#else
#endif
/*===========DEBUGGING==========`*/

  return direction_vector;
}


//______________________________________________________________________
//  Compute the physical location of a ray's origin
//______________________________________________________________________
void
RMCRTCommon::ray_Origin( MTRand& mTwister,
                         const Point  CC_pos,
                         const Vector dx,
                         const bool   useCCRays,
                         Vector& rayOrigin )
{
  if( useCCRays == false ){
    
    double x = mTwister.rand() * dx.x();
    double y = mTwister.rand() * dx.y();
    double z = mTwister.rand() * dx.z();
    
    Vector offset(x,y,z);  // Note you HAVE to compute the components separately to ensure that the 
                           //  random numbers called in the x,y,z order -Todd
       
    if ( offset.x() > dx.x() || 
         offset.y() > dx.y() ||
         offset.z() > dx.z() ) {
      std::cout << "  Warning:ray_Origin  The Mersenne twister random number generator has returned garbage (" << offset
                << ") Now forcing the ray origin to be located at the cell-center\n" ;
      offset = Vector( 0.5*dx.x(), 0.5*dx.y(), 0.5*dx.z() );
    }
    
    rayOrigin[0] =  CC_pos.x() - 0.5*dx.x()  + offset.x(); 
    rayOrigin[1] =  CC_pos.y() - 0.5*dx.y()  + offset.y(); 
    rayOrigin[2] =  CC_pos.z() - 0.5*dx.z()  + offset.z();
  }else{
    rayOrigin[0] = CC_pos(0);
    rayOrigin[1] = CC_pos(1);
    rayOrigin[2] = CC_pos(2);
  }
}

//______________________________________________________________________
//    Core function:
//______________________________________________________________________
void
RMCRTCommon::reflect(double& fs,
                    IntVector& cur,
                    IntVector& prevCell,
                    const double abskg,
                    bool& in_domain,
                    int& step,
                    double& sign,
                    double& ray_direction)
{
  fs = fs * (1 - abskg);

  //put cur back inside the domain
  cur = prevCell;
  in_domain = true;

  // apply reflection condition
  step *= -1;                // begin stepping in opposite direction
  sign *= -1;
  ray_direction *= -1;
  //dbg2 << " REFLECTING " << std::endl;
}

//______________________________________________________________________
//    Integrate the intensity
//______________________________________________________________________
template <class T >
void
RMCRTCommon::updateSumI (const Level* level, 
                         Vector& ray_direction,
                         Vector& ray_origin,
                         const IntVector& origin,
                         const Vector& Dx,
                         constCCVariable< T >& sigmaT4OverPi,
                         constCCVariable< T >& abskg,
                         constCCVariable<int>& celltype,
                         unsigned long int& nRaySteps,
                         double& sumI,
                         MTRand& mTwister)

{
  IntVector cur = origin;
  IntVector prevCell = cur;
  // Cell stepping direction for ray marching
  int    step[3];                                          
  double sign[3];                 //   is 0 for negative ray direction 

  Vector inv_ray_direction = Vector(1.0)/ray_direction;

/*`==========TESTING==========*/
#if DEBUG == 1
  if( isDbgCell(origin) ) {
    printf("        updateSumI: [%d,%d,%d] ray_dir [%g,%g,%g] ray_loc [%g,%g,%g]\n", origin.x(), origin.y(), origin.z(),ray_direction.x(), ray_direction.y(), ray_direction.z(), ray_origin.x(), ray_origin.y(), ray_origin.z());
  }
#endif
/*===========TESTING==========`*/

  raySignStep(sign, step, ray_direction);
 
  Point CC_pos = level->getCellPosition(origin);
  
  // rayDx is the distance from bottom, left, back, corner of cell to ray
  double rayDx[3];
  rayDx[0] = ray_origin.x() - ( CC_pos.x() - 0.5*Dx[0] );
  rayDx[1] = ray_origin.y() - ( CC_pos.y() - 0.5*Dx[1] );
  rayDx[2] = ray_origin.z() - ( CC_pos.z() - 0.5*Dx[2] );
  
  // tMax is the physical distance from the ray origin to each of the respective planes of intersection
  double tMax[3];
  tMax[0] = (sign[0] * Dx[0] - rayDx[0]) * inv_ray_direction.x();
  tMax[1] = (sign[1] * Dx[1] - rayDx[1]) * inv_ray_direction.y();
  tMax[2] = (sign[2] * Dx[2] - rayDx[2]) * inv_ray_direction.z();
    
  //Length of t to traverse one cell
  Vector tDelta = Abs(inv_ray_direction) * Dx;

  //Initializes the following values for each ray
  bool in_domain     = true;
  double tMax_prev   = 0;
  double intensity   = 1.0;
  double fs          = 1.0;
  int nReflect       = 0;                 // Number of reflections
  double optical_thickness      = 0;
  double expOpticalThick_prev   = 1.0;
  double rayLength_scatter      = 0.0;    // ray length for each scattering event
  double rayLength              = 0.0;    // total length of the ray
  Vector ray_location           = ray_origin;


#ifdef RAY_SCATTER
  double scatCoeff = std::max( d_sigmaScat, 1e-99 ); // avoid division by zero  [m^-1]

  // Determine the length at which scattering will occur
  // See CCA/Components/Arches/RMCRT/PaulasAttic/MCRT/ArchesRMCRT/ray.cc
  double scatLength = -log(mTwister.randDblExc() ) / scatCoeff; 
#endif

  //______________________________________________________________________
  
  while ( intensity > d_threshold && (rayLength < d_maxRayLength) ){
 
    DIR dir = NONE;
    
    while ( in_domain && (rayLength < d_maxRayLength) ){


      prevCell = cur;
      double disMin = -9;          // Represents ray segment length.

      T abskg_prev = abskg[prevCell];  // optimization
      T sigmaT4OverPi_prev = sigmaT4OverPi[prevCell];
      
      //__________________________________
      //  Determine which cell the ray will enter next
      dir = NONE;
      if ( tMax[0] < tMax[1] ){        // X < Y
        if ( tMax[0] < tMax[2] ){      // X < Z
          dir = X;
        } else {
          dir = Z;
        }
      } else {
        if( tMax[1] < tMax[2] ){       // Y < Z
          dir = Y;
        } else {
          dir = Z;
        }
      }

      //__________________________________
      //  update marching variables
      cur[dir]   = cur[dir] + step[dir];
      disMin     = (tMax[dir] - tMax_prev);
      tMax_prev  = tMax[dir];
      tMax[dir]  = tMax[dir] + tDelta[dir];

      // occassionally disMin ~ -1e-15ish
      if( disMin > -FUZZ && disMin < FUZZ){  
        disMin += FUZZ;
      }
      
      rayLength += disMin;
      rayLength_scatter += disMin;

      ray_location[0] = ray_location[0] + (disMin  * ray_direction[0]);
      ray_location[1] = ray_location[1] + (disMin  * ray_direction[1]);
      ray_location[2] = ray_location[2] + (disMin  * ray_direction[2]);

      in_domain = (celltype[cur] == d_flowCell);
      
      optical_thickness += abskg_prev*disMin; 

      nRaySteps++;
      
 /*`==========TESTING==========*/
#if ( DEBUG >= 1 )
      if( isDbgCell( origin )){
         printf( "            cur [%d,%d,%d] prev [%d,%d,%d]", cur.x(), cur.y(), cur.z(), prevCell.x(), prevCell.y(), prevCell.z());
         printf( " dir %d ", dir );
         printf( "tMax [%g,%g,%g] ",tMax[0],tMax[1], tMax[2]);
         printf( "rayLoc [%g,%g,%g] ",ray_location.x(),ray_location.y(), ray_location.z());
         printf( "distanceTraveled %g tMax[dir]: %g tMax_prev: %g, Dx[dir]: %g\n",disMin, tMax[dir], tMax_prev, Dx[dir]);
         printf( "            tDelta [%g,%g,%g] \n",tDelta.x(),tDelta.y(), tDelta.z());

         printf( "            abskg[prev] %g  \t sigmaT4OverPi[prev]: %g \n",abskg[prevCell],  sigmaT4OverPi[prevCell]);
         printf( "            abskg[cur]  %g  \t sigmaT4OverPi[cur]:  %g  \t  cellType: %i\n",abskg[cur], sigmaT4OverPi[cur], celltype[cur]);
         printf( "            optical_thickkness %g \t rayLength: %g\n", optical_thickness, rayLength);
      }
#endif
/*===========TESTING==========`*/     

      //Eqn 3-15(see below reference) while
      //Third term inside the parentheses is accounted for in Inet. Chi is accounted for in Inet calc.

      
/*`==========TESTING==========*/
#ifdef FAST_EXP

      // We need to know the range of optical_thickness before we can select
      // which implementation to use.
  
      double expOpticalThick = d_fastExp.fast_exp(-optical_thickness);
      //double expOpticalThick = exp(-optical_thickness);

      double S_exp    = d_fastExp.Schraudolph_exp(-optical_thickness);
      double fast_exp = d_fastExp.fast_exp(-optical_thickness);
      double exp2     = d_fastExp.exp2(-optical_thickness);
      double exp3     = d_fastExp.exp3(-optical_thickness);
      double exp5     = d_fastExp.exp5(-optical_thickness);
      double exp7     = d_fastExp.exp7(-optical_thickness);
      double exact    = exp(-optical_thickness);
      
      cout << " X: " << -optical_thickness << endl;
      cout << " Sch_exp error:    " << ((S_exp    - exact)/exact ) * 100 << " S_exp:   " << S_exp    << " exact: " << exact << endl;
      cout << " fast_exp error:   " << ((fast_exp - exact)/exact ) * 100 << " fast_exp:" << fast_exp << endl;
      cout << " exp2 error:       " << ((exp2     - exact)/exact ) * 100 << " exp2:    " << exp2    << endl;
      cout << " exp3 error:       " << ((exp3     - exact)/exact ) * 100 << " exp3:    " << exp3    << endl;
      cout << " exp5 error:       " << ((exp5     - exact)/exact ) * 100 << " exp5:    " << exp5    << endl;
      cout << " exp7 error:       " << ((exp7     - exact)/exact ) * 100 << " exp7:    " << exp7    << endl;

#else
      double expOpticalThick = exp(-optical_thickness);
#endif
/*===========TESTING==========`*/

      sumI += sigmaT4OverPi_prev * ( expOpticalThick_prev - expOpticalThick ) * fs;

      expOpticalThick_prev = expOpticalThick;

#ifdef RAY_SCATTER
      if (rayLength_scatter > scatLength && in_domain ){
            
        // get new scatLength for each scattering event
        scatLength = -log(mTwister.randDblExc() ) / scatCoeff;

        ray_direction     =  findRayDirection( mTwister, cur );

        inv_ray_direction = Vector(1.0)/ray_direction;

        // get new step and sign
        int stepOld = step[dir];
        raySignStep( sign, step, ray_direction);

        // if sign[dir] changes sign, put ray back into prevCell (back scattering)
        // a sign change only occurs when the product of old and new is negative
        if( step[dir] * stepOld < 0 ){
          cur = prevCell;
        }

        Point CC_pos = level->getCellPosition(cur);
        rayDx[0] = ray_location.x() - ( CC_pos.x() - 0.5*Dx[0] );
        rayDx[1] = ray_location.y() - ( CC_pos.y() - 0.5*Dx[1] );
        rayDx[2] = ray_location.z() - ( CC_pos.z() - 0.5*Dx[2] );
  
        tMax[0] = (sign[0] * Dx[0] - rayDx[0]) * inv_ray_direction.x();
        tMax[1] = (sign[1] * Dx[1] - rayDx[1]) * inv_ray_direction.y();
        tMax[2] = (sign[2] * Dx[2] - rayDx[2]) * inv_ray_direction.z();       

        //Length of t to traverse one cell
        tDelta = Abs(inv_ray_direction) * Dx;
/*`==========TESTING==========*/
#if (DEBUG == 3)
        if( isDbgCell( origin)  ){
          Vector mytDelta = tDelta / Dx;
          Vector myrayLoc = ray_location / Dx;
          printf( "            Scatter: [%i, %i, %i], rayLength: %g, tmax: %g, %g, %g  tDelta: %g, %g, %g  ray_dir: %g, %g, %g\n",cur.x(), cur.y(), cur.z(),rayLength, tMax[0] / Dx[0], tMax[1] / Dx[1], tMax[2] / Dx[2], mytDelta.x(), mytDelta.y() , mytDelta.z(), ray_direction.x(), ray_direction.y() , ray_direction.z());
          printf( "                    dir: %i sign: [%g, %g, %g], step [%i, %i, %i] cur: [%i, %i, %i], prevCell: [%i, %i, %i]\n", dir, sign[0], sign[1], sign[2], step[0], step[1], step[2], cur[0], cur[1], cur[2], prevCell[0], prevCell[1], prevCell[2] );
          printf( "                    ray_location: [%g, %g, %g]\n", myrayLoc[0], myrayLoc[1], myrayLoc[2] );
//          printf("                     rayDx         [%g, %g, %g]  CC_pos[%g, %g, %g]\n", rayDx[0], rayDx[1], rayDx[2], CC_pos.x(), CC_pos.y(), CC_pos.z());
        }
#endif
/*===========TESTING==========`*/
        tMax_prev = 0;
        rayLength_scatter = 0;  // allow for multiple scattering events per ray
      }
#endif

      if( rayLength < 0 || std::isnan(rayLength) || std::isinf(rayLength) ) {
        std::ostringstream warn;
        warn<< "ERROR:RMCRTCommon::updateSumI   The ray length is non-physical (" << rayLength << ")"
            << " origin: " << origin << " cur: " << cur << "\n";
        throw InternalError( warn.str(), __FILE__, __LINE__ );
      }
    }  //end domain while loop.  ++++++++++++++
    //______________________________________________________________________


    T wallEmissivity = abskg[cur];

    if (wallEmissivity > 1.0){       // Ensure wall emissivity doesn't exceed one.
      wallEmissivity = 1.0;
    }

    intensity = exp(-optical_thickness);

    sumI += wallEmissivity * sigmaT4OverPi[cur] * intensity;

    intensity = intensity * fs;
//    //__________________________________
//    //  BULLETPROOFING
//    if ( std::isinf(sumI) || std::isnan(sumI) ){
//      printf( "\n\n______________________________________________________________________\n");
//      std::cout <<  " cur: " << cur << " prevCell: " << prevCell << "\n";
//      std::cout <<  " dir: " << dir << " sumI: " << sumI << "\n";
//      std::cout <<  " tMax: " << tMax  << "\n";
//      std::cout <<  " rayLoc:    " << ray_location << "\n";
//      std::cout <<  " tMax[dir]: " << tMax[dir] << " tMax_prev: " << tMax_prev << " Dx[dir]: " << Dx[dir] << "\n";
//      std::cout <<  " tDelta:    " << tDelta << " \n";
//      std::cout <<  "     abskg[prev]: " << abskg[prevCell] << " \t sigmaT4OverPi[prev]: " << sigmaT4OverPi[prevCell]  << "\n";
//      std::cout <<  "     abskg[cur]:  " << abskg[cur]      << " \t sigmaT4OverPi[cur]:  " << sigmaT4OverPi[cur] << "\t  cellType: " <<celltype[cur] << "\n";
//      std::cout <<  "     optical_thickkness: " <<  optical_thickness << " \t rayLength: " << rayLength << "\n";
//
//      IntVector l = abskg.getLowIndex();
//      IntVector h = abskg.getHighIndex();
//      printf( "     abskg:  [%d,%d,%d]  -> [%d,%d,%d] \n", l.x(), l.y(), l.z() , h.x(), h.y(), h.z() );
//
//      std::ostringstream warn;
//        warn<< "ERROR:RMCRTCommon::updateSumI   sumI is non-physical (" << sumI << ")"
//            << " origin: " << origin << " cur: " << cur << "\n";
//        throw InternalError( warn.str(), __FILE__, __LINE__ );
//    }

    // when a ray reaches the end of the domain, we force it to terminate.
    if(!d_allowReflect) intensity = 0;

/*`==========TESTING==========*/
#if DEBUG  >= 0
if( isDbgCell( origin)  ){
   printf( "            cur [%d,%d,%d] intensity: %g expOptThick: %g, fs: %g allowReflect: %i\n",
          cur.x(), cur.y(), cur.z(), intensity,  exp(-optical_thickness), fs, d_allowReflect );

}
#endif
/*===========TESTING==========`*/

    //__________________________________
    //  Reflections
    if ( intensity > d_threshold && d_allowReflect ){
      reflect( fs, cur, prevCell, abskg[cur], in_domain, step[dir], sign[dir], ray_direction[dir]);
      ++nReflect;
    }
  }  // threshold while loop.
  
} // end of updateSumI function

//______________________________________________________________________
//    Move all computed variables from old_dw -> new_dw
//______________________________________________________________________
void
RMCRTCommon::sched_CarryForward_FineLevelLabels ( const LevelP& level,
                                                  SchedulerP& sched )
{
  std::string schedName = "RMCRTCommon::sched_CarryForward_FineLevelLabels";
  std::string taskName  = "RMCRTCommon::carryForward_FineLevelLabels";
  printSchedule( level, g_ray_dbg, schedName );

<<<<<<< HEAD
  Task* tsk = scinew Task( taskName, this, &RMCRTCommon::carryForward_FineLevelLabels<UintahSpaces::CPU, UintahSpaces::HostSpace> );
=======
  Task* tsk = scinew Task( taskName, this, &RMCRTCommon::carryForward_FineLevelLabels );
>>>>>>> 89148391

  tsk->requires( Task::OldDW, d_divQLabel,          d_gn, 0 );
  tsk->requires( Task::OldDW, d_boundFluxLabel,     d_gn, 0 );
  tsk->requires( Task::OldDW, d_radiationVolqLabel, d_gn, 0 );
  tsk->requires( Task::OldDW, d_sigmaT4Label,       d_gn, 0 );
  
  tsk->computes( d_divQLabel );
  tsk->computes( d_boundFluxLabel );
  tsk->computes( d_radiationVolqLabel );
  tsk->computes( d_sigmaT4Label );
  
  sched->addTask( tsk, level->eachPatch(), d_matlSet, RMCRTCommon::TG_CARRY_FORWARD );
}

//______________________________________________________________________
//
template <typename ExecSpace, typename MemSpace>
void
RMCRTCommon::carryForward_FineLevelLabels( const PatchSubset* patches,
                                           const MaterialSubset* matls,
                                           OnDemandDataWarehouse* old_dw,
                                           OnDemandDataWarehouse* new_dw,
                                           UintahParams& uintahParams,
                                           ExecutionObject<ExecSpace, MemSpace>& execObj)
{
  printTask( patches, patches->get(0), g_ray_dbg, "Doing RMCRTCommon::carryForward_FineLevelLabels" );

  bool replaceVar = true;
  new_dw->transferFrom(old_dw, d_divQLabel,          patches, matls, execObj, replaceVar, nullptr );
  new_dw->transferFrom(old_dw, d_boundFluxLabel,     patches, matls, execObj, replaceVar, nullptr );
  new_dw->transferFrom(old_dw, d_radiationVolqLabel, patches, matls, execObj, replaceVar, nullptr );
  new_dw->transferFrom(old_dw, d_sigmaT4Label,       patches, matls, execObj, replaceVar, nullptr );
}


//______________________________________________________________________
//    Move all computed variables from old_dw -> new_dw
//______________________________________________________________________
void
RMCRTCommon::sched_carryForward_VarLabels ( const LevelP& level,
                                       SchedulerP& sched ,
                                       const std::vector< const VarLabel* > varLabels)
{
  std::string schedName = "RMCRTCommon::sched_carryForward_VarLabels";
  std::string taskName  = "RMCRTCommon::carryForward_VarLabels";
  printSchedule( level, g_ray_dbg, schedName );

  Task* tsk = scinew Task( taskName, this, &RMCRTCommon::carryForward_VarLabels<UintahSpaces::CPU, UintahSpaces::HostSpace>, varLabels );

  for ( auto iter = varLabels.begin(); iter != varLabels.end(); iter++ ){
    tsk->requires( Task::OldDW, *iter, d_gn, 0 );
    tsk->computes( *iter );
  }
  
  sched->addTask( tsk, level->eachPatch(), d_matlSet, RMCRTCommon::TG_CARRY_FORWARD );
}

//______________________________________________________________________
//
template <typename ExecSpace, typename MemSpace>
void
RMCRTCommon::carryForward_VarLabels(const PatchSubset* patches,
                                    const MaterialSubset* matls,
                                    OnDemandDataWarehouse* old_dw,
                                    OnDemandDataWarehouse* new_dw,
                                    UintahParams& uintahParams,
                                    ExecutionObject<ExecSpace, MemSpace>& execObj,
                                    const std::vector< const VarLabel* > varLabels)
{
  printTask( patches, patches->get(0), g_ray_dbg, "Doing RMCRTCommon::carryForward_VarLabels" );

  bool replaceVar = true;
  for ( auto iter = varLabels.begin(); iter != varLabels.end(); iter++ ){
    new_dw->transferFrom(old_dw, *iter, patches, matls, execObj, replaceVar, nullptr );
  }
}


<<<<<<< HEAD
=======
//______________________________________________________________________
//    Move all computed variables from old_dw -> new_dw
//______________________________________________________________________
void
RMCRTCommon::sched_carryForward_VarLabels ( const LevelP& level,
                                       SchedulerP& sched ,
                                       const std::vector< const VarLabel* > varLabels)
{
  std::string schedName = "RMCRTCommon::sched_carryForward_VarLabels";
  std::string taskName  = "RMCRTCommon::carryForward_VarLabels";
  printSchedule( level, g_ray_dbg, schedName );

  Task* tsk = scinew Task( taskName, this, &RMCRTCommon::carryForward_VarLabels, varLabels );

  for ( auto iter = varLabels.begin(); iter != varLabels.end(); iter++ ){
    tsk->requires( Task::OldDW, *iter, d_gn, 0 );
    tsk->computes( *iter );
  }
  
  sched->addTask( tsk, level->eachPatch(), d_matlSet, RMCRTCommon::TG_CARRY_FORWARD );
}

//______________________________________________________________________
//
void
RMCRTCommon::carryForward_VarLabels(DetailedTask* dtask,
                                    Task::CallBackEvent event,
                                    const ProcessorGroup*,
                                    const PatchSubset* patches,
                                    const MaterialSubset* matls,
                                    DataWarehouse* old_dw,
                                    DataWarehouse* new_dw,
                                    void* old_TaskGpuDW,
                                    void* new_TaskGpuDW,
                                    void* stream,
                                    int deviceID,
                                    const std::vector< const VarLabel* > varLabels)
{
  printTask( patches, patches->get(0), g_ray_dbg, "Doing RMCRTCommon::carryForward_VarLabels" );

  bool replaceVar = true;
  for ( auto iter = varLabels.begin(); iter != varLabels.end(); iter++ ){
    new_dw->transferFrom(old_dw, *iter, patches, matls, dtask, replaceVar, nullptr );
  }
}


>>>>>>> 89148391

//______________________________________________________________________
// Utility task:  move variable from old_dw -> new_dw
//______________________________________________________________________
void
RMCRTCommon::sched_CarryForward_Var ( const LevelP& level,
                                      SchedulerP& sched,
                                      const VarLabel* variable,
                                      const int tg_num /* == -1 */)
{
  std::string schedName = "RMCRTCommon::sched_CarryForward_Var_" + variable->getName();
  std::string taskName  = "RMCRTCommon::carryForward_Var_" + variable->getName();
  printSchedule(level, g_ray_dbg, schedName);

<<<<<<< HEAD
  Task* task = scinew Task( taskName, this, &RMCRTCommon::carryForward_Var<UintahSpaces::CPU, UintahSpaces::HostSpace>, variable );
=======
  Task* task = scinew Task( taskName, this, &RMCRTCommon::carryForward_Var, variable );
>>>>>>> 89148391

  task->requires(Task::OldDW, variable,   d_gn, 0);
  task->computes(variable);

  sched->addTask( task, level->eachPatch(), d_matlSet, tg_num);
}

//______________________________________________________________________
template <typename ExecSpace, typename MemSpace>
void
RMCRTCommon::carryForward_Var ( const PatchSubset* patches,
                                const MaterialSubset* matls,
                                OnDemandDataWarehouse* old_dw,
                                OnDemandDataWarehouse* new_dw,
                                UintahParams& uintahParams,
                                ExecutionObject<ExecSpace, MemSpace>& execObj,
                                const VarLabel* variable )
{
  new_dw->transferFrom(old_dw, variable, patches, matls, execObj, true, nullptr);
}

//______________________________________________________________________
//
//______________________________________________________________________
bool
RMCRTCommon::isDbgCell( const IntVector me)
{
  for( unsigned int i = 0; i<d_dbgCells.size(); i++) {
    if( me == d_dbgCells[i]) {
      return true;
    }
  }

  return false;
}

//______________________________________________________________________
//  Populate vector with integers which have been randomly shuffled.
//  This is sampling without replacement and can be used to in a
//  Latin-Hyper-Cube sampling scheme.  The algorithm used is the
//  modern fisher-yates shuffle.
//______________________________________________________________________
void
RMCRTCommon::randVector( std::vector <int> &int_array,
                         MTRand& mTwister,
                         const IntVector& cell )
{
  int max= int_array.size();

  for (int i=0; i<max; i++){   // populate sequential array from 0 to max-1
    int_array[i] = i;
  }

  if( d_isSeedRandom == false ){
    mTwister.seed((cell.x() + cell.y() + cell.z()));
  }

  for (int i=max-1; i>0; i--){  // fisher-yates shuffle starting with max-1

#ifdef FIXED_RANDOM_NUM
    int rand_int =  0.3*i;  
#else
    int rand_int =  mTwister.randInt(i);
#endif 
    int swap = int_array[i];
    int_array[i] = int_array[rand_int];
    int_array[rand_int] = swap;
  }
}

//______________________________________________________________________
// For RMCRT algorithms the absorption coefficient can be required from either the old_dw or
// new_dw depending on if RMCRT:float is specified.  On coarse levels abskg _always_ resides
// in the newDW.  If RMCRT:float is used then abskg on the fine level resides in the new_dw.
// This method creates a global map and the key for the  (map d_abskg_dw <string, Task::WhichDW>)
// is the labelName_L-X, the value in the map is the old or new dw.
//_____________________________________________________________________
void
RMCRTCommon::set_abskg_dw_perLevel ( const LevelP& fineLevel, 
                                     Task::WhichDW fineLevel_abskg_dw )
{
  int maxLevels = fineLevel->getGrid()->numLevels();
  printSchedule(fineLevel, g_ray_dbg, "RMCRTCommon::set_abskg_dws");
  
  //__________________________________
  // fineLevel could have two entries.  One for abskg and abskgRMCRT
  std::ostringstream key;
  key << d_compAbskgLabel->getName() << "_L-"<< fineLevel->getIndex();
  d_abskg_dw[key.str()] = fineLevel_abskg_dw;
  
  //__________________________________
  // fineLevel: FLOAT  abskgRMCRT
  if ( RMCRTCommon::d_FLT_DBL == TypeDescription::float_type ) {
    std::ostringstream key1;
    key1 << d_abskgLabel->getName() << "_L-"<< fineLevel->getIndex();
    d_abskg_dw[key1.str()] = Task::NewDW;  
  }
  
  //__________________________________
  // coarse levels always require from the newDW
  for(int L = 0; L<maxLevels; L++) {
  
    if ( L != fineLevel->getIndex() ) {
      std::ostringstream key2;
      key2 << d_abskgLabel->getName() << "_L-"<< L;  
      d_abskg_dw[key2.str()] = Task::NewDW;
    } 
  }
  
#if 0             // debugging
  for( auto iter = d_abskg_dw.begin(); iter !=  d_abskg_dw.end(); iter++ ){
    std::cout << " key: " << (*iter).first << " value: " << (*iter).second << std::endl;
  }
#endif  
}

//______________________________________________________________________
//  return the dw associated for this abskg and level
//______________________________________________________________________
DataWarehouse*
RMCRTCommon::get_abskg_dw ( const int L,
                            const VarLabel* label,
                            DataWarehouse* new_dw)
{  
  Task::WhichDW dw = get_abskg_whichDW ( L, label );
  DataWarehouse* abskg_dw = new_dw->getOtherDataWarehouse( dw );
  
  return abskg_dw;
}

//______________________________________________________________________
//  return the Task::WhichDW for this abskg and level
//______________________________________________________________________
Task::WhichDW
RMCRTCommon::get_abskg_whichDW ( const int L,
                                 const VarLabel* label)
{
  std::ostringstream key;
  key << label->getName() << "_L-"<< L;
  Task::WhichDW abskgDW = d_abskg_dw[key.str()];

//  std::cout << "    key: " << key.str() << " value: " << abskgDW << std::endl;
  return abskgDW;
}

//______________________________________________________________________
//
//______________________________________________________________________
// Explicit template instantiations:

template void
  RMCRTCommon::updateSumI ( const Level*, Vector&, Vector&, const IntVector&, const Vector&, constCCVariable< double >&, constCCVariable<double>&, constCCVariable<int>&, unsigned long int&, double&, MTRand&);

template void
  RMCRTCommon::updateSumI ( const Level*, Vector&, Vector&, const IntVector&, const Vector&, constCCVariable< float >&, constCCVariable<float>&, constCCVariable<int>&, unsigned long int&, double&, MTRand&);
<|MERGE_RESOLUTION|>--- conflicted
+++ resolved
@@ -1,11 +1,7 @@
 /*
  * The MIT License
  *
-<<<<<<< HEAD
- * Copyright (c) 1997-2019 The University of Utah
-=======
  * Copyright (c) 1997-2020 The University of Utah
->>>>>>> 89148391
  *
  * Permission is hereby granted, free of charge, to any person obtaining a copy
  * of this software and associated documentation files (the "Software"), to
@@ -56,10 +52,7 @@
 // outside this unit
 Dout g_ray_dbg("Ray",     "Radiation Models", "RMCRT Ray general debug stream", false);
 Dout g_ray_BC ("Ray_BC",  "Radiation Models", "RMCRT RayBC debug stream", false);
-<<<<<<< HEAD
-
-=======
->>>>>>> 89148391
+
 //______________________________________________________________________
 // Static variable declarations
 // This class is instantiated by ray() and radiometer().
@@ -174,16 +167,11 @@
   // define the abskg VarLabel
   const Uintah::TypeDescription* td = d_compAbskgLabel->typeDescription();
   const Uintah::TypeDescription::Type subtype = td->getSubType()->getType();
-<<<<<<< HEAD
-
-=======
-  
->>>>>>> 89148391
+
   auto double_type = TypeDescription::double_type;
   auto float_type = TypeDescription::float_type;
   
   if ( RMCRTCommon::d_FLT_DBL == double_type && subtype == double_type ) {
-<<<<<<< HEAD
     d_abskgLabel = d_compAbskgLabel;
   }
   
@@ -191,15 +179,6 @@
     d_abskgLabel = d_compAbskgLabel;
   }
   
-=======
-    d_abskgLabel = d_compAbskgLabel;
-  }
-  
-  if ( RMCRTCommon::d_FLT_DBL == float_type && subtype == float_type ) {
-    d_abskgLabel = d_compAbskgLabel;
-  }
-  
->>>>>>> 89148391
   if ( RMCRTCommon::d_FLT_DBL == float_type && subtype == double_type ) {
     d_abskgLabel = VarLabel::create( "abskgRMCRT", CCVariable<float>::getTypeDescription() );
   }
@@ -355,49 +334,7 @@
     }
   }
 }
-//______________________________________________________________________
-//
-//______________________________________________________________________
-void
-RMCRTCommon::sched_initialize_VarLabel( const LevelP  & level,
-                                       SchedulerP     & sched,
-                                       const VarLabel * label )
-{
-  std::string taskname = "RMCRTCommon::initialize_VarLabel";
-
-  Task* tsk = nullptr;
-  const TypeDescription* td = label->typeDescription();
-  const TypeDescription::Type subtype = td->getSubType()->getType();
-  
-  if ( subtype == TypeDescription::double_type ) {
-    tsk = scinew Task( taskname, this, &RMCRTCommon::initialize_VarLabel<double>, label );
-  } else {
-    tsk = scinew Task( taskname, this, &RMCRTCommon::initialize_VarLabel<float>, label );
-  }
-
-  std::string mesg = "RMCRTCommon::initialize_VarLabel (" + label->getName() + ")";
-  printSchedule( level, g_ray_dbg, mesg );
-
-  tsk->computes( label );
-
-  sched->addTask( tsk, level->eachPatch(), d_matlSet );
-}
-//______________________________________________________________________
-// Initialize a VarLabel = 0
-//______________________________________________________________________
-template< class T>
-void
-RMCRTCommon::initialize_VarLabel( const ProcessorGroup *,
-                                  const PatchSubset    * patches,
-                                  const MaterialSubset *,
-                                  DataWarehouse        *,
-                                  DataWarehouse        * new_dw,
-                                  const VarLabel       * label )
-{
-  for (int p=0; p < patches->size(); p++){
-    const Patch* patch = patches->get(p);
-
-<<<<<<< HEAD
+
 void
 RMCRTCommon::sched_combineAbskgSigmaT4CellType( const LevelP& level,
                            SchedulerP& sched,
@@ -523,8 +460,6 @@
   for (int p=0; p < patches->size(); p++){
     const Patch* patch = patches->get(p);
 
-=======
->>>>>>> 89148391
     std::string mesg = "Doing RMCRTCommon::initialize_VarLabel (" + label->getName() + ")";
     printTask(patches, patch, g_ray_dbg, mesg );
 
@@ -972,11 +907,7 @@
   std::string taskName  = "RMCRTCommon::carryForward_FineLevelLabels";
   printSchedule( level, g_ray_dbg, schedName );
 
-<<<<<<< HEAD
   Task* tsk = scinew Task( taskName, this, &RMCRTCommon::carryForward_FineLevelLabels<UintahSpaces::CPU, UintahSpaces::HostSpace> );
-=======
-  Task* tsk = scinew Task( taskName, this, &RMCRTCommon::carryForward_FineLevelLabels );
->>>>>>> 89148391
 
   tsk->requires( Task::OldDW, d_divQLabel,          d_gn, 0 );
   tsk->requires( Task::OldDW, d_boundFluxLabel,     d_gn, 0 );
@@ -1055,56 +986,6 @@
 }
 
 
-<<<<<<< HEAD
-=======
-//______________________________________________________________________
-//    Move all computed variables from old_dw -> new_dw
-//______________________________________________________________________
-void
-RMCRTCommon::sched_carryForward_VarLabels ( const LevelP& level,
-                                       SchedulerP& sched ,
-                                       const std::vector< const VarLabel* > varLabels)
-{
-  std::string schedName = "RMCRTCommon::sched_carryForward_VarLabels";
-  std::string taskName  = "RMCRTCommon::carryForward_VarLabels";
-  printSchedule( level, g_ray_dbg, schedName );
-
-  Task* tsk = scinew Task( taskName, this, &RMCRTCommon::carryForward_VarLabels, varLabels );
-
-  for ( auto iter = varLabels.begin(); iter != varLabels.end(); iter++ ){
-    tsk->requires( Task::OldDW, *iter, d_gn, 0 );
-    tsk->computes( *iter );
-  }
-  
-  sched->addTask( tsk, level->eachPatch(), d_matlSet, RMCRTCommon::TG_CARRY_FORWARD );
-}
-
-//______________________________________________________________________
-//
-void
-RMCRTCommon::carryForward_VarLabels(DetailedTask* dtask,
-                                    Task::CallBackEvent event,
-                                    const ProcessorGroup*,
-                                    const PatchSubset* patches,
-                                    const MaterialSubset* matls,
-                                    DataWarehouse* old_dw,
-                                    DataWarehouse* new_dw,
-                                    void* old_TaskGpuDW,
-                                    void* new_TaskGpuDW,
-                                    void* stream,
-                                    int deviceID,
-                                    const std::vector< const VarLabel* > varLabels)
-{
-  printTask( patches, patches->get(0), g_ray_dbg, "Doing RMCRTCommon::carryForward_VarLabels" );
-
-  bool replaceVar = true;
-  for ( auto iter = varLabels.begin(); iter != varLabels.end(); iter++ ){
-    new_dw->transferFrom(old_dw, *iter, patches, matls, dtask, replaceVar, nullptr );
-  }
-}
-
-
->>>>>>> 89148391
 
 //______________________________________________________________________
 // Utility task:  move variable from old_dw -> new_dw
@@ -1119,11 +1000,7 @@
   std::string taskName  = "RMCRTCommon::carryForward_Var_" + variable->getName();
   printSchedule(level, g_ray_dbg, schedName);
 
-<<<<<<< HEAD
   Task* task = scinew Task( taskName, this, &RMCRTCommon::carryForward_Var<UintahSpaces::CPU, UintahSpaces::HostSpace>, variable );
-=======
-  Task* task = scinew Task( taskName, this, &RMCRTCommon::carryForward_Var, variable );
->>>>>>> 89148391
 
   task->requires(Task::OldDW, variable,   d_gn, 0);
   task->computes(variable);
