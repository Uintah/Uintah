--- conflicted
+++ resolved
@@ -36,10 +36,6 @@
 #include <fstream>
 
 #include <include/sci_defs/uintah_testdefs.h.in>
-<<<<<<< HEAD
-
-=======
->>>>>>> d1d65a4e
 
 #define DEBUG -9 // 1: divQ, 2: boundFlux, 3: scattering
 //______________________________________________________________________
@@ -62,11 +58,8 @@
 bool   RMCRTCommon::d_allowReflect;
 int    RMCRTCommon::d_matl;
 string RMCRTCommon::d_abskgBC_tag;
-<<<<<<< HEAD
-=======
 vector<IntVector> RMCRTCommon::d_dbgCells;
 
->>>>>>> d1d65a4e
 
 MaterialSet* RMCRTCommon::d_matlSet = 0;
 const VarLabel* RMCRTCommon::d_sigmaT4Label;
@@ -94,10 +87,7 @@
 
   d_gac     = Ghost::AroundCells;
   d_gn      = Ghost::None;
-<<<<<<< HEAD
-=======
   d_flowCell = -1; //<----HARD CODED FLOW CELL
->>>>>>> d1d65a4e
 }
 
 //______________________________________________________________________
@@ -187,7 +177,6 @@
   sched->addTask( tsk, level->eachPatch(), d_matlSet );
 }
 //______________________________________________________________________
-<<<<<<< HEAD
 //
 //______________________________________________________________________
 void
@@ -230,50 +219,6 @@
 //
 //______________________________________________________________________
 void
-=======
-//
-//______________________________________________________________________
-void
-RMCRTCommon::DoubleToFloat( const ProcessorGroup*,
-                            const PatchSubset* patches,
-                            const MaterialSubset* matls,
-                            DataWarehouse* old_dw,
-                            DataWarehouse* new_dw,
-                            Task::WhichDW which_dw,
-                            const int radCalc_freq )
-{
-  //__________________________________
-  //  Carry Forward
-  if ( doCarryForward( radCalc_freq ) ) {
-    printTask( patches, patches->get(0), dbg, "Doing RMCRTCommon::DoubleToFloat carryForward (abskgRMCRT)" );
-    new_dw->transferFrom( old_dw, d_abskgLabel, patches, matls, true );
-    return;
-  }
-
-  //__________________________________
-  for (int p=0; p < patches->size(); p++){
-    const Patch* patch = patches->get(p);
-    printTask(patches,patch,dbg,"Doing RMCRTCommon::DoubleToFloat");
-    
-    constCCVariable<double> abskg_D;
-    CCVariable< float > abskg_F; 
-
-    DataWarehouse* myDW = new_dw->getOtherDataWarehouse(which_dw);
-    myDW->get(abskg_D,             d_compAbskgLabel, d_matl, patch, Ghost::None, 0);
-    new_dw->allocateAndPut(abskg_F, d_abskgLabel, d_matl, patch);
-
-    for (CellIterator iter = patch->getExtraCellIterator();!iter.done();iter++){
-      const IntVector& c = *iter;
-      abskg_F[c] = (float)abskg_D[c];
-    }
-  }
-}
-
-//______________________________________________________________________
-//
-//______________________________________________________________________
-void
->>>>>>> d1d65a4e
 RMCRTCommon::sched_sigmaT4( const LevelP& level,
                            SchedulerP& sched,
                            Task::WhichDW temp_dw,
@@ -462,13 +407,9 @@
 {
 /*`==========TESTING==========*/
 #if DEBUG == 1
-<<<<<<< HEAD
-  printf("        updateSumI: [%d,%d,%d] ray_dir [%g,%g,%g] ray_loc [%g,%g,%g]\n", origin.x(), origin.y(), origin.z(),ray_direction.x(), ray_direction.y(), ray_direction.z(), ray_location.x(), ray_location.y(), ray_location.z());
-=======
   if( isDbgCell(origin) ) {
     printf("        updateSumI: [%d,%d,%d] ray_dir [%g,%g,%g] ray_loc [%g,%g,%g]\n", origin.x(), origin.y(), origin.z(),ray_direction.x(), ray_direction.y(), ray_direction.z(), ray_location.x(), ray_location.y(), ray_location.z());
   }
->>>>>>> d1d65a4e
 #endif
 /*===========TESTING==========`*/
 
@@ -568,11 +509,7 @@
 //cout << "cur " << cur << " face " << face << " tmax " << tMax << " rayLoc " << ray_location <<
 //        " inv_dir: " << inv_ray_direction << " disMin: " << disMin << endl;
 
-<<<<<<< HEAD
-       in_domain = (celltype[cur]==-1);  //cellType of -1 is flow
-=======
        in_domain = (celltype[cur] == d_flowCell);
->>>>>>> d1d65a4e
 
 
        optical_thickness += Dx.x() * abskg_prev*disMin; // as long as tDeltaY,Z tMax.y(),Z and ray_location[1],[2]..
@@ -645,11 +582,7 @@
 
 /*`==========TESTING==========*/
 #if DEBUG == 1
-<<<<<<< HEAD
-if(origin.x() == 0 && origin.y() == 0 && origin.z() ==0 ){
-=======
 if( isDbgCell( origin)  ){
->>>>>>> d1d65a4e
     printf( "            cur [%d,%d,%d] intensity: %g expOptThick: %g, fs: %g allowReflect: %i\n",
            cur.x(), cur.y(), cur.z(), intensity,  exp(-optical_thickness), fs, d_allowReflect );
 
