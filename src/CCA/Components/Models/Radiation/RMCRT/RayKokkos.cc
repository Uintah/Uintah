--- conflicted
+++ resolved
@@ -1182,7 +1182,6 @@
 //---------------------------------------------------------------------------
 template< class T >
 void
-<<<<<<< HEAD
 Ray::rayTrace( DetailedTask* dtask,
                Task::CallBackEvent event,
                const ProcessorGroup* pg,
@@ -1198,18 +1197,6 @@
                Task::WhichDW which_abskg_dw,
                Task::WhichDW which_sigmaT4_dw,
                Task::WhichDW which_celltype_dw )
-=======
-Ray::rayTrace( const ProcessorGroup * pg
-             , const PatchSubset    * patches
-             , const MaterialSubset * matls
-             ,       DataWarehouse  * old_dw
-             ,       DataWarehouse  * new_dw
-             ,       bool             modifies_divQ
-             ,       Task::WhichDW    which_abskg_dw
-             ,       Task::WhichDW    which_sigmaT4_dw
-             ,       Task::WhichDW    which_celltype_dw
-             )
->>>>>>> 491042fb
 {
   const Level* level = getLevel(patches);
 
@@ -1390,7 +1377,6 @@
       IntVector lo = patch->getCellLowIndex();
       IntVector hi = patch->getCellHighIndex();
 
-<<<<<<< HEAD
       RMCRT_flags RT_flags;
       RT_flags.finePatchLow.x = lo.x();
       RT_flags.finePatchLow.y = lo.y();
@@ -1441,31 +1427,9 @@
                   , radiationVolq_view );
 
         // This parallel_reduce replaces the cellIterator loop used to solve DivQ
+        //Uintah::parallel_reduce_sum( range, functor, size );
         Uintah::parallel_reduce_1D( range, functor, size );
       }
-=======
-      Uintah::BlockRange range(lo, hi);
-
-      rayTrace_solveDivQFunctor< T, Kokkos::Random_XorShift1024_Pool<Kokkos::OpenMP> > functor( latinHyperCube
-                                                                                              , level
-                                                                                              , d_nDivQRays
-                                                                                              , d_CCRays
-                                                                                              , d_sigmaScat
-                                                                                              , d_threshold
-                                                                                              , d_maxRayLength
-                                                                                              , abskg_view
-                                                                                              , sigmaT4OverPi_view
-                                                                                              , celltype_view
-                                                                                              , Dx_pod
-                                                                                              , d_allowReflect
-                                                                                              , divQ_view
-                                                                                              , radiationVolq_view
-                                                                                              , range
-                                                                                              );
-
-      // This parallel_reduce replaces the cellIterator loop used to solve DivQ
-      Uintah::parallel_reduce_sum( range, functor, size );
->>>>>>> 491042fb
 
     }  // end of if(_solveDivQ)
 
@@ -2244,7 +2208,6 @@
 //---------------------------------------------------------------------------
 template< class T>
 void
-<<<<<<< HEAD
 Ray::rayTrace_dataOnion( DetailedTask* dtask,
                          Task::CallBackEvent event,
                          const ProcessorGroup* pg,
@@ -2260,18 +2223,6 @@
                          Task::WhichDW notUsed,
                          Task::WhichDW which_sigmaT4_dw,
                          Task::WhichDW which_celltype_dw )
-=======
-Ray::rayTrace_dataOnion( const ProcessorGroup * pg
-                       , const PatchSubset    * finePatches
-                       , const MaterialSubset * matls
-                       ,       DataWarehouse  * old_dw
-                       ,       DataWarehouse  * new_dw
-                       ,       bool             modifies_divQ
-                       ,       Task::WhichDW    notUsed
-                       ,       Task::WhichDW    which_sigmaT4_dw
-                       ,       Task::WhichDW    which_celltype_dw
-                       )
->>>>>>> 491042fb
 {
 
   const Level* fineLevel = getLevel(finePatches);
@@ -2521,7 +2472,6 @@
                  , cellType_view , divQ_fine_view , radiationVolq_fine_view , d_threshold , d_allowReflect, d_nDivQRays, d_CCRays);
 
       // This parallel_reduce replaces the cellIterator loop used to solve DivQ
-<<<<<<< HEAD
         Uintah::parallel_reduce_1D( range, functor, size );
 #else
       {
@@ -2530,6 +2480,8 @@
         RT_flags.startCell = 0;
         RT_flags.endCell = numCells;
         RT_flags.cellsPerGroup = hiRange.x();
+        Uintah::parallel_reduce_sum( range, functor, nRaySteps );
+
 
         //
         if (maxLevels==2){
@@ -2637,10 +2589,6 @@
         }
 #endif
       }
-=======
-      Uintah::parallel_reduce_sum( range, functor, nRaySteps );
-
->>>>>>> 491042fb
     }  // end of if(_solveDivQ)
 
     //__________________________________
