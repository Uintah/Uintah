/*
 * The MIT License
 *
 * Copyright (c) 1997-2015 The University of Utah
 *
 * Permission is hereby granted, free of charge, to any person obtaining a copy
 * of this software and associated documentation files (the "Software"), to
 * deal in the Software without restriction, including without limitation the
 * rights to use, copy, modify, merge, publish, distribute, sublicense, and/or
 * sell copies of the Software, and to permit persons to whom the Software is
 * furnished to do so, subject to the following conditions:
 *
 * The above copyright notice and this permission notice shall be included in
 * all copies or substantial portions of the Software.
 *
 * THE SOFTWARE IS PROVIDED "AS IS", WITHOUT WARRANTY OF ANY KIND, EXPRESS OR
 * IMPLIED, INCLUDING BUT NOT LIMITED TO THE WARRANTIES OF MERCHANTABILITY,
 * FITNESS FOR A PARTICULAR PURPOSE AND NONINFRINGEMENT. IN NO EVENT SHALL THE
 * AUTHORS OR COPYRIGHT HOLDERS BE LIABLE FOR ANY CLAIM, DAMAGES OR OTHER
 * LIABILITY, WHETHER IN AN ACTION OF CONTRACT, TORT OR OTHERWISE, ARISING
 * FROM, OUT OF OR IN CONNECTION WITH THE SOFTWARE OR THE USE OR OTHER DEALINGS
 * IN THE SOFTWARE.
 */

//______________________________________________________________________
//
#include <CCA/Components/Models/Radiation/RMCRT/Radiometer.h>

#include <Core/Exceptions/InternalError.h>
#include <Core/Exceptions/ProblemSetupException.h>
#include <Core/Geometry/BBox.h>
#include <Core/Grid/DbgOutput.h>
#include <Core/Grid/Variables/PerPatch.h>
#include <Core/Math/MersenneTwister.h>
#include <time.h>
#include <fstream>

#include <include/sci_defs/uintah_testdefs.h.in>


//#define USE_SPATIAL_SCHEDULING

//______________________________________________________________________
//
using namespace Uintah;
using namespace std;
static DebugStream dbg("RAY", false);

//______________________________________________________________________
// Class: Constructor.
//______________________________________________________________________
//
Radiometer::Radiometer(const TypeDescription::Type FLT_DBL ) : RMCRTCommon( FLT_DBL)
{
  if ( FLT_DBL == TypeDescription::double_type ){
    d_VRFluxLabel = VarLabel::create( "VRFlux", CCVariable<double>::getTypeDescription() );
    proc0cout << "__________________________________ USING DOUBLE VERSION OF RADIOMETER" << endl;
  } else {
    d_VRFluxLabel = VarLabel::create( "VRFlux", CCVariable<float>::getTypeDescription() );
    proc0cout << "__________________________________ USING FLOAT VERSION OF RADIOMETER" << endl;
  }

}

//______________________________________________________________________
// Method: Destructor
//______________________________________________________________________
//
Radiometer::~Radiometer()
{
  VarLabel::destroy( d_VRFluxLabel );
}

//______________________________________________________________________
// Method: Problem setup (access to input file information)
//______________________________________________________________________
void
Radiometer::problemSetup( const ProblemSpecP& prob_spec,
                          const ProblemSpecP& radps,
                          const GridP&        grid,
                          SimulationStateP&   sharedState,
                          const bool getExtraInputs)
{
  d_sharedState = sharedState;
  ProblemSpecP rad_ps = radps;
  Vector orient;
  rad_ps->getWithDefault( "VRViewAngle"    ,    d_viewAng,         180 );              // view angle of the radiometer in degrees
  rad_ps->getWithDefault( "VROrientation"  ,    orient,          Vector(0,0,1) );      // Normal vector of the radiometer orientation (Cartesian)
  rad_ps->getWithDefault( "nRadRays"  ,         d_nRadRays ,       1000 );
  rad_ps->get(            "VRLocationsMin" ,    d_VRLocationsMin );                    // minimum extent of the string or block of virtual radiometers in physical units
  rad_ps->get(            "VRLocationsMax" ,    d_VRLocationsMax );                    // maximum extent

  if( getExtraInputs ){
    rad_ps->getWithDefault( "sigmaScat"  ,      d_sigmaScat  ,      0 );                // scattering coefficient
    rad_ps->getWithDefault( "Threshold" ,       d_threshold ,      0.01 );              // When to terminate a ray
    rad_ps->getWithDefault( "randomSeed",       d_isSeedRandom,    true );              // random or deterministic seed.
    rad_ps->getWithDefault( "StefanBoltzmann",  d_sigma,           5.67051e-8);         // Units are W/(m^2-K)
    rad_ps->getWithDefault( "allowReflect"   ,  d_allowReflect,     true );             // Allow for ray reflections. Make false for DOM comparisons.
  } else {
                   // bulletproofing.
    for( ProblemSpecP n = rad_ps->getFirstChild(); n != 0; n=n->getNextSibling() ){
      string me = n->getNodeName();
      if( ( me == "sigmaScat"  ||  me == "Threshold" || me == "randomSeed" ||  me == "StefanBoltzmann" || me == "allowReflect" ) && me !="text" ){
        ostringstream warn;
        warn << "\n ERROR:Radiometer::problemSetup: You've specified the variable (" << me << ")"
             << " which will be ignored.  You should set the variable outside <Radiometer> section. \n";
        throw ProblemSetupException(warn.str(), __FILE__, __LINE__);
      }
    }
  }

  //__________________________________
  //  Warnings and bulletproofing
  //
  //the VRLocations can't exceed computational domain
  BBox compDomain;
  grid->getSpatialRange(compDomain);
  Point start = d_VRLocationsMin;
  Point end   = d_VRLocationsMax;

  Point min = compDomain.min();
  Point max = compDomain.max();

  if(start.x() < min.x() || start.y() < min.y() || start.z() < min.z() ||
     end.x() > max.x()   || end.y() > max.y()   || end.z() > max.z() ) {
    ostringstream warn;
    warn << "\n ERROR:Radiometer::problemSetup: the radiometer that you've specified " << start
         << " " << end << " begins or ends outside of the computational domain. \n" << endl;
    throw ProblemSetupException(warn.str(), __FILE__, __LINE__);
  }

  if( start.x() > end.x() || start.y() > end.y() || start.z() > end.z() ) {
    ostringstream warn;
    warn << "\n ERROR:Radiometer::problemSetup: the radiometerthat you've specified " << start
         << " " << end << " the starting point is > than the ending point \n" << endl;
    throw ProblemSetupException(warn.str(), __FILE__, __LINE__);
  }

  // you need at least one cell that's a radiometer
  if( start.x() == end.x() || start.y() == end.y() || start.z() == end.z() ){
    ostringstream warn;
    warn << "\n ERROR:Radiometer::problemSetup: The specified radiometer has the same "
         << "starting and ending points.  All of the directions must differ by one cell\n "
         << "                                start: " << start << " end: " << end << endl;
    throw ProblemSetupException(warn.str(), __FILE__, __LINE__);
  }

#ifndef RAY_SCATTER
  proc0cout<< "sigmaScat: " << d_sigmaScat << endl;
  if(d_sigmaScat>0){
    ostringstream warn;
    warn << "ERROR:  In order to run a scattering case, you must use the following in your configure line..." << endl;
    warn << "--enable-ray-scatter" << endl;
    warn << "If you wish to run a scattering case, please modify your configure line and re-configure and re-compile." << endl;
    warn << "If you wish to run a non-scattering case, please remove the line containing <sigmaScat> from your input file." << endl;
    throw ProblemSetupException(warn.str(), __FILE__, __LINE__);
  }
#endif

#ifdef RAY_SCATTER
  if(d_sigmaScat<1e-99){
    proc0cout << "WARNING:  You are running a non-scattering case, yet you have the following in your configure line..." << endl;
    proc0cout << "--enable-ray-scatter" << endl;
    proc0cout << "As such, this task will run slower than is necessary." << endl;
    proc0cout << "If you wish to run a scattering case, please specify a positive value greater than 1e-99 for the scattering coefficient." << endl;
    proc0cout << "If you wish to run a non-scattering case, please remove --enable-ray-scatter from your configure line and re-configure and re-compile" << endl;
  }
  proc0cout<< endl << "RAY_SCATTER IS DEFINED" << endl;
#endif

  if ( d_viewAng > 360 ){
    ostringstream warn;
    warn << "ERROR:  VRViewAngle ("<< d_viewAng <<") exceeds the maximum acceptable value of 360 degrees." << endl;
    throw ProblemSetupException(warn.str(), __FILE__, __LINE__);
  }

  if ( d_nRadRays < int(15 + pow(5.4, d_viewAng/40) ) ){
    proc0cout << "RMCRT: WARNING Number of radiometer rays:  ("<< d_nRadRays <<") is less than the recommended number of ("<< int(15 + pow(5.4, d_viewAng/40) ) <<"). Errors will exceed 1%. " << endl;
  }

  // orient[0,1,2] represent the user specified vector normal of the radiometer.
  // These will be converted to rotations about the x,y, and z axes, respectively.
  // Each rotation is counterclockwise when the observer is looking from the
  // positive axis about which the rotation is occurring. d
  for(int d = 0; d<3; d++){
    if(orient[d] == 0){      // WARNING WARNING this conditional only works for integers, not doubles, and should be fixed.
      orient[d] =1e-16;      // to avoid divide by 0.
    }
  }

  //__________________________________
  //  CONSTANT VR VARIABLES
  //  In spherical coordinates, the polar angle, theta_rot,
  //  represents the counterclockwise rotation about the y axis,
  //  The azimuthal angle represents the negative of the
  //  counterclockwise rotation about the z axis.
  //  Convert the user specified radiometer vector normal into three axial
  //  rotations about the x, y, and z axes.
  d_VR.thetaRot = acos( orient[2] / orient.length() );
  double psiRot = acos( orient[0] / sqrt( orient[0]*orient[0] + orient[1]*orient[1] ) );

  // The calculated rotations must be adjusted if the x and y components of the normal vector
  // are in the 3rd or 4th quadrants due to the constraints on arccos
  if (orient[0] < 0 && orient[1] < 0){       // quadrant 3
    psiRot = (M_PI/2 + psiRot);
  }
  if (orient[0] > 0 && orient[1] < 0){       // quadrant 4
    psiRot = (2*M_PI - psiRot);
  }

  d_VR.psiRot = psiRot;
  //  phiRot is always  0. There will never be a need for a rotation about the x axis. All
  //  possible rotations can be accomplished using the other two.
  d_VR.phiRot = 0;

  double deltaTheta = d_viewAng/360*M_PI;       // divides view angle by two and converts to radians
  double range      = 1 - cos(deltaTheta);      // cos(0) to cos(deltaTheta) gives the range of possible vals
  d_VR.sldAngl      = 2*M_PI*range;             // the solid angle that the radiometer can view
  d_VR.deltaTheta   = deltaTheta;
  d_VR.range        = range;
  d_sigma_over_pi   = d_sigma/M_PI;

  //__________________________________
  // bulletproofing
  ProblemSpecP root_ps = rad_ps->getRootNode();

  Vector periodic;
  ProblemSpecP grid_ps  = root_ps->findBlock("Grid");
  ProblemSpecP level_ps = grid_ps->findBlock("Level");
  level_ps->getWithDefault("periodic", periodic, Vector(0,0,0));

  if (periodic.length() != 0 ){
    throw ProblemSetupException("\nERROR RMCRT:\nPeriodic boundary conditions are not allowed with Radiometer.", __FILE__, __LINE__);
  }
}


//______________________________________________________________________
//
//______________________________________________________________________
void
Radiometer::sched_initializeRadVars( const LevelP& level,
                                     SchedulerP& sched,
                                     const int radCalc_freq )
{

  std::string taskname = "Radiometer::initializeRadVars";

  Task* tsk = NULL;
  if ( RMCRTCommon::d_FLT_DBL == TypeDescription::double_type ){
    tsk= scinew Task( taskname, this, &Radiometer::initializeRadVars< double >, radCalc_freq );
  }else{
    tsk= scinew Task( taskname, this, &Radiometer::initializeRadVars< float >, radCalc_freq );
  }
  
  printSchedule(level,dbg,taskname);
  tsk->requires(Task::OldDW, d_VRFluxLabel, d_gn, 0);
  tsk->computes( d_VRFluxLabel );

  sched->addTask( tsk, level->eachPatch(), d_matlSet );
}

//______________________________________________________________________
//  - Initialize the flux on all patches or move that variable foward
//    The flux is modified downstream.
//  - Determine if the taskgraph should be recompiled
//______________________________________________________________________
template< class T >
void
Radiometer::initializeRadVars( const ProcessorGroup*,
                               const PatchSubset* patches,
                               const MaterialSubset* matls,
                               DataWarehouse* old_dw,
                               DataWarehouse* new_dw,
                               const int radCalc_freq )
{
  // Recompile taskgraph on calc timesteps
  // This controls the temporal task scheduling
  doRecompileTaskgraph( radCalc_freq );  // this must be at the top of the taskrecomp

  if ( doCarryForward( radCalc_freq) ) {
    printTask(patches,patches->get(0), dbg,"Doing Radiometer::initializeVars (carryForward)");
    bool replaceVar = true;
    new_dw->transferFrom( old_dw, d_VRFluxLabel,    patches, matls, replaceVar );

    return;
  }

  //__________________________________
  //  Initialize the flux.
  for (int p=0; p < patches->size(); p++){

    const Patch* patch = patches->get(p);
    printTask(patches,patch,dbg,"Doing Radiometer::initializeVars");

    CCVariable< T > VRFlux;
    new_dw->allocateAndPut( VRFlux, d_VRFluxLabel, d_matl, patch );
    VRFlux.initialize( 0.0 );
  }
}

#ifndef USE_SPATIAL_SCHEDULING
//______________________________________________________________________
// Method: Schedule the virtual radiometer.  Only use temporal scheduling 
//  This is a HACK until spatial scheduling working.  Each patch is 
//  performing all-to-all communication even if they don't have
//  radiometers.
//______________________________________________________________________
//  Duct tape until spatial scheduling is working
void
Radiometer::sched_radiometer( const LevelP& level,
                              SchedulerP& sched,
                              Task::WhichDW abskg_dw,
                              Task::WhichDW sigma_dw,
                              Task::WhichDW celltype_dw,
                              const int radCalc_freq )
{
  // return if it's a carryforward timestep
  // Temporal task scheduling
  if ( doCarryForward( radCalc_freq) ) {
    return;
  }
  
  vector<const Patch*> myPatches = getPatchSet( sched, level );
  bool hasRadiometers = false;
  int nGhostCells = SHRT_MAX;
  
  //__________________________________
  //  If this processor owns any patches with radiometers
  if( myPatches.size() !=  0 ){
    hasRadiometers = true;
    nGhostCells = SHRT_MAX; 
  }
  
  std::string taskname = "Radiometer::radiometer";
  Task *tsk;

  if ( RMCRTCommon::d_FLT_DBL == TypeDescription::double_type ){
    tsk = scinew Task( taskname, this, &Radiometer::radiometer< double >, abskg_dw, sigma_dw, celltype_dw, radCalc_freq, hasRadiometers );
  } else {
    tsk = scinew Task( taskname, this, &Radiometer::radiometer< float >, abskg_dw, sigma_dw, celltype_dw, radCalc_freq, hasRadiometers );
  }

  printSchedule( level,dbg,"Radiometer::sched_radiometer" );

  //__________________________________
  // Require an infinite number of ghost cells so you can access the entire domain.
  //
  // THIS IS VERY EXPENSIVE.  THIS EXPENSE IS INCURRED ON NON-CALCULATION TIMESTEPS,
  // ONLY REQUIRE THESE VARIABLES ON A CALCULATION TIMESTEPS.
  //
  // The taskgraph must be recompiled to detect a change in the conditional.
  // The taskgraph recompilation is activated from RMCRTCommon:doRecompileTaskgraph()
  Ghost::GhostType  gac  = Ghost::AroundCells;
  tsk->requires( abskg_dw ,    d_abskgLabel  ,   gac, SHRT_MAX);
  tsk->requires( sigma_dw ,    d_sigmaT4Label,   gac, SHRT_MAX);
  tsk->requires( celltype_dw , d_cellTypeLabel , gac, SHRT_MAX);

  tsk->modifies( d_VRFluxLabel );

  sched->addTask( tsk, level->eachPatch(), d_matlSet );
}

#else
//______________________________________________________________________
// Method: Schedule the virtual radiometer.  This task has both 
// temporal and spatial scheduling.
//______________________________________________________________________
void
Radiometer::sched_radiometer( const LevelP& level,
                              SchedulerP& sched,
                              Task::WhichDW abskg_dw,
                              Task::WhichDW sigma_dw,
                              Task::WhichDW celltype_dw,
                              const int radCalc_freq )
{

  // return if it's a carryforward timestep
  // Temporal task scheduling
  if ( doCarryForward( radCalc_freq) ) {
    return;
  }

  // find patches that contain radiometers
  vector<const Patch*> myPatches = getPatchSet( sched, level );
  bool hasRadiometers = false;
  
  //__________________________________
  //  If this processor owns any patches with radiometers
  if( myPatches.size() !=  0 ){
    hasRadiometers = true;

    std::string taskname = "Radiometer::radiometer";
    Task *tsk;

    if ( RMCRTCommon::d_FLT_DBL == TypeDescription::double_type ){
      tsk = scinew Task( taskname, this, &Radiometer::radiometer< double >, abskg_dw, sigma_dw, celltype_dw, radCalc_freq, hasRadiometers );
    } else {
      tsk = scinew Task( taskname, this, &Radiometer::radiometer< float >, abskg_dw, sigma_dw, celltype_dw, radCalc_freq, hasRadiometers );
    }

    tsk->setType(Task::Spatial);

    printSchedule( level,dbg,"Radiometer::sched_radiometer" );

    //__________________________________
    // Require an infinite number of ghost cells so you can access the entire domain.
    //
    // THIS IS VERY EXPENSIVE.  THIS EXPENSE IS INCURRED ON NON-CALCULATION TIMESTEPS,
    // ONLY REQUIRE THESE VARIABLES ON A CALCULATION TIMESTEPS.
    //
    // The taskgraph must be recompiled to detect a change in the conditional.
    // The taskgraph recompilation is activated from RMCRTCommon:doRecompileTaskgraph()
    dbg << "    sched_radiometer: adding requires for all-to-all variables " << endl;
    Ghost::GhostType  gac  = Ghost::AroundCells;
    tsk->requires( abskg_dw ,    d_abskgLabel  ,   gac, SHRT_MAX);
    tsk->requires( sigma_dw ,    d_sigmaT4Label,   gac, SHRT_MAX);
    tsk->requires( celltype_dw , d_cellTypeLabel , gac, SHRT_MAX);

    tsk->modifies( d_VRFluxLabel );

    // only schedule on the patches that contain radiometers
    // Spatial task scheduling
    PatchSet* radiometerPatchSet;
    radiometerPatchSet = scinew PatchSet();
    radiometerPatchSet->addReference();

    radiometerPatchSet->addAll( myPatches );

    sched->addTask( tsk, radiometerPatchSet, d_matlSet );

    if( radiometerPatchSet && radiometerPatchSet->removeReference() ){ 
      delete radiometerPatchSet;
    }
  }  // hasRadiometers
}
#endif
//______________________________________________________________________
// Method: The actual work of the ray tracer
//______________________________________________________________________
template < class T >
void
Radiometer::radiometer( const ProcessorGroup* pg,
                        const PatchSubset* patches,
                        const MaterialSubset* matls,
                        DataWarehouse* old_dw,
                        DataWarehouse* new_dw,
                        Task::WhichDW which_abskg_dw,
                        Task::WhichDW whichd_sigmaT4_dw,
                        Task::WhichDW which_celltype_dw,
                        const int radCalc_freq,
                        const bool hasRadiometers )
{
  // return if it's a carryforward timestep or there are no
  // radiometers.
  if ( doCarryForward( radCalc_freq) || hasRadiometers == false) {
    return;
  }

  const Level* level = getLevel(patches);

  //__________________________________
  //
  MTRand mTwister;

  DataWarehouse* abskg_dw    = new_dw->getOtherDataWarehouse(which_abskg_dw);
  DataWarehouse* sigmaT4_dw  = new_dw->getOtherDataWarehouse(whichd_sigmaT4_dw);
  DataWarehouse* celltype_dw = new_dw->getOtherDataWarehouse(which_celltype_dw);

  constCCVariable< T > sigmaT4OverPi;
  constCCVariable< T > abskg;
  constCCVariable<int>    celltype;

<<<<<<< HEAD
  abskg_dw->getRegion(   abskg   ,       d_abskgLabel ,   d_matl , level, domainLo_EC, domainHi_EC );
  sigmaT4_dw->getRegion( sigmaT4OverPi , d_sigmaT4Label,  d_matl , level, domainLo_EC, domainHi_EC );
  celltype_dw->getRegion( celltype ,     d_cellTypeLabel, d_matl , level, domainLo_EC, domainHi_EC );
=======
  abskg_dw->getLevel(   abskg   ,       d_abskgLabel ,   d_matl , level );
  sigmaT4_dw->getLevel( sigmaT4OverPi , d_sigmaT4Label,  d_matl , level );
  celltype_dw->getLevel( celltype ,     d_cellTypeLabel, d_matl , level );
>>>>>>> d1d65a4e

  //__________________________________
  // patch loop
  for (int p=0; p < patches->size(); p++){

    const Patch* patch = patches->get(p);
    printTask(patches,patch,dbg,"Doing Radiometer::radiometer");

    bool modifiesFlux= true;
    radiometerFlux < T > ( patch, level, new_dw, mTwister, sigmaT4OverPi, abskg, celltype, modifiesFlux );

  }  // end patch loop
}  // end radiometer

//______________________________________________________________________
//    Compute the radiometer flux.
//______________________________________________________________________
template< class T >
void
Radiometer::radiometerFlux( const Patch* patch,
                            const Level* level,
                            DataWarehouse* new_dw,
                            MTRand& mTwister,
                            constCCVariable< T > sigmaT4OverPi,
                            constCCVariable< T > abskg,
                            constCCVariable<int> celltype,
                            const bool modifiesFlux )
{

  if ( dbg.active() ){
    printTask(patch, dbg,"Doing Radiometer::radiometerFlux");
  }

  CCVariable< T > VRFlux;
  if( modifiesFlux ){
    new_dw->getModifiable( VRFlux,  d_VRFluxLabel,  d_matl, patch );
  }else{
    new_dw->allocateAndPut( VRFlux, d_VRFluxLabel, d_matl, patch );
    VRFlux.initialize( 0.0 );
  }

  unsigned long int size = 0;                   // current size of PathIndex
  Vector Dx = patch->dCell();                   // cell spacing
  double DyDx = Dx.y() / Dx.x();                //noncubic
  double DzDx = Dx.z() / Dx.x();                //noncubic

  IntVector lo = patch->getCellLowIndex();
  IntVector hi = patch->getCellHighIndex();

  IntVector VR_posLo  = level->getCellIndex( d_VRLocationsMin );
  IntVector VR_posHi  = level->getCellIndex( d_VRLocationsMax );

  if ( doesIntersect( VR_posLo, VR_posHi, lo, hi ) ){

    lo = Max(lo, VR_posLo);  // form an iterator for this patch
    hi = Min(hi, VR_posHi);  // this is an intersection

    for(CellIterator iter(lo,hi); !iter.done(); iter++){

      IntVector c = *iter;

      double sumI      = 0;
      double sumProjI  = 0;
      double sumI_prev = 0;

      //__________________________________
      // ray loop
      for (int iRay=0; iRay < d_nRadRays; iRay++){

        Vector ray_location;
        bool useCCRays = true;
        rayLocation(mTwister, c, DyDx, DzDx, useCCRays, ray_location);


        double cosVRTheta;
        Vector direction_vector;
        rayDirection_VR( mTwister, c, iRay, d_VR, DyDx, DzDx, direction_vector, cosVRTheta);

        // get the intensity for this ray
        updateSumI< T >( direction_vector, ray_location, c, Dx, sigmaT4OverPi, abskg, celltype, size, sumI, mTwister);

        sumProjI += cosVRTheta * (sumI - sumI_prev); // must subtract sumI_prev, since sumI accumulates intensity
                                                     // from all the rays up to that point
        sumI_prev = sumI;

      } // end VR ray loop

      //__________________________________
      //  Compute VRFlux
      VRFlux[c] = (T) sumProjI * d_VR.sldAngl/d_nRadRays;

    }  // end VR cell iterator
  }  // is radiometer on this patch
}

//______________________________________________________________________
//    Compute the Ray direction for Virtual Radiometer
//______________________________________________________________________
void
Radiometer::rayDirection_VR( MTRand& mTwister,
                             const IntVector& origin,
                             const int iRay,
                             VR_variables& VR,
                             const double DyDx,
                             const double DzDx,
                             Vector& direction_vector,
                             double& cosVRTheta)
{
  if( d_isSeedRandom == false ){
    mTwister.seed((origin.x() + origin.y() + origin.z()) * iRay +1);
  }

  // to help code readability
  double thetaRot   = VR.thetaRot;
  double deltaTheta = VR.deltaTheta;
  double psiRot     = VR.psiRot;
  double phiRot     = VR.phiRot;
  double range      = VR.range;

  // Generate two uniformly-distributed-over-the-solid-angle random numbers
  // Used in determining the ray direction
  double phi = 2 * M_PI * mTwister.randDblExc(); //azimuthal angle. Range of 0 to 2pi

  // This guarantees that the polar angle of the ray is within the delta_theta
  double VRTheta = acos(cos(deltaTheta)+range*mTwister.randDblExc());
  cosVRTheta = cos(VRTheta);

  // Convert to Cartesian x,y, and z represent the pre-rotated direction vector of a ray
  double x = sin(VRTheta)*cos(phi);
  double y = sin(VRTheta)*sin(phi);
  double z = cosVRTheta;

  // ++++++++ Apply the rotational offsets ++++++
  direction_vector[0] =                       // Why re-compute cos/sin(phiRot) when phiRot = 0? -Todd
    x*cos(thetaRot)*cos(psiRot) +
    y*(-cos(phiRot)*sin(psiRot) + sin(phiRot)*sin(thetaRot)*cos(psiRot)) +
    z*( sin(phiRot)*sin(psiRot) + cos(phiRot)*sin(thetaRot)*cos(psiRot));

  direction_vector[1] =
    x*cos(thetaRot)*sin(psiRot) +
    y *( cos(phiRot)*cos(psiRot) + sin(phiRot)*sin(thetaRot)*sin(psiRot)) +
    z *(-sin(phiRot)*cos(psiRot) + cos(phiRot)*sin(thetaRot)*sin(psiRot));

  direction_vector[2] =
    x*(-sin(thetaRot)) +
    y*sin(phiRot)*cos(thetaRot) +
    z*cos(phiRot)*cos(thetaRot);
}

//______________________________________________________________________
//  Return the patchSet that contains radiometers a process owns
//______________________________________________________________________
std::vector< const Patch* >
Radiometer::getPatchSet( SchedulerP& sched,
                        const LevelP& level )
{
  //__________________________________
  //
  //  that contain radiometers and that this processor owns
  vector< const Patch* > myPatches;
  LoadBalancer* lb = sched->getLoadBalancer();
  const PatchSet* procPatches = lb->getPerProcessorPatchSet(level);

  for(int m=0; m<procPatches->size(); m++) {
   const PatchSubset* patches = procPatches->getSubset(m);

    for (int p=0; p < patches->size(); p++){

      const Patch* patch = patches->get(p);

      IntVector lo = patch->getCellLowIndex();
      IntVector hi = patch->getCellHighIndex();

      IntVector VR_posLo  = level->getCellIndex( d_VRLocationsMin );
      IntVector VR_posHi  = level->getCellIndex( d_VRLocationsMax );

      if ( doesIntersect( VR_posLo, VR_posHi, lo, hi ) ){
        // add to patchSet if proc owns this patch
        int proc = lb->getPatchwiseProcessorAssignment(patch);
        if( proc ==  Uintah::Parallel::getMPIRank() ) {
          myPatches.push_back( patch );
        }
      }
    }
  }
  
  return myPatches;
}
//______________________________________________________________________
// Explicit template instantiations:

template void
Radiometer::radiometerFlux( const Patch*, const Level*, DataWarehouse*, MTRand&,
                            constCCVariable< double >, constCCVariable<double>, constCCVariable<int>,
                            const bool );
template void
Radiometer::radiometerFlux( const Patch*, const Level*, DataWarehouse*, MTRand&,
                            constCCVariable< float >, constCCVariable< float >, constCCVariable<int>,
                            const bool );<|MERGE_RESOLUTION|>--- conflicted
+++ resolved
@@ -471,15 +471,9 @@
   constCCVariable< T > abskg;
   constCCVariable<int>    celltype;
 
-<<<<<<< HEAD
-  abskg_dw->getRegion(   abskg   ,       d_abskgLabel ,   d_matl , level, domainLo_EC, domainHi_EC );
-  sigmaT4_dw->getRegion( sigmaT4OverPi , d_sigmaT4Label,  d_matl , level, domainLo_EC, domainHi_EC );
-  celltype_dw->getRegion( celltype ,     d_cellTypeLabel, d_matl , level, domainLo_EC, domainHi_EC );
-=======
   abskg_dw->getLevel(   abskg   ,       d_abskgLabel ,   d_matl , level );
   sigmaT4_dw->getLevel( sigmaT4OverPi , d_sigmaT4Label,  d_matl , level );
   celltype_dw->getLevel( celltype ,     d_cellTypeLabel, d_matl , level );
->>>>>>> d1d65a4e
 
   //__________________________________
   // patch loop
