--- conflicted
+++ resolved
@@ -140,14 +140,6 @@
                                        SchedulerP & /* scheduler */,
                                        bool         recompile = false );
                                       
-<<<<<<< HEAD
-    //! Call this after a time step recompute where delt is adjusted to
-    //! make sure there still will be output and/or checkpoint time step
-    virtual void reevaluate_OutputCheckPointTimeStep(const double simTime,
-                                                     const double delT);
-
-=======
->>>>>>> be11f691
     //! Call this after the time step has been executed to find the
     //! next time step to output
     virtual void findNext_OutputCheckPointTimeStep( const bool restart,
@@ -534,11 +526,8 @@
     bool m_outputPreviousTimeStep     {false};
     bool m_checkpointPreviousTimeStep {false};
     
-<<<<<<< HEAD
-=======
     MaterialSubset *m_tmpMatSubset {nullptr};
 
->>>>>>> be11f691
     //-----------------------------------------------------------
     // RNJ - 
     //
@@ -620,11 +609,8 @@
     unsigned int m_outputGlobalVarsFrequency {1};
     unsigned int m_outputGlobalVarsOnTimeStep {0};
 
-<<<<<<< HEAD
-=======
     std::string TranslateVariableType( std::string type, bool isThisCheckpoint );
 
->>>>>>> be11f691
     //-----------------------------------------------------------
     // RNJ - 
     //
