--- conflicted
+++ resolved
@@ -109,10 +109,6 @@
       dp[i] = _fixed_d;
     }
   } else if ( _init_type == "random"){
-<<<<<<< HEAD
-=======
-  
->>>>>>> 901ae192
     std::srand(1);      // seed the random number generator so the result are repeatable
     for (auto iter = p_subset->begin(); iter != p_subset->end(); iter++){
       particleIndex i = *iter;
