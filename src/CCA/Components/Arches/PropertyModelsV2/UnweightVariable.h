#ifndef Uintah_Component_Arches_UnweightVariable_h
#define Uintah_Component_Arches_UnweightVariable_h

#include <CCA/Components/Arches/Task/TaskInterface.h>
#include <CCA/Components/Arches/Transport/TransportHelper.h>
#include <CCA/Components/Arches/GridTools.h>


namespace Uintah{

  template <typename T>
  class UnweightVariable : public TaskInterface {

public:

    UnweightVariable<T>( std::string weighted_variable,
                         std::string unweighted_variable,
                         ArchesCore::EQUATION_CLASS eqn_class,
                         int matl_index);
    ~UnweightVariable<T>();

    void problemSetup( ProblemSpecP& db );

    class Builder : public TaskInterface::TaskBuilder {

      public:

<<<<<<< HEAD
      Builder( std::string task_name, int matl_index ) : m_task_name(task_name), m_matl_index(matl_index){}
      ~Builder(){}

      UnweightVariable* build()
      { return scinew UnweightVariable<T>( m_task_name, m_matl_index ); }

      private:

      std::string m_task_name;
=======
      Builder( std::string weighted_variable,
               std::string unweighted_variable,
               ArchesCore::EQUATION_CLASS eqn_class,
               int matl_index ) :
               m_weighted_variable(weighted_variable),
               m_unweighted_variable(unweighted_variable),
               m_class(eqn_class),
               m_matl_index(matl_index){}
      ~Builder(){}

      UnweightVariable* build()
      { return scinew UnweightVariable<T>( m_weighted_variable, m_unweighted_variable,
                                           m_class, m_matl_index ); }

      private:

      std::string m_weighted_variable;
      std::string m_unweighted_variable;
      ArchesCore::EQUATION_CLASS m_class;
>>>>>>> be11f691
      int m_matl_index;

    };

 protected:

    void register_initialize( std::vector<ArchesFieldContainer::VariableInformation>& variable_registry , const bool pack_tasks);

    void register_timestep_init( std::vector<ArchesFieldContainer::VariableInformation>& variable_registry , const bool packed_tasks){}

    void register_timestep_eval( std::vector<ArchesFieldContainer::VariableInformation>& variable_registry, const int time_substep , const bool packed_tasks);

    void register_compute_bcs( std::vector<ArchesFieldContainer::VariableInformation>& variable_registry, const int time_substep , const bool packed_tasks);

    void compute_bcs( const Patch* patch, ArchesTaskInfoManager* tsk_info );

    void initialize( const Patch* patch, ArchesTaskInfoManager* tsk_info );

    void timestep_init( const Patch* patch, ArchesTaskInfoManager* tsk_info ){}

    void eval( const Patch* patch, ArchesTaskInfoManager* tsk_info );

    void create_local_labels();

private:

    std::string m_var_name;
    std::string m_rho_name;
    std::vector<std::string> m_eqn_names;
    std::vector<std::string> m_un_eqn_names;
    std::vector<int> m_ijk_off;
    int m_dir;
    int m_Nghost_cells;
    ArchesCore::EQUATION_CLASS m_eqn_class;
    std::string m_unweighted_variable;
    std::string m_weighted_variable;

    struct Scaling_info {
      std::string unscaled_var; // unscaled value
      double constant; //
    };

    std::map<std::string, Scaling_info> m_scaling_info;
    std::string m_volFraction_name{"volFraction"};

    struct Clipping_info {
<<<<<<< HEAD
      std::string var; // 
      double high; // 
      double low;
    };
    std::map<std::string, Clipping_info> m_clipping_info;
    
    
=======
      std::string var; //
      double high; //
      double low;
    };

    std::map<std::string, Clipping_info> m_clipping_info;


>>>>>>> be11f691
    //bool m_compute_mom;

  };

//------------------------------------------------------------------------------------------------
template <typename T>
UnweightVariable<T>::UnweightVariable( std::string weighted_variable,
                                       std::string unweighted_variable,
                                       ArchesCore::EQUATION_CLASS eqn_class,
                                       int matl_index ) :
                                       TaskInterface( unweighted_variable, matl_index ){

  m_weighted_variable = weighted_variable;
  m_unweighted_variable = unweighted_variable;
  m_eqn_class = eqn_class;

  ArchesCore::VariableHelper<T> helper;
  m_ijk_off.push_back(0);
  m_ijk_off.push_back(0);
  m_ijk_off.push_back(0);

  if ( helper.dir == ArchesCore::XDIR ||
       helper.dir == ArchesCore::YDIR ||
       helper.dir == ArchesCore::ZDIR ){
       m_dir = helper.dir;
       m_ijk_off[0] = helper.ioff;
       m_ijk_off[1] = helper.joff;
       m_ijk_off[2] = helper.koff;
  }

}

//--------------------------------------------------------------------------------------------------
template <typename T>
UnweightVariable<T>::~UnweightVariable()
{}

//--------------------------------------------------------------------------------------------------
template <typename T>
void UnweightVariable<T>::problemSetup( ProblemSpecP& db ){

  /** There are two modes in which this task operates:
      1) The weighted and unweighted names are passed through the
         class constructor. In this case, the names are explicitly
         set by the creator.
      2) The weighted name is inferred through the problemSpec by
         grabbing the unweighted name from the problemSpec
         and creating the weighted name from the eqn class.
      Currently, Mode 2 is used for density weighted scalars and DQMOM.
      Mode 1 is being used by Momentum Equations.
  **/

  std::string premultiplier_name  = get_premultiplier_name(m_eqn_class);
  std::string postmultiplier_name = get_postmultiplier_name(m_eqn_class);

  std::string env_number="NA";
  if (m_eqn_class == ArchesCore::DQMOM) {
    db->findBlock("env_number")->getAttribute("number", env_number);
  }

  // Momentum will skip this since there is no "eqn" in it's tree.
  for( ProblemSpecP db_eqn = db->findBlock("eqn"); db_eqn != nullptr;
       db_eqn = db_eqn->findNextBlock("eqn") ) {

    std::string eqn_name;
    std::string var_name;
    db_eqn->getAttribute("label", eqn_name);

    if (m_eqn_class == ArchesCore::DQMOM){
      std::string delimiter = env_number ;
      std::string name_1    = eqn_name.substr(0, eqn_name.find(delimiter));
      var_name = name_1 + postmultiplier_name + env_number;
    } else {
      var_name = premultiplier_name + eqn_name + postmultiplier_name;
    }

<<<<<<< HEAD
    m_un_var_name = eqn_name;

=======
>>>>>>> be11f691
    if (db_eqn->findBlock("no_weight_factor") == nullptr ){

      m_un_eqn_names.push_back(eqn_name);
      m_eqn_names.push_back(var_name);
      //Scaling Constant
      if ( db_eqn->findBlock("scaling") ){
        double scaling_constant;
        db_eqn->findBlock("scaling")->getAttribute("value", scaling_constant);

        Scaling_info scaling_w ;
        scaling_w.unscaled_var = eqn_name;
        scaling_w.constant     = scaling_constant;
        m_scaling_info.insert(std::make_pair(var_name, scaling_w));

      }
    }

    //Clipping
    if ( db_eqn->findBlock("clip")){
      double low; double high;
      db_eqn->findBlock("clip")->getAttribute("low", low);
      db_eqn->findBlock("clip")->getAttribute("high", high);

      Clipping_info clipping_eqn ;
      clipping_eqn.var = eqn_name;
      clipping_eqn.high = high;
      clipping_eqn.low  = low;
      m_clipping_info.insert(std::make_pair(var_name, clipping_eqn));
    }

    //Clipping
    if ( db_eqn->findBlock("clip")){
      double low; double high;
      db_eqn->findBlock("clip")->getAttribute("low", low);
      db_eqn->findBlock("clip")->getAttribute("high", high);

      Clipping_info clipping_eqn ;
      clipping_eqn.var = eqn_name;
      clipping_eqn.high = high;
      clipping_eqn.low  = low;
      m_clipping_info.insert(std::make_pair(m_var_name, clipping_eqn));
    }
    

  }
<<<<<<< HEAD
  
  //m_compute_mom = false;
  if (m_task_name == "uVel"){
    m_eqn_class = ArchesCore::MOMENTUM;
    m_var_name = "x-mom";
    m_un_var_name = m_task_name;
    m_un_eqn_names.push_back(m_un_var_name);
    m_eqn_names.push_back(m_var_name);
    //m_compute_mom = true;

  } else if (m_task_name == "vVel"){
    m_eqn_class = ArchesCore::MOMENTUM;
    m_var_name = "y-mom";
    m_un_var_name = m_task_name;
    m_un_eqn_names.push_back(m_un_var_name);
    m_eqn_names.push_back(m_var_name);
    //m_compute_mom = true;

  } else if (m_task_name == "wVel"){
    m_eqn_class = ArchesCore::MOMENTUM;
    m_var_name = "z-mom";
    m_un_var_name = m_task_name;
    m_un_eqn_names.push_back(m_un_var_name);
    m_eqn_names.push_back(m_var_name);
    //m_compute_mom = true;
=======

  if ( m_eqn_class == ArchesCore::MOMENTUM ){

    m_un_eqn_names.push_back(m_unweighted_variable);
    m_eqn_names.push_back(m_weighted_variable);
>>>>>>> be11f691

  }

  m_Nghost_cells = 1;

  m_rho_name = parse_ups_for_role( ArchesCore::DENSITY, db, "density" );

  if (m_eqn_class == ArchesCore::DENSITY_WEIGHTED) {
    m_rho_name = parse_ups_for_role( ArchesCore::DENSITY, db, "density" );
  }else if (m_eqn_class == ArchesCore::DQMOM){
    db->findBlock("weight_factor")->getAttribute("label", m_rho_name);
  }
  


}

//--------------------------------------------------------------------------------------------------
template <typename T>
void UnweightVariable<T>::create_local_labels(){
}

//--------------------------------------------------------------------------------------------------

template <typename T>
void UnweightVariable<T>::register_initialize(
  std::vector<ArchesFieldContainer::VariableInformation>&
  variable_registry , const bool pack_tasks )
{
  //ArchesCore::VariableHelper<T> helper;
  //if ( helper.dir == ArchesCore::NODIR){
    // scalar at cc
  const int istart = 0;
  const int iend = m_eqn_names.size();
  for (int ieqn = istart; ieqn < iend; ieqn++ ){
    register_variable( m_un_eqn_names[ieqn] , ArchesFieldContainer::REQUIRES, 0, ArchesFieldContainer::NEWDW, variable_registry );
    register_variable( m_eqn_names[ieqn],     ArchesFieldContainer::MODIFIES ,  variable_registry );
  }
  //} else {
  //  register_variable( m_var_name, ArchesFieldContainer::REQUIRES, 0, ArchesFieldContainer::NEWDW, variable_registry );
 //   register_variable( m_un_var_name, ArchesFieldContainer::MODIFIES ,  variable_registry );
  //}
  register_variable( m_rho_name, ArchesFieldContainer::REQUIRES, m_Nghost_cells, ArchesFieldContainer::NEWDW, variable_registry );
}

//--------------------------------------------------------------------------------------------------
template <typename T>
void UnweightVariable<T>::initialize( const Patch* patch, ArchesTaskInfoManager* tsk_info ){

  ArchesCore::VariableHelper<T> helper;
  typedef typename ArchesCore::VariableHelper<T>::ConstType CT;

  //NOTE: In the case of DQMOM, rho = weight, otherwise it is density
  constCCVariable<double>& rho =
    tsk_info->get_const_uintah_field_add<constCCVariable<double>>(m_rho_name);

  const int ioff = m_ijk_off[0];
  const int joff = m_ijk_off[1];
  const int koff = m_ijk_off[2];
  IntVector cell_lo = patch->getCellLowIndex();
  IntVector cell_hi = patch->getCellHighIndex();

  GET_WALL_BUFFERED_PATCH_RANGE(cell_lo,cell_hi,ioff,0,joff,0,koff,0)
  Uintah::BlockRange range( cell_lo, cell_hi );

  const int istart = 0;
  const int iend = m_eqn_names.size();
  for (int ieqn = istart; ieqn < iend; ieqn++ ){

    T&  var = tsk_info->get_uintah_field_add<T>(m_eqn_names[ieqn]);
    CT& un_var = tsk_info->get_const_uintah_field_add<CT>(m_un_eqn_names[ieqn]);

    if ( m_eqn_class != ArchesCore::DQMOM ){
      // rho * phi
      Uintah::parallel_for( range, [&](int i, int j, int k){
        const double rho_inter = 0.5 * (rho(i,j,k)+rho(i-ioff,j-joff,k-koff));
        var(i,j,k) = un_var(i,j,k)*rho_inter;
      });
    } else {
      //DQMOM
      Uintah::parallel_for( range, [&](int i, int j, int k){
        var(i,j,k) = rho(i,j,k) * un_var(i,j,k);
      });

    }

  }

  // scaling w*Ic
  //int eqn =0;
  for ( auto ieqn = m_scaling_info.begin(); ieqn != m_scaling_info.end(); ieqn++ ){
    Scaling_info info = ieqn->second;
    T&  var = tsk_info->get_uintah_field_add<T>(ieqn->first);
    Uintah::parallel_for( range, [&](int i, int j, int k){
      var(i,j,k) /= info.constant;
    });
  }
}

//--------------------------------------------------------------------------------------------------
template <typename T>
void UnweightVariable<T>::register_compute_bcs(
        std::vector<ArchesFieldContainer::VariableInformation>& variable_registry,
       const int time_substep , const bool packed_tasks)
{
  ArchesCore::VariableHelper<T> helper;
  const int istart = 0;
  const int iend = m_eqn_names.size();

  if ( helper.dir == ArchesCore::NODIR || m_eqn_class !=ArchesCore::MOMENTUM ){
    // scalar at cc

    if (m_eqn_class ==ArchesCore::DQMOM) {
      register_variable( m_volFraction_name, ArchesFieldContainer::REQUIRES, 0, ArchesFieldContainer::NEWDW, variable_registry, time_substep, m_task_name  );
      for (int ieqn = istart; ieqn < iend; ieqn++ ){
        register_variable( m_un_eqn_names[ieqn], ArchesFieldContainer::MODIFIES ,  variable_registry, time_substep );
        register_variable( m_eqn_names[ieqn], ArchesFieldContainer::REQUIRES, 0, ArchesFieldContainer::NEWDW, variable_registry, time_substep );
      }
    } else {
      for (int ieqn = istart; ieqn < iend; ieqn++ ){
        register_variable( m_eqn_names[ieqn], ArchesFieldContainer::MODIFIES ,  variable_registry, time_substep );
        register_variable( m_un_eqn_names[ieqn], ArchesFieldContainer::REQUIRES, 0, ArchesFieldContainer::NEWDW, variable_registry, time_substep );
      }
    }
  } else {

    for (int ieqn = istart; ieqn < iend; ieqn++ ){
      register_variable( m_un_eqn_names[ieqn], ArchesFieldContainer::MODIFIES ,  variable_registry, time_substep );
      register_variable( m_eqn_names[ieqn], ArchesFieldContainer::REQUIRES, 0, ArchesFieldContainer::NEWDW, variable_registry, time_substep );
    }
  }
  register_variable( m_rho_name, ArchesFieldContainer::REQUIRES, m_Nghost_cells, ArchesFieldContainer::NEWDW, variable_registry, time_substep );

}

//--------------------------------------------------------------------------------------------------
template <typename T>
void UnweightVariable<T>::compute_bcs( const Patch* patch, ArchesTaskInfoManager* tsk_info )
{

  const BndMapT& bc_info = m_bcHelper->get_boundary_information();
  ArchesCore::VariableHelper<T> helper;
  typedef typename ArchesCore::VariableHelper<T>::ConstType CT;

  constCCVariable<double>& rho = tsk_info->get_const_uintah_field_add<constCCVariable<double>>(m_rho_name);
  const IntVector vDir(helper.ioff, helper.joff, helper.koff);

  for ( auto i_bc = bc_info.begin(); i_bc != bc_info.end(); i_bc++ ){

    const bool on_this_patch = i_bc->second.has_patch(patch->getID());

    if ( on_this_patch ){
      //Get the iterator
      Uintah::ListOfCellsIterator& cell_iter = m_bcHelper->get_uintah_extra_bnd_mask( i_bc->second, patch->getID());
      //std::string facename = i_bc->second.name;
      IntVector iDir = patch->faceDirection( i_bc->second.face );

      const double dot = vDir[0]*iDir[0] + vDir[1]*iDir[1] + vDir[2]*iDir[2];

      const int istart = 0;
      const int iend = m_eqn_names.size();
      const double SMALL = 1e-20;
      if ( helper.dir == ArchesCore::NODIR){
        //scalar
        if (m_eqn_class ==ArchesCore::DQMOM) {

          // DQMOM : BCs are Ic_qni, then we need to compute Ic
          for (int ieqn = istart; ieqn < iend; ieqn++ ){
            CT&  var = tsk_info->get_const_uintah_field_add<CT>(m_eqn_names[ieqn]);
            T& un_var = tsk_info->get_uintah_field_add<T>(m_un_eqn_names[ieqn]);
            constCCVariable<double>& vol_fraction =
            tsk_info->get_const_uintah_field_add<constCCVariable<double> >(m_volFraction_name);
<<<<<<< HEAD
          
=======

>>>>>>> be11f691
            parallel_for(cell_iter.get_ref_to_iterator(),cell_iter.size(), [&] (const int i,const int j,const int k) {
              un_var(i,j,k) = var(i,j,k)/(rho(i,j,k)+ SMALL)*vol_fraction(i,j,k);
            });
          }
         // unscaling only DQMOM
          for ( auto ieqn = m_scaling_info.begin(); ieqn != m_scaling_info.end(); ieqn++ ){
            Scaling_info info = ieqn->second;
            T&  un_var = tsk_info->get_uintah_field_add<T>(info.unscaled_var);
            parallel_for(cell_iter.get_ref_to_iterator(),cell_iter.size(), [&] (const int i,const int j,const int k) {
              un_var(i,j,k) *= info.constant;
            });
          }
        } else {
          for (int ieqn = istart; ieqn < iend; ieqn++ ){
            T&  var = tsk_info->get_uintah_field_add<T>(m_eqn_names[ieqn]);
            CT& un_var = tsk_info->get_const_uintah_field_add<CT>(m_un_eqn_names[ieqn]);
<<<<<<< HEAD
          
=======

>>>>>>> be11f691
            parallel_for(cell_iter.get_ref_to_iterator(),cell_iter.size(), [&] (const int i,const int j,const int k) {
              int ip=i - iDir[0];
              int jp=j - iDir[1];
              int kp=k - iDir[2];
              const double rho_inter = 0.5 * (rho(i,j,k) + rho(ip,jp,kp));
              const double phi_inter = 0.5 * (un_var(i,j,k) + un_var(ip,jp,kp));
              var(i,j,k) = 2.0*rho_inter*phi_inter - un_var(ip,jp,kp)*rho(ip,jp,kp);
            });
<<<<<<< HEAD
          } 
=======
          }
>>>>>>> be11f691
        }

      //} else if (m_compute_mom == false) {
      } else if (m_eqn_class !=ArchesCore::MOMENTUM) {
        // variable that are transported in staggered position
        // rho_phi = phi/pho
        for (int ieqn = istart; ieqn < iend; ieqn++ ){
            T&  var = tsk_info->get_uintah_field_add<T>(m_eqn_names[ieqn]);// rho*phi
            CT& un_var = tsk_info->get_const_uintah_field_add<CT>(m_un_eqn_names[ieqn]); // phi

            if ( dot == -1 ){
            // face (-) in Staggered Variablewe set BC at 0
            parallel_for(cell_iter.get_ref_to_iterator(),cell_iter.size(), [&] (const int i,const int j,const int k) {
              const int ip=i - iDir[0];
              const int jp=j - iDir[1];
              const int kp=k - iDir[2];
              const double rho_inter = 0.5 * (rho(i,j,k)+rho(ip,jp,kp));
              var(ip,jp,kp) = un_var(ip,jp,kp)*rho_inter; // BC
              var(i,j,k)  = var(ip,jp,kp); // extra cell
            });
          } else {
         // face (+) in Staggered Variablewe set BC at extra cell
            parallel_for(cell_iter.get_ref_to_iterator(),cell_iter.size(), [&] (const int i,const int j,const int k) {
              const int ip=i - iDir[0];
              const int jp=j - iDir[1];
              const int kp=k - iDir[2];
              const double rho_inter = 0.5 * (rho(i,j,k)+rho(ip,jp,kp));
              var(i,j,k) = un_var(i,j,k)*rho_inter; // BC and extra cell value
            });
         }
         }
      } else {
        // only works if var is mom
        for (int ieqn = istart; ieqn < iend; ieqn++ ){

          T&  un_var = tsk_info->get_uintah_field_add<T>(m_un_eqn_names[ieqn]);
          CT& var = tsk_info->get_const_uintah_field_add<CT>(m_eqn_names[ieqn]);

          if ( dot == -1 ){
            // face (-) in Staggered Variablewe set BC at 0
            parallel_for(cell_iter.get_ref_to_iterator(),cell_iter.size(), [&] (const int i,const int j,const int k) {
              const int ip=i - iDir[0];
              const int jp=j - iDir[1];
              const int kp=k - iDir[2];
              const double rho_inter = 0.5 * (rho(i,j,k)+rho(ip,jp,kp));
              un_var(ip,jp,kp) = var(ip,jp,kp)/rho_inter; // BC
              un_var(i,j,k) = un_var(ip,jp,kp); // extra cell
            });
          } else if ( dot == 1 ){
            // face (+) in Staggered Variablewe set BC at 0
            parallel_for(cell_iter.get_ref_to_iterator(),cell_iter.size(), [&] (const int i,const int j,const int k) {
              const int ip=i - iDir[0];
              const int jp=j - iDir[1];
              const int kp=k - iDir[2];
              const double rho_inter = 0.5 * (rho(i,j,k)+rho(ip,jp,kp));
              un_var(i,j,k) = var(i,j,k)/rho_inter; // extra cell
              // aditional extra cell for staggered variables on face (+)
              const int ie = i + iDir[0];
              const int je = j + iDir[1];
              const int ke = k + iDir[2];
<<<<<<< HEAD
              un_var(ie,je,ke) = un_var(i,j,k);  
            });
          } else {
         // other direction that are not staggered  
=======
              un_var(ie,je,ke) = un_var(i,j,k);
            });
          } else {
         // other direction that are not staggered
>>>>>>> be11f691
            parallel_for(cell_iter.get_ref_to_iterator(),cell_iter.size(), [&] (const int i,const int j,const int k) {
              const int ip=i - iDir[0];
              const int jp=j - iDir[1];
              const int kp=k - iDir[2];
              const double rho_inter = 0.5 * (rho(i,j,k)+rho(ip,jp,kp));
              un_var(i,j,k) = var(i,j,k)/rho_inter; // BC and extra cell value
            });
         }
         }

      }
    }
  }
}
//--------------------------------------------------------------------------------------------------
template <typename T>
void UnweightVariable<T>::register_timestep_eval(
  std::vector<ArchesFieldContainer::VariableInformation>&
  variable_registry, const int time_substep , const bool packed_tasks)
{
  const int istart = 0;
  const int iend = m_eqn_names.size();
  for (int ieqn = istart; ieqn < iend; ieqn++ ){
    register_variable( m_un_eqn_names[ieqn], ArchesFieldContainer::MODIFIES ,  variable_registry );
    register_variable( m_eqn_names[ieqn], ArchesFieldContainer::MODIFIES, variable_registry );
  }
  register_variable( m_rho_name, ArchesFieldContainer::REQUIRES, m_Nghost_cells, ArchesFieldContainer::NEWDW, variable_registry, time_substep );

}

//--------------------------------------------------------------------------------------------------
template <typename T>
void UnweightVariable<T>::eval( const Patch* patch, ArchesTaskInfoManager* tsk_info ){

  ArchesCore::VariableHelper<T> helper;

  //typedef typename ArchesCore::VariableHelper<T>::ConstType CT;
  constCCVariable<double>& rho = tsk_info->get_const_uintah_field_add<constCCVariable<double>>(m_rho_name);
  const int ioff = m_ijk_off[0];
  const int joff = m_ijk_off[1];
  const int koff = m_ijk_off[2];

  IntVector cell_lo = patch->getCellLowIndex();
  IntVector cell_hi = patch->getCellHighIndex();

  GET_WALL_BUFFERED_PATCH_RANGE(cell_lo,cell_hi,ioff,0,joff,0,koff,0)
  Uintah::BlockRange range( cell_lo, cell_hi );

  const int istart = 0;
  const int iend = m_eqn_names.size();
  for (int ieqn = istart; ieqn < iend; ieqn++ ){
    T& un_var = tsk_info->get_uintah_field_add<T>(m_un_eqn_names[ieqn]);
    T& var = tsk_info->get_uintah_field_add<T>(m_eqn_names[ieqn]);
    Uintah::parallel_for( range, [&](int i, int j, int k){
      const double rho_inter = 0.5 * (rho(i,j,k)+rho(i-ioff,j-joff,k-koff));
      un_var(i,j,k) = var(i,j,k)/ ( rho_inter + 1.e-16);
    });

  }

  // unscaling
  //int eqn =0;
  for ( auto ieqn = m_scaling_info.begin(); ieqn != m_scaling_info.end(); ieqn++ ){
    Scaling_info info = ieqn->second;
    T& un_var = tsk_info->get_uintah_field_add<T>(info.unscaled_var);
    Uintah::parallel_for( range, [&](int i, int j, int k){
      un_var(i,j,k) *= info.constant;
    });
  }
  
  // clipping   
  for ( auto ieqn = m_clipping_info.begin(); ieqn != m_clipping_info.end(); ieqn++ ){
    Clipping_info info = ieqn->second;
    T& var = tsk_info->get_uintah_field_add<T>(info.var);
    T& rho_var = tsk_info->get_uintah_field_add<T>(ieqn->first);
    Uintah::parallel_for( range, [&](int i, int j, int k){
    if ( var(i,j,k) > info.high ) {

      var(i,j,k)     = info.high;
      rho_var(i,j,k) = rho(i,j,k)*var(i,j,k); 

    } else if ( var(i,j,k) < info.low ) {
      var(i,j,k) = info.low;
      rho_var(i,j,k) = rho(i,j,k)*var(i,j,k); 
    }
    });
  }
  
  

  // clipping
  for ( auto ieqn = m_clipping_info.begin(); ieqn != m_clipping_info.end(); ieqn++ ){
    Clipping_info info = ieqn->second;
    T& var = tsk_info->get_uintah_field_add<T>(info.var);
    T& rho_var = tsk_info->get_uintah_field_add<T>(ieqn->first);
    Uintah::parallel_for( range, [&](int i, int j, int k){
    if ( var(i,j,k) > info.high ) {

      var(i,j,k)     = info.high;
      rho_var(i,j,k) = rho(i,j,k)*var(i,j,k);

    } else if ( var(i,j,k) < info.low ) {
      var(i,j,k) = info.low;
      rho_var(i,j,k) = rho(i,j,k)*var(i,j,k);
    }
    });
  }



}
}
#endif<|MERGE_RESOLUTION|>--- conflicted
+++ resolved
@@ -25,17 +25,6 @@
 
       public:
 
-<<<<<<< HEAD
-      Builder( std::string task_name, int matl_index ) : m_task_name(task_name), m_matl_index(matl_index){}
-      ~Builder(){}
-
-      UnweightVariable* build()
-      { return scinew UnweightVariable<T>( m_task_name, m_matl_index ); }
-
-      private:
-
-      std::string m_task_name;
-=======
       Builder( std::string weighted_variable,
                std::string unweighted_variable,
                ArchesCore::EQUATION_CLASS eqn_class,
@@ -55,7 +44,6 @@
       std::string m_weighted_variable;
       std::string m_unweighted_variable;
       ArchesCore::EQUATION_CLASS m_class;
->>>>>>> be11f691
       int m_matl_index;
 
     };
@@ -102,15 +90,6 @@
     std::string m_volFraction_name{"volFraction"};
 
     struct Clipping_info {
-<<<<<<< HEAD
-      std::string var; // 
-      double high; // 
-      double low;
-    };
-    std::map<std::string, Clipping_info> m_clipping_info;
-    
-    
-=======
       std::string var; //
       double high; //
       double low;
@@ -119,7 +98,6 @@
     std::map<std::string, Clipping_info> m_clipping_info;
 
 
->>>>>>> be11f691
     //bool m_compute_mom;
 
   };
@@ -196,11 +174,6 @@
       var_name = premultiplier_name + eqn_name + postmultiplier_name;
     }
 
-<<<<<<< HEAD
-    m_un_var_name = eqn_name;
-
-=======
->>>>>>> be11f691
     if (db_eqn->findBlock("no_weight_factor") == nullptr ){
 
       m_un_eqn_names.push_back(eqn_name);
@@ -231,54 +204,12 @@
       m_clipping_info.insert(std::make_pair(var_name, clipping_eqn));
     }
 
-    //Clipping
-    if ( db_eqn->findBlock("clip")){
-      double low; double high;
-      db_eqn->findBlock("clip")->getAttribute("low", low);
-      db_eqn->findBlock("clip")->getAttribute("high", high);
-
-      Clipping_info clipping_eqn ;
-      clipping_eqn.var = eqn_name;
-      clipping_eqn.high = high;
-      clipping_eqn.low  = low;
-      m_clipping_info.insert(std::make_pair(m_var_name, clipping_eqn));
-    }
-    
-
-  }
-<<<<<<< HEAD
-  
-  //m_compute_mom = false;
-  if (m_task_name == "uVel"){
-    m_eqn_class = ArchesCore::MOMENTUM;
-    m_var_name = "x-mom";
-    m_un_var_name = m_task_name;
-    m_un_eqn_names.push_back(m_un_var_name);
-    m_eqn_names.push_back(m_var_name);
-    //m_compute_mom = true;
-
-  } else if (m_task_name == "vVel"){
-    m_eqn_class = ArchesCore::MOMENTUM;
-    m_var_name = "y-mom";
-    m_un_var_name = m_task_name;
-    m_un_eqn_names.push_back(m_un_var_name);
-    m_eqn_names.push_back(m_var_name);
-    //m_compute_mom = true;
-
-  } else if (m_task_name == "wVel"){
-    m_eqn_class = ArchesCore::MOMENTUM;
-    m_var_name = "z-mom";
-    m_un_var_name = m_task_name;
-    m_un_eqn_names.push_back(m_un_var_name);
-    m_eqn_names.push_back(m_var_name);
-    //m_compute_mom = true;
-=======
+  }
 
   if ( m_eqn_class == ArchesCore::MOMENTUM ){
 
     m_un_eqn_names.push_back(m_unweighted_variable);
     m_eqn_names.push_back(m_weighted_variable);
->>>>>>> be11f691
 
   }
 
@@ -291,7 +222,6 @@
   }else if (m_eqn_class == ArchesCore::DQMOM){
     db->findBlock("weight_factor")->getAttribute("label", m_rho_name);
   }
-  
 
 
 }
@@ -451,11 +381,7 @@
             T& un_var = tsk_info->get_uintah_field_add<T>(m_un_eqn_names[ieqn]);
             constCCVariable<double>& vol_fraction =
             tsk_info->get_const_uintah_field_add<constCCVariable<double> >(m_volFraction_name);
-<<<<<<< HEAD
-          
-=======
-
->>>>>>> be11f691
+
             parallel_for(cell_iter.get_ref_to_iterator(),cell_iter.size(), [&] (const int i,const int j,const int k) {
               un_var(i,j,k) = var(i,j,k)/(rho(i,j,k)+ SMALL)*vol_fraction(i,j,k);
             });
@@ -472,11 +398,7 @@
           for (int ieqn = istart; ieqn < iend; ieqn++ ){
             T&  var = tsk_info->get_uintah_field_add<T>(m_eqn_names[ieqn]);
             CT& un_var = tsk_info->get_const_uintah_field_add<CT>(m_un_eqn_names[ieqn]);
-<<<<<<< HEAD
-          
-=======
-
->>>>>>> be11f691
+
             parallel_for(cell_iter.get_ref_to_iterator(),cell_iter.size(), [&] (const int i,const int j,const int k) {
               int ip=i - iDir[0];
               int jp=j - iDir[1];
@@ -485,11 +407,7 @@
               const double phi_inter = 0.5 * (un_var(i,j,k) + un_var(ip,jp,kp));
               var(i,j,k) = 2.0*rho_inter*phi_inter - un_var(ip,jp,kp)*rho(ip,jp,kp);
             });
-<<<<<<< HEAD
-          } 
-=======
           }
->>>>>>> be11f691
         }
 
       //} else if (m_compute_mom == false) {
@@ -550,17 +468,10 @@
               const int ie = i + iDir[0];
               const int je = j + iDir[1];
               const int ke = k + iDir[2];
-<<<<<<< HEAD
-              un_var(ie,je,ke) = un_var(i,j,k);  
-            });
-          } else {
-         // other direction that are not staggered  
-=======
               un_var(ie,je,ke) = un_var(i,j,k);
             });
           } else {
          // other direction that are not staggered
->>>>>>> be11f691
             parallel_for(cell_iter.get_ref_to_iterator(),cell_iter.size(), [&] (const int i,const int j,const int k) {
               const int ip=i - iDir[0];
               const int jp=j - iDir[1];
@@ -630,26 +541,6 @@
       un_var(i,j,k) *= info.constant;
     });
   }
-  
-  // clipping   
-  for ( auto ieqn = m_clipping_info.begin(); ieqn != m_clipping_info.end(); ieqn++ ){
-    Clipping_info info = ieqn->second;
-    T& var = tsk_info->get_uintah_field_add<T>(info.var);
-    T& rho_var = tsk_info->get_uintah_field_add<T>(ieqn->first);
-    Uintah::parallel_for( range, [&](int i, int j, int k){
-    if ( var(i,j,k) > info.high ) {
-
-      var(i,j,k)     = info.high;
-      rho_var(i,j,k) = rho(i,j,k)*var(i,j,k); 
-
-    } else if ( var(i,j,k) < info.low ) {
-      var(i,j,k) = info.low;
-      rho_var(i,j,k) = rho(i,j,k)*var(i,j,k); 
-    }
-    });
-  }
-  
-  
 
   // clipping
   for ( auto ieqn = m_clipping_info.begin(); ieqn != m_clipping_info.end(); ieqn++ ){
