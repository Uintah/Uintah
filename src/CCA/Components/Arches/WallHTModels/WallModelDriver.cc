--- conflicted
+++ resolved
@@ -189,11 +189,7 @@
    
     task->requires( Task::NewDW, _True_T_Label, Ghost::None, 0 );
     task->requires( Task::NewDW, _T_copy_label, Ghost::None, 0 );
-<<<<<<< HEAD
-    task->requires( Task::NewDW , _cellType_label , Ghost::None , 0 );
-=======
     task->requires( Task::NewDW , _cellType_label , Ghost::AroundCells , 1 );
->>>>>>> d1d65a4e
     
   } 
   
