/*
 * The MIT Licbense
 *
<<<<<<< HEAD
 * Copyright (c) 1997-2019 The University of Utah
=======
 * Copyright (c) 1997-2020 The University of Utah
>>>>>>> 89148391
 *
 * Permission is hereby granted, free of charge, to any person obtaining a copy
 * of this software and associated documentation files (the "Software"), to
 * deal in the Software without restriction, including without limitation the
 * rights to use, copy, modify, merge, publish, distribute, sublicense, and/or
 * sell copies of the Software, and to permit persons to whom the Software is
 * furnished to do so, subject to the following conditions:
 *
 * The above copyright notice and this permission notice shall be included in
 * all copies or substantial portions of the Software.
 *
 * THE SOFTWARE IS PROVIDED "AS IS", WITHOUT WARRANTY OF ANY KIND, EXPRESS OR
 * IMPLIED, INCLUDING BUT NOT LIMITED TO THE WARRANTIES OF MERCHANTABILITY,
 * FITNESS FOR A PARTICULAR PURPOSE AND NONINFRINGEMENT. IN NO EVENT SHALL THE
 * AUTHORS OR COPYRIGHT HOLDERS BE LIABLE FOR ANY CLAIM, DAMAGES OR OTHER
 * LIABILITY, WHETHER IN AN ACTION OF CONTRACT, TORT OR OTHERWISE, ARISING
 * FROM, OUT OF OR IN CONNECTION WITH THE SOFTWARE OR THE USE OR OTHER DEALINGS
 * IN THE SOFTWARE.
 */

//----- ClassicTable.h --------------------------------------------------

#ifndef Uintah_Component_Arches_ClassicTableUtilities_h
#define Uintah_Component_Arches_ClassicTableUtilities_h

/**
 * @class  ClassicTable
 * @author Jeremy Thornock, Derek Harris (2017)
 * @date   Jan 2011
 *
 * @brief functions to populate table and return pointer to the created table.  
 *
 * @todo
 *
 * @details
 * This header was created to avoid compiler warnings, due to the included functions not belonging to a class.
 * RECOMMENDED USE: Only include this header file in .cc files.  May not work with old_table compiler flag.
*/


#include <CCA/Components/Arches/ChemMixV2/ClassicTable.h>
#include <Core/IO/UintahZlibUtil.h>
#include <sci_defs/kokkos_defs.h>


namespace Uintah {

template<unsigned int max_dep_request_at_a_time, class fileTYPE>
Interp_class<max_dep_request_at_a_time>*
loadMixingTable(fileTYPE &fp, const std::string & inputfile,  std::vector<std::string> &d_savedDep_var ,  std::map<std::string,double> &d_constants)  
{

  int  loadAll=false; // load all dependent variables?
  if (d_savedDep_var.size()==0)
    loadAll=true;

  std::vector<std::string> d_allIndepVarNames;     ///< Vector storing all independent variable names from table file
  std::vector<std::string> d_allDepVarUnits;       ///< Units for the dependent variables

  proc0cout << " Preparing to load the table from inputfile:   " << inputfile << "\n";
  int d_indepvarscount = getInt( fp );

  proc0cout << " Total number of independent variables: " << d_indepvarscount << std::endl;

  d_allIndepVarNames = std::vector<std::string>(d_indepvarscount);

#ifdef UINTAH_ENABLE_KOKKOS
  tempIntContainer<Kokkos::HostSpace> d_allIndepVarNum("array_of_ind_var_sizes",d_indepvarscount);  //< std::vector storing the grid size for the Independent variables
#else
  std::vector<int> *d_allIndepVarNum=scinew std::vector<int>(d_indepvarscount);                     //< std::vector storing the grid size for the Independent variables
#endif

  for (int ii = 0; ii < d_indepvarscount; ii++){
    std::string varname = getString( fp );
    d_allIndepVarNames[ii] = varname;
  }
  for (int ii = 0; ii < d_indepvarscount; ii++){
    int grid_size = getInt( fp );
#ifdef UINTAH_ENABLE_KOKKOS
    d_allIndepVarNum(ii) = grid_size;
#else
    (*d_allIndepVarNum)[ii] = grid_size;
#endif
  }

  int d_varscount = getInt( fp );
  proc0cout << " Total dependent variables in table: " << d_varscount << std::endl;

   std::vector<std::string> allDepVarNames(d_varscount);
  for (int ii = 0; ii < d_varscount; ii++) {

    std::string variable;
    variable = getString( fp );
    allDepVarNames[ii] = variable ;

  }



  std::vector<int> index_map(d_varscount,-1);
  if (loadAll){
      for (int ii = 0; ii < d_varscount; ii++) {
          index_map[ii]=ii;
         d_savedDep_var.push_back(allDepVarNames[ii]);
      }
  }else{
  for (unsigned int ix=0; ix <  d_savedDep_var.size(); ix++){
      for (int ii = 0; ii < d_varscount; ii++) {
        if ( allDepVarNames[ii] ==d_savedDep_var[ix]){
          index_map[ii]=ix;
          break;
        }
        if (ii==d_varscount-1){
          throw ProblemSetupException( std::string("requested dependent variable "+ d_savedDep_var[ix] + " not found in table. ") , __FILE__, __LINE__ );
        }
      }
    }
  }

  // Units
  d_allDepVarUnits = std::vector<std::string>(d_varscount);
  for (int ii = 0; ii < d_varscount; ii++) {
    std::string units = getString( fp );
    d_allDepVarUnits[ii] =  units ;
  }

  //indep vars grids


#ifdef UINTAH_ENABLE_KOKKOS
    int max_size=0;
    for (int i = 0; i < d_indepvarscount - 1; i++) {
      max_size=max(max_size, d_allIndepVarNum(i+1)); // pad this non-square portion of the table = (
    }
    tempTableContainer<Kokkos::HostSpace> indep_headers("secondary_independent_variables",d_indepvarscount-1,max_size);

    tempTableContainer<Kokkos::HostSpace> i1("primary_independent_variable",d_allIndepVarNum(d_indepvarscount-1),d_allIndepVarNum(0));
#else
    std::vector<std::vector<double> > *indep_headers = scinew std::vector<std::vector<double> >(d_indepvarscount-1);  //vector contains 2 -> N dimensions
    for (int i = 0; i < d_indepvarscount - 1; i++) {
      (*indep_headers)[i] = std::vector<double>((*d_allIndepVarNum)[i+1]);
    }

    std::vector<std::vector<double> > *i1=scinew std::vector<std::vector<double> >((*d_allIndepVarNum)[d_indepvarscount-1], std::vector<double>((*d_allIndepVarNum)[0])  );
#endif

  //assign values (backwards)
  for (int i = d_indepvarscount-2; i>=0; i--) {
#ifdef UINTAH_ENABLE_KOKKOS
    for (int j = 0; j < d_allIndepVarNum(i+1) ; j++) 
#else
    for (int j = 0; j < (*d_allIndepVarNum)[i+1] ; j++) 
#endif
    {
      double v = getDouble( fp );
#ifdef UINTAH_ENABLE_KOKKOS
      indep_headers(i, j) = v;
#else
      (*indep_headers)[i][j] = v;
#endif
    }
  }

  int size=1;
  //ND size
  for (int i = 0; i < d_indepvarscount; i++) {
#ifdef UINTAH_ENABLE_KOKKOS
    size = size*d_allIndepVarNum(i);
#else
    size = size*(*d_allIndepVarNum)[i];
#endif
  }
  int num_dep_vars=loadAll ? d_varscount : d_savedDep_var.size();
#ifdef UINTAH_ENABLE_KOKKOS
    tempTableContainer<Kokkos::HostSpace> table("ClassicMixingTable",num_dep_vars,size);
#else
    tempTableContainer* table=new tempTableContainer(num_dep_vars , std::vector<double> (size,0.0));
#endif

#ifdef UINTAH_ENABLE_KOKKOS
  int size2 = size/d_allIndepVarNum(d_indepvarscount-1);
#else
  int size2 = size/(*d_allIndepVarNum)[d_indepvarscount-1];
#endif
  proc0cout << "Table size " << size << std::endl;

  proc0cout << "Reading in the dependent variables: " << std::endl;
  bool read_assign = true;
    for (int kk = 0; kk < d_varscount; kk++) {
      
        if ( index_map[kk] <0){
          proc0cout << " skipping---> " << allDepVarNames[kk] << std::endl;
        }else{
          proc0cout << " loading ---> " << allDepVarNames[kk] << std::endl;
        }


#ifdef UINTAH_ENABLE_KOKKOS
        for (int mm = 0; mm < d_allIndepVarNum(d_indepvarscount-1); mm++) 
#else
        for (int mm = 0; mm < (*d_allIndepVarNum)[d_indepvarscount-1]; mm++) 
#endif
        {
          if (read_assign) {
#ifdef UINTAH_ENABLE_KOKKOS
            for (int i = 0; i < d_allIndepVarNum(0); i++)
#else
            for (int i = 0; i < (*d_allIndepVarNum)[0]; i++)
#endif
            {
              double v = getDouble(fp);
              if ( index_map[kk] >-1){
#ifdef UINTAH_ENABLE_KOKKOS
              i1(mm,i) = v;
#else
              (*i1)[mm][i] = v;
#endif
              }
            }
          } else {
            //read but don't assign inbetween vals
#ifdef UINTAH_ENABLE_KOKKOS
            for (int i = 0; i < d_allIndepVarNum(0); i++) {
#else
            for (int i = 0; i < (*d_allIndepVarNum)[0]; i++) {
#endif
              getDouble(fp);
            }
          }
          for (int j=0; j<((d_indepvarscount > 1) ? size2 : size); j++) { // since 1D is a special case
            double v = getDouble(fp);
            if ( index_map[kk] >-1){
#ifdef UINTAH_ENABLE_KOKKOS
              table(index_map[kk],j + mm*size2) = v;
#else
              (*table)[index_map[kk] ][j + mm*size2] = v;
#endif
            }
          }
          if (d_indepvarscount == 1 ) {  // since 1-D is a special case
            break;
          }
        }
      if ( read_assign ) { read_assign = false; }
    }

#ifdef UINTAH_ENABLE_KOKKOS
<<<<<<< HEAD
        ClassicTableInfo infoStruct(indep_headers, d_allIndepVarNum, d_allIndepVarNames,d_savedDep_var, d_allDepVarUnits,d_constants); 
    return   scinew Interp_class<max_dep_request_at_a_time>( table,d_allIndepVarNum, indep_headers, i1,infoStruct);
#else
    ClassicTableInfo infoStruct(*indep_headers, *d_allIndepVarNum, d_allIndepVarNames,d_savedDep_var, d_allDepVarUnits,d_constants); 

    return   scinew Interp_class<max_dep_request_at_a_time>(*table,*d_allIndepVarNum, *indep_headers, *i1,infoStruct);
=======
    return   scinew Interp_class( table,*d_allIndepVarNum, *indep_headers, *i1, infoStruct);
#else
    return   scinew Interp_class( *table,*d_allIndepVarNum, *indep_headers, *i1, infoStruct);
>>>>>>> 89148391
#endif

}
#ifdef OLD_TABLE
static
void
checkForConstants(gzFile &fp, const std::string & inputfile, std::map<std::string,double> &d_constants ) {

  proc0cout << "\n Looking for constants in the header... " << std::endl;

  bool look = true;
  while ( look ){

    char ch = gzgetc( fp );

    if ( ch == '#' ) {

      char key = gzgetc( fp );

      if ( key == 'K' ) {
        for (int i = 0; i < 3; i++ ){
          key = gzgetc( fp ); // reading the word KEY and space
        }

        std::string name;
        while ( true ) {
          key = gzgetc( fp );
          if ( key == '=' ) {
            break;
          }
          name.push_back( key );  // reading in the token's key name
        }

        std::string value_s;
        while ( true ) {
          key = gzgetc( fp );
          if ( key == '\n' || key == '\t' || key == ' ' ) {
            break;
          }
          value_s.push_back( key ); // reading in the token's value
        }

        double value;
        sscanf( value_s.c_str(), "%lf", &value );

        proc0cout << " KEY found: " << name << " = " << value << std::endl;

        d_constants.insert( make_pair( name, value ) );

      } else {
        while ( true ) {
          ch = gzgetc( fp ); // skipping this line
          if ( ch == '\n' || ch == '\t' ) {
            break;
          }
        }
      }

    } else {

      look = false;

    }
  }
}
#else
static
void
checkForConstants(std::stringstream &table_stream,
    const std::string & inputfile, std::map<std::string,double> &d_constants  )
{

  proc0cout << "\n Looking for constants in the header... " << std::endl;

  bool look = true;
  while ( look ){

    //    char ch = gzgetc( table_stream );
    char ch = table_stream.get();

    if ( ch == '#' ) {

      //  char key = gzgetc( table_stream );
      char key = table_stream.get() ;

      if ( key == 'K' ) {
        for (int i = 0; i < 3; i++ ){
          //  key = gzgetc( table_stream ); // reading the word KEY and space
          key = table_stream.get() ; // reading the word KEY and space
        }

        std::string name;
        while ( true ) {
          //  key = gzgetc( table_stream );
          key = table_stream.get();
          if ( key == '=' ) {
            break;
          }
          name.push_back( key );  // reading in the token's key name
        }

        std::string value_s;
        while ( true ) {
          //  key = gzgetc( table_stream );
          key = table_stream.get();
          if ( key == '\n' || key == '\t' || key == ' ' ) {
            break;
          }
          value_s.push_back( key ); // reading in the token's value
        }

        double value;
        sscanf( value_s.c_str(), "%lf", &value );

        proc0cout << " KEY found: " << name << " = " << value << std::endl;

        d_constants.insert( make_pair( name, value ) );

      } else {

        while ( true ) {
          // ch = gzgetc( table_stream ); // skipping this line
          ch = table_stream.get(); // skipping this line
          if ( ch == '\n' || ch == '\t' ) {
            break;
          }
        }
      }

    } else {

      look = false;

    }
  }
}
#endif

template <unsigned int max_dep_request_at_a_time>
static
Interp_class<max_dep_request_at_a_time>*
SCINEW_ClassicTable(std::string tableFileName, std::vector<std::string> requested_depVar_names={} ){
  // Create sub-ProblemSpecP object
  //
  // Obtain object parameters

  // This sets the table lookup variables and saves them in a map
  // Map<string name, Label>

  // READ TABLE:
  proc0cout << "--------------- Classic Arches Table Information---------------  " << std::endl;

  std::string uncomp_table_contents;

  int mpi_rank = Parallel::getMPIRank();

#ifndef OLD_TABLE
  char* table_contents=nullptr;
  int table_size = 0;

  if (mpi_rank == 0) {
    try {
      table_size = gzipInflate( tableFileName, uncomp_table_contents );
    }
    catch( Exception & e ) {
      throw ProblemSetupException( std::string("Call to gzipInflate() failed: ") + e.message(), __FILE__, __LINE__ );
    }

    table_contents = (char*) uncomp_table_contents.c_str();
    proc0cout << tableFileName << " is " << table_size << " bytes" << std::endl;
  }

  Uintah::MPI::Bcast(&table_size,1,MPI_INT,0,
      Parallel::getRootProcessorGroup()->getComm());

  if (mpi_rank != 0) {
    table_contents = scinew char[table_size];
  }

  Uintah::MPI::Bcast(table_contents, table_size, MPI_CHAR, 0,
      Parallel::getRootProcessorGroup()->getComm());

  std::stringstream table_contents_stream;
  table_contents_stream << table_contents;
#endif

  std::map<std::string, double>  d_constant;

#ifdef OLD_TABLE
  gzFile gzFp = gzopen(tableFileName.c_str(),"r");
  if( gzFp == nullptr ) {
    // If errno is 0, then not enough memory to uncompress file.
    proc0cout << "Error with gz in opening file: " << tableFileName << ". Errno: " << errno << "\n";
    throw ProblemSetupException("Unable to open the given input file: " + tableFileName, __FILE__, __LINE__);
  }

  checkForConstants(gzFp, tableFileName,d_constant );
  gzrewind(gzFp);
  Interp_class<max_dep_request_at_a_time>* return_pointer =  loadMixingTable<max_dep_request_at_a_time>(gzFp, tableFileName, requested_depVar_names ,d_constant );
  gzclose(gzFp);

  proc0cout << "Table successfully loaded into memory!" << std::endl;
  proc0cout << "---------------------------------------------------------------  " << std::endl;

  return return_pointer;
#else
 checkForConstants(table_contents_stream, tableFileName,d_constant );
  table_contents_stream.seekg(0);
 Interp_class<max_dep_request_at_a_time>* return_pointer = loadMixingTable<max_dep_request_at_a_time>(table_contents_stream,tableFileName,  requested_depVar_names  ,d_constant );
  if (mpi_rank != 0)
    delete [] table_contents;
  return return_pointer;
#endif

}
}
#endif<|MERGE_RESOLUTION|>--- conflicted
+++ resolved
@@ -1,11 +1,7 @@
 /*
  * The MIT Licbense
  *
-<<<<<<< HEAD
- * Copyright (c) 1997-2019 The University of Utah
-=======
  * Copyright (c) 1997-2020 The University of Utah
->>>>>>> 89148391
  *
  * Permission is hereby granted, free of charge, to any person obtaining a copy
  * of this software and associated documentation files (the "Software"), to
@@ -253,18 +249,12 @@
     }
 
 #ifdef UINTAH_ENABLE_KOKKOS
-<<<<<<< HEAD
         ClassicTableInfo infoStruct(indep_headers, d_allIndepVarNum, d_allIndepVarNames,d_savedDep_var, d_allDepVarUnits,d_constants); 
     return   scinew Interp_class<max_dep_request_at_a_time>( table,d_allIndepVarNum, indep_headers, i1,infoStruct);
 #else
     ClassicTableInfo infoStruct(*indep_headers, *d_allIndepVarNum, d_allIndepVarNames,d_savedDep_var, d_allDepVarUnits,d_constants); 
 
     return   scinew Interp_class<max_dep_request_at_a_time>(*table,*d_allIndepVarNum, *indep_headers, *i1,infoStruct);
-=======
-    return   scinew Interp_class( table,*d_allIndepVarNum, *indep_headers, *i1, infoStruct);
-#else
-    return   scinew Interp_class( *table,*d_allIndepVarNum, *indep_headers, *i1, infoStruct);
->>>>>>> 89148391
 #endif
 
 }
