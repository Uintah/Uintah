#ifndef Uintah_Component_Arches_CharOxidationShaddix_h
#define Uintah_Component_Arches_CharOxidationShaddix_h
#include <Core/ProblemSpec/ProblemSpec.h>
#include <Core/Grid/SimulationStateP.h>
#include <CCA/Components/Arches/CoalModels/CharOxidation.h>
#include <CCA/Components/Arches/CoalModels/ModelBase.h>
#include <CCA/Components/Arches/CoalModels/CoalModelFactory.h>
#include <Core/Grid/Variables/VarTypes.h>
#include <CCA/Components/Arches/ArchesVariables.h>
#include <CCA/Components/Arches/Directives.h>
#include <vector>
#include <string>

namespace Uintah{

//---------------------------------------------------------------------------
// Builder

class CharOxidationShaddixBuilder: public ModelBuilder
{
public: 
  CharOxidationShaddixBuilder( const std::string          & modelName,
                               const std::vector<std::string>  & reqICLabelNames,
                               const std::vector<std::string>  & reqScalarLabelNames,
                               ArchesLabel          * fieldLabels,
                               SimulationStateP           & sharedState,
                               int qn );

  ~CharOxidationShaddixBuilder(); 

  ModelBase* build(); 

private:

}; 

// End Builder
//---------------------------------------------------------------------------

class CharOxidationShaddix: public CharOxidation {
public: 

  CharOxidationShaddix( std::string modelName, 
                        SimulationStateP& shared_state,
                        ArchesLabel* fieldLabels,
                        std::vector<std::string> reqICLabelNames,
                        std::vector<std::string> reqScalarLabelNames,
                        int qn );

  ~CharOxidationShaddix();

  typedef std::map< std::string, ModelBase*> ModelMap;
  typedef std::map< std::string, Devolatilization*> DevolModelMap; 
  /////////////////////////////////////////
  // Initialization methods

  /** @brief Interface for the inputfile and set constants */ 
  void problemSetup(const ProblemSpecP& db, int qn);

  /** @brief Schedule the initialization of some special/local variables */
  void sched_initVars( const LevelP& level, SchedulerP& sched );

  /** @brief  Actually initialize some special/local variables */
  void initVars( const ProcessorGroup * pc, 
                 const PatchSubset    * patches, 
                 const MaterialSubset * matls, 
                 DataWarehouse        * old_dw, 
                 DataWarehouse        * new_dw );

  /////////////////////////////////////////////
  // Model computation methods

  /** @brief Schedule the calculation of the source term */ 
  void sched_computeModel( const LevelP& level, SchedulerP& sched, 
                           int timeSubStep );

  /** @brief Actually compute the source term */ 
  void computeModel( const ProcessorGroup* pc, 
                     const PatchSubset* patches, 
                     const MaterialSubset* matls, 
                     DataWarehouse* old_dw, 
                     DataWarehouse* new_dw,
                     const int timeSubStep );

  /////////////////////////////////////////////////
  // Access methods

private:

  const VarLabel* _devolCharLabel;
<<<<<<< HEAD
  const VarLabel* _rcmass_varlabel;
  const VarLabel* _char_varlabel;
  const VarLabel* _length_varlabel;
  const VarLabel* _particle_temperature_varlabel;
  const VarLabel* _weight_varlabel;
=======
  const VarLabel* _devolRCLabel;
  const VarLabel* _rcmass_varlabel;
  const VarLabel* _rcmass_weighted_scaled_varlabel; 
  const VarLabel* _charmass_weighted_scaled_varlabel; 
  const VarLabel* _char_varlabel;
  const VarLabel* _RHS_source_varlabel;
  const VarLabel* _RC_RHS_source_varlabel;
  std::vector< const VarLabel*> _length_varlabel;
  const VarLabel* _particle_temperature_varlabel;
  const VarLabel* _number_density_varlabel;
  std::vector< const VarLabel*> _weight_varlabel;
>>>>>>> d1d65a4e
  const VarLabel* _gas_temperature_varlabel;
  const VarLabel* _O2_varlabel;
  const VarLabel* _CO2_varlabel;
  const VarLabel* _H2O_varlabel;
  const VarLabel* _N2_varlabel;
  const VarLabel* _MW_varlabel;
<<<<<<< HEAD
  
  std::vector<double>  Shaddix_char_coefficients;
=======
  const VarLabel* _rawcoal_birth_label; 
  const VarLabel* _char_birth_label; 
  
  std::vector<double>  Shaddix_char_coefficients;
  int _nQn_part;
>>>>>>> d1d65a4e
  double _As;
  double _Es;
  double _n;
  double _R;
  double _HF_CO2;
  double _HF_CO;
<<<<<<< HEAD
  double char_reaction_rate_;
  double char_production_rate_;
=======
  double max_char_reaction_rate_;
  double max_char_reaction_rate_O2_;
  double char_reaction_rate_;
  double char_production_rate_;
  double rc_destruction_rate_;
>>>>>>> d1d65a4e
  double particle_temp_rate_;
  double PO2_inf;
  double PO2_surf;
  double PO2_surf_guess;
  double PO2_surf_tmp;
  double PO2_surf_new;
  double PO2_surf_old;
  double CO2CO;
  double OF;
  double ks;
  double q;
<<<<<<< HEAD
=======
  double _small;
>>>>>>> d1d65a4e
  double _WO2;
  double _WCO2;
  double _WH2O;
  double _WN2;
  double _WC;
  double _D1;
  double _D2;
  double _D3;
  double _T0;
  double d_tol;
  double delta;
  double Conc;
  double DO2;
  double gamma;
  int d_totIter;
  int NIter;
  double f0;
  double f1;
  double lower_bound;
  double upper_bound;
  int icount;
  double _pi;
<<<<<<< HEAD
=======
  double _RC_scaling_constant;   ///< Scaling factor for raw coal internal coordinate
>>>>>>> d1d65a4e
  double _char_scaling_constant;   ///< Scaling factor for char internal coordinate
  double _weight_scaling_constant;   ///< Scaling factor for weight 
  double _weight_small;   ///< small weight 

}; // end CharOxidationShaddix
} // end namespace Uintah
#endif<|MERGE_RESOLUTION|>--- conflicted
+++ resolved
@@ -88,13 +88,6 @@
 private:
 
   const VarLabel* _devolCharLabel;
-<<<<<<< HEAD
-  const VarLabel* _rcmass_varlabel;
-  const VarLabel* _char_varlabel;
-  const VarLabel* _length_varlabel;
-  const VarLabel* _particle_temperature_varlabel;
-  const VarLabel* _weight_varlabel;
-=======
   const VarLabel* _devolRCLabel;
   const VarLabel* _rcmass_varlabel;
   const VarLabel* _rcmass_weighted_scaled_varlabel; 
@@ -106,39 +99,28 @@
   const VarLabel* _particle_temperature_varlabel;
   const VarLabel* _number_density_varlabel;
   std::vector< const VarLabel*> _weight_varlabel;
->>>>>>> d1d65a4e
   const VarLabel* _gas_temperature_varlabel;
   const VarLabel* _O2_varlabel;
   const VarLabel* _CO2_varlabel;
   const VarLabel* _H2O_varlabel;
   const VarLabel* _N2_varlabel;
   const VarLabel* _MW_varlabel;
-<<<<<<< HEAD
-  
-  std::vector<double>  Shaddix_char_coefficients;
-=======
   const VarLabel* _rawcoal_birth_label; 
   const VarLabel* _char_birth_label; 
   
   std::vector<double>  Shaddix_char_coefficients;
   int _nQn_part;
->>>>>>> d1d65a4e
   double _As;
   double _Es;
   double _n;
   double _R;
   double _HF_CO2;
   double _HF_CO;
-<<<<<<< HEAD
-  double char_reaction_rate_;
-  double char_production_rate_;
-=======
   double max_char_reaction_rate_;
   double max_char_reaction_rate_O2_;
   double char_reaction_rate_;
   double char_production_rate_;
   double rc_destruction_rate_;
->>>>>>> d1d65a4e
   double particle_temp_rate_;
   double PO2_inf;
   double PO2_surf;
@@ -150,10 +132,7 @@
   double OF;
   double ks;
   double q;
-<<<<<<< HEAD
-=======
   double _small;
->>>>>>> d1d65a4e
   double _WO2;
   double _WCO2;
   double _WH2O;
@@ -176,10 +155,7 @@
   double upper_bound;
   int icount;
   double _pi;
-<<<<<<< HEAD
-=======
   double _RC_scaling_constant;   ///< Scaling factor for raw coal internal coordinate
->>>>>>> d1d65a4e
   double _char_scaling_constant;   ///< Scaling factor for char internal coordinate
   double _weight_scaling_constant;   ///< Scaling factor for weight 
   double _weight_small;   ///< small weight 
