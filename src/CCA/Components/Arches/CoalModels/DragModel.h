--- conflicted
+++ resolved
@@ -98,16 +98,11 @@
   const VarLabel* _length_varlabel;
   const VarLabel* _rhop_varlabel;
   const VarLabel* _weight_varlabel;
-<<<<<<< HEAD
-  const VarLabel* _conv_source_varlabel;
-  const VarLabel* _diff_source_varlabel;
-=======
   const VarLabel* _scaled_weight_varlabel; 
   const VarLabel* _RHS_source_varlabel;
   const VarLabel* _birth_label; 
 
   std::string _density_name; 
->>>>>>> d1d65a4e
 
   double _vel_scaling_constant; 
   double _weight_scaling_constant; 
