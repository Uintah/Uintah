#include <CCA/Components/Arches/CoalModels/YamamotoDevol.h>
#include <CCA/Components/Arches/ParticleModels/ParticleHelper.h>
#include <CCA/Components/Arches/TransportEqns/EqnFactory.h>
#include <CCA/Components/Arches/TransportEqns/EqnBase.h>
#include <CCA/Components/Arches/TransportEqns/DQMOMEqn.h>
#include <CCA/Components/Arches/ArchesLabel.h>
#include <CCA/Components/Arches/Directives.h>

#include <Core/ProblemSpec/ProblemSpec.h>
#include <CCA/Ports/Scheduler.h>
#include <Core/Grid/SimulationState.h>
#include <Core/Grid/Variables/VarTypes.h>
#include <Core/Grid/Variables/CCVariable.h>
#include <Core/Exceptions/InvalidValue.h>
#include <Core/Parallel/Parallel.h>

//===========================================================================

using namespace std;
using namespace Uintah; 

//---------------------------------------------------------------------------
// Builder:
YamamotoDevolBuilder::YamamotoDevolBuilder( const std::string         & modelName,
                                                            const vector<std::string> & reqICLabelNames,
                                                            const vector<std::string> & reqScalarLabelNames,
                                                            ArchesLabel         * fieldLabels,
                                                            SimulationStateP          & sharedState,
                                                            int qn ) :
  ModelBuilder( modelName, reqICLabelNames, reqScalarLabelNames, fieldLabels, sharedState, qn )
{
}

YamamotoDevolBuilder::~YamamotoDevolBuilder(){}

ModelBase* YamamotoDevolBuilder::build() {
  return scinew YamamotoDevol( d_modelName, d_sharedState, d_fieldLabels, d_icLabels, d_scalarLabels, d_quadNode );
}
// End Builder
//---------------------------------------------------------------------------

YamamotoDevol::YamamotoDevol( std::string modelName, 
                                              SimulationStateP& sharedState,
                                              ArchesLabel* fieldLabels,
                                              vector<std::string> icLabelNames, 
                                              vector<std::string> scalarLabelNames,
                                              int qn ) 
: Devolatilization(modelName, sharedState, fieldLabels, icLabelNames, scalarLabelNames, qn)
{
  _pi = acos(-1.0);
  _R = 8.314; 
}

YamamotoDevol::~YamamotoDevol()
{
}

//---------------------------------------------------------------------------
// Method: Problem Setup
//---------------------------------------------------------------------------
  void 
YamamotoDevol::problemSetup(const ProblemSpecP& params, int qn)
{

  ProblemSpecP db = params;
  const ProblemSpecP params_root = db->getRootNode();

  DQMOMEqnFactory& dqmom_eqn_factory = DQMOMEqnFactory::self();
  
  ProblemSpecP db_coal_props = params_root->findBlock("CFD")->findBlock("ARCHES")->findBlock("Coal")->findBlock("Properties");
  
  // create raw coal mass var label and get scaling constant
  std::string rcmass_root = ParticleHelper::parse_for_role_to_label(db, "raw_coal"); 
  std::string rcmass_name = ParticleHelper::append_env( rcmass_root, d_quadNode ); 
  std::string rcmassqn_name = ParticleHelper::append_qn_env( rcmass_root, d_quadNode ); 
  _rcmass_varlabel = VarLabel::find(rcmass_name);
  EqnBase& temp_rcmass_eqn = dqmom_eqn_factory.retrieve_scalar_eqn(rcmassqn_name);
  DQMOMEqn& rcmass_eqn = dynamic_cast<DQMOMEqn&>(temp_rcmass_eqn);
   _rc_scaling_constant = rcmass_eqn.getScalingConstant(d_quadNode);
<<<<<<< HEAD
=======
  std::string ic_RHS = rcmassqn_name+"_RHS";
  _RHS_source_varlabel = VarLabel::find(ic_RHS);
>>>>>>> d1d65a4e

  // create char mass var label
  std::string char_root = ParticleHelper::parse_for_role_to_label(db, "char"); 
  std::string char_name = ParticleHelper::append_env( char_root, d_quadNode ); 
  _char_varlabel = VarLabel::find(char_name); 
  
  // create particle temperature label
  std::string temperature_root = ParticleHelper::parse_for_role_to_label(db, "temperature"); 
  std::string temperature_name = ParticleHelper::append_env( temperature_root, d_quadNode ); 
  _particle_temperature_varlabel = VarLabel::find(temperature_name);
 
  // Look for required scalars
  if (db_coal_props->findBlock("Yamamoto_coefficients")) {
    db_coal_props->require("Yamamoto_coefficients", Yamamoto_coefficients);
    _Av=Yamamoto_coefficients[0];
    _Ev=Yamamoto_coefficients[1];
    _Yv=Yamamoto_coefficients[2];
    _c0=Yamamoto_coefficients[3];
    _c1=Yamamoto_coefficients[4];
    _c2=Yamamoto_coefficients[5];
    _c3=Yamamoto_coefficients[6];
    _c4=Yamamoto_coefficients[7];
    _c5=Yamamoto_coefficients[8];
  } else { 
    throw ProblemSetupException("Error: Yamamoto_coefficients missing in <CoalProperties>.", __FILE__, __LINE__); 
  }
  if ( db_coal_props->findBlock("density")){ 
    db_coal_props->require("density", rhop);
  } else { 
    throw ProblemSetupException("Error: You must specify density in <CoalProperties>.", __FILE__, __LINE__); 
  }
  if ( db_coal_props->findBlock("diameter_distribution")){ 
    db_coal_props->require("diameter_distribution", particle_sizes);
  } else { 
    throw ProblemSetupException("Error: You must specify diameter_distribution in <CoalProperties>.", __FILE__, __LINE__); 
  }
  if ( db_coal_props->findBlock("ultimate_analysis")){ 
    ProblemSpecP db_ua = db_coal_props->findBlock("ultimate_analysis"); 
    CoalAnalysis coal; 
    db_ua->require("C",coal.C);
    db_ua->require("H",coal.H);
    db_ua->require("O",coal.O);
    db_ua->require("N",coal.N);
    db_ua->require("S",coal.S);
    db_ua->require("H2O",coal.H2O);
    db_ua->require("ASH",coal.ASH);
    db_ua->require("CHAR",coal.CHAR);
    total_rc=coal.C+coal.H+coal.O+coal.N+coal.S; // (C+H+O+N+S) dry ash free total
    total_dry=coal.C+coal.H+coal.O+coal.N+coal.S+coal.ASH+coal.CHAR; // (C+H+O+N+S+char+ash)  moisture free total
    rc_mass_frac=total_rc/total_dry; // mass frac of rc (dry) 
    char_mass_frac=coal.CHAR/total_dry; // mass frac of char (dry)
    ash_mass_frac=coal.ASH/total_dry; // mass frac of ash (dry)
    int p_size=particle_sizes.size();
    for (int n=0; n<p_size; n=n+1)
      {
        vol_dry.push_back((_pi/6)*pow(particle_sizes[n],3)); // m^3/particle
        mass_dry.push_back(vol_dry[n]*rhop); // kg/particle
        ash_mass_init.push_back(mass_dry[n]*ash_mass_frac); // kg_ash/particle (initial) 
        char_mass_init.push_back(mass_dry[n]*char_mass_frac); // kg_char/particle (initial)
        rc_mass_init.push_back(mass_dry[n]*rc_mass_frac); // kg_ash/particle (initial)
      }
  } else { 
    throw ProblemSetupException("Error: You must specify ultimate_analysis in <CoalProperties>.", __FILE__, __LINE__); 
  }

  // get weight scaling constant
  std::string weightqn_name = ParticleHelper::append_qn_env("w", d_quadNode); 
  std::string weight_name = ParticleHelper::append_env("w", d_quadNode); 
  _weight_varlabel = VarLabel::find(weight_name); 
  EqnBase& temp_weight_eqn = dqmom_eqn_factory.retrieve_scalar_eqn(weightqn_name);
  DQMOMEqn& weight_eqn = dynamic_cast<DQMOMEqn&>(temp_weight_eqn);
  _weight_small = weight_eqn.getSmallClipPlusTol();
  _weight_scaling_constant = weight_eqn.getScalingConstant(d_quadNode);

}
//---------------------------------------------------------------------------
// Method: Schedule the calculation of the Model 
//---------------------------------------------------------------------------
void 
YamamotoDevol::sched_computeModel( const LevelP& level, SchedulerP& sched, int timeSubStep )
{
  std::string taskname = "YamamotoDevol::computeModel";
  Task* tsk = scinew Task(taskname, this, &YamamotoDevol::computeModel, timeSubStep);

  Ghost::GhostType gn = Ghost::None;

  Task::WhichDW which_dw; 

  if (timeSubStep == 0 ) { 
    tsk->computes(d_modelLabel);
    tsk->computes(d_gasLabel);
    tsk->computes(d_charLabel);
    which_dw = Task::OldDW; 
  } else {
    tsk->modifies(d_modelLabel); 
    tsk->modifies(d_gasLabel);
    tsk->modifies(d_charLabel); 
    which_dw = Task::NewDW; 
  }

  tsk->requires( which_dw, _particle_temperature_varlabel, gn, 0 ); 
  tsk->requires( which_dw, _rcmass_varlabel, gn, 0 ); 
  tsk->requires( which_dw, _char_varlabel, gn, 0 );
  tsk->requires( which_dw, _weight_varlabel, gn, 0 ); 
<<<<<<< HEAD
=======
  tsk->requires( Task::NewDW, _RHS_source_varlabel, gn, 0 ); 
>>>>>>> d1d65a4e
  tsk->requires( Task::OldDW, d_fieldLabels->d_sharedState->get_delt_label()); 

  sched->addTask(tsk, level->eachPatch(), d_sharedState->allArchesMaterials()); 

}

//---------------------------------------------------------------------------
// Method: Actually compute the source term 
//---------------------------------------------------------------------------
void
YamamotoDevol::computeModel( const ProcessorGroup * pc, 
                                     const PatchSubset    * patches, 
                                     const MaterialSubset * matls, 
                                     DataWarehouse        * old_dw, 
                                     DataWarehouse        * new_dw,
                                     const int timeSubStep )
{
  for( int p=0; p < patches->size(); p++ ) {  // Patch loop
    Ghost::GhostType  gn  = Ghost::None;

    const Patch* patch = patches->get(p);
    int archIndex = 0;
    int matlIndex = d_fieldLabels->d_sharedState->getArchesMaterial(archIndex)->getDWIndex(); 

    Vector Dx = patch->dCell(); 
    double vol = Dx.x()* Dx.y()* Dx.z(); 
    
    delt_vartype DT;
    old_dw->get(DT, d_fieldLabels->d_sharedState->get_delt_label());
    double dt = DT;

    CCVariable<double> devol_rate;
    CCVariable<double> gas_devol_rate; 
    CCVariable<double> char_rate;
    DataWarehouse* which_dw; 

    if ( timeSubStep == 0 ){ 
      which_dw = old_dw; 
      new_dw->allocateAndPut( devol_rate, d_modelLabel, matlIndex, patch );
      devol_rate.initialize(0.0);
      new_dw->allocateAndPut( gas_devol_rate, d_gasLabel, matlIndex, patch );
      gas_devol_rate.initialize(0.0);
      new_dw->allocateAndPut( char_rate, d_charLabel, matlIndex, patch );
      char_rate.initialize(0.0);
    } else { 
      which_dw = new_dw; 
      new_dw->getModifiable( devol_rate, d_modelLabel, matlIndex, patch ); 
      new_dw->getModifiable( gas_devol_rate, d_gasLabel, matlIndex, patch ); 
      new_dw->getModifiable( char_rate, d_charLabel, matlIndex, patch );
    }

    constCCVariable<double> temperature; 
    which_dw->get( temperature , _particle_temperature_varlabel , matlIndex , patch , gn , 0 );
    constCCVariable<double> rcmass; 
    which_dw->get( rcmass    , _rcmass_varlabel , matlIndex , patch , gn , 0 );
    constCCVariable<double> charmass; 
    which_dw->get( charmass , _char_varlabel , matlIndex , patch , gn , 0 );
    constCCVariable<double> weight; 
    which_dw->get( weight , _weight_varlabel , matlIndex , patch , gn , 0 );
<<<<<<< HEAD
=======
    constCCVariable<double> RHS_source; 
    new_dw->get( RHS_source , _RHS_source_varlabel , matlIndex , patch , gn , 0 );
>>>>>>> d1d65a4e
    
    double rcmass_init = rc_mass_init[d_quadNode];

    for (CellIterator iter=patch->getCellIterator(); !iter.done(); iter++){

      IntVector c = *iter;
      if (weight[c]/_weight_scaling_constant > _weight_small) {

        double rcmassph=rcmass[c];
<<<<<<< HEAD
        double temperatureph=temperature[c];
        //double charmassph=charmass[c];
=======
        double RHS_sourceph=RHS_source[c];
        double temperatureph=temperature[c];
        double charmassph=charmass[c];
>>>>>>> d1d65a4e
        double weightph=weight[c];

        //VERIFICATION
        //rcmassph=6.76312e-11;
        //temperatureph=1434.86;
        //charmassph=3.32801e-10;
        //weightph=2.29063e+06;
        
        Xv = (rcmass_init-rcmassph)/rcmass_init;
        Xv = min(max(Xv,0.0),1.0);// make sure Xv is between 0 and 1
        Fv = _c5*pow(Xv,5.0) + _c4*pow(Xv,4.0) + _c3*pow(Xv,3.0) + _c2*pow(Xv,2.0) + _c1*Xv +_c0;
        kv = exp(Fv)*_Av*exp(-_Ev/(_R*temperatureph));
<<<<<<< HEAD
        //rateMax = max((0.2*(rcmassph + min(0.0,charmassph))*weightph/dt),0.0);
        //devol_rate[c] = -kv*(rcmassph + min(0.0,charmassph))*weightph/(_rc_scaling_constant*_weight_scaling_constant); //rate of consumption of raw coal mass
        //gas_devol_rate[c] = (_Yv*kv)*(rcmassph+ min(0.0,charmassph))*weightph; // rate of creation of coal off gas
        //char_rate[c] = (1.0-_Yv)*kv*(rcmassph + min(0.0,charmassph))*weightph; // rate of creation of char
        rateMax = max((0.2*rcmassph*weightph/dt),0.0);
        devol_rate[c] = -kv*rcmassph*weightph/(_rc_scaling_constant*_weight_scaling_constant); //rate of consumption of raw coal mass
        gas_devol_rate[c] = (_Yv*kv)*rcmassph*weightph; // rate of creation of coal off gas
        char_rate[c] = (1.0-_Yv)*kv*rcmassph*weightph; // rate of creation of char
        if( devol_rate[c] < (-rateMax/(_rc_scaling_constant*_weight_scaling_constant))) {
          devol_rate[c] = -rateMax/(_rc_scaling_constant*_weight_scaling_constant);
          gas_devol_rate[c] = _Yv*rateMax;
          char_rate[c] = (1.0-_Yv)*rateMax;
        }
        //additional check to make sure we have positive rates when we have small amounts of rc and char.. 
        //if( (devol_rate[c] > -1e-16) && ((rcmassph+min(0.0,charmassph)) < 1e-16)) {
        if( (devol_rate[c] > -1e-16) && (rcmassph < 1e-16)) {
=======
        
        rateMax = 0.5 * max( (rcmassph+min(0.0,charmassph))/(dt) + RHS_sourceph/(vol*weightph) , 0.0 );
        rate = kv*(rcmassph+min(0.0,charmassph));
        devol_rate[c] = -kv*weightph/(_rc_scaling_constant*_weight_scaling_constant); //rate of consumption of raw coal mass
        gas_devol_rate[c] = (_Yv*kv)*rcmassph*weightph; // rate of creation of coal off gas
        char_rate[c] = (1.0-_Yv)*kv*rcmassph*weightph; // rate of creation of char
        if( rateMax < rate ) {
          devol_rate[c] = -rateMax*weightph/(_rc_scaling_constant*_weight_scaling_constant);
          gas_devol_rate[c] = _Yv*rateMax*weightph;
          char_rate[c] = (1.0-_Yv)*rateMax*weightph;
        }

        //additional check to make sure we have positive rates when we have small amounts of rc and char.. 
        if( devol_rate[c]>0.0 || (rcmassph+min(0.0,charmassph)) < 1e-20 ) {
>>>>>>> d1d65a4e
          devol_rate[c] = 0;
          gas_devol_rate[c] = 0;
          char_rate[c] = 0;
        }
   
      } else {
        devol_rate[c] = 0;
        gas_devol_rate[c] = 0;
        char_rate[c] = 0;
      }
    }//end cell loop
  }//end patch loop
}<|MERGE_RESOLUTION|>--- conflicted
+++ resolved
@@ -77,11 +77,8 @@
   EqnBase& temp_rcmass_eqn = dqmom_eqn_factory.retrieve_scalar_eqn(rcmassqn_name);
   DQMOMEqn& rcmass_eqn = dynamic_cast<DQMOMEqn&>(temp_rcmass_eqn);
    _rc_scaling_constant = rcmass_eqn.getScalingConstant(d_quadNode);
-<<<<<<< HEAD
-=======
   std::string ic_RHS = rcmassqn_name+"_RHS";
   _RHS_source_varlabel = VarLabel::find(ic_RHS);
->>>>>>> d1d65a4e
 
   // create char mass var label
   std::string char_root = ParticleHelper::parse_for_role_to_label(db, "char"); 
@@ -186,10 +183,7 @@
   tsk->requires( which_dw, _rcmass_varlabel, gn, 0 ); 
   tsk->requires( which_dw, _char_varlabel, gn, 0 );
   tsk->requires( which_dw, _weight_varlabel, gn, 0 ); 
-<<<<<<< HEAD
-=======
   tsk->requires( Task::NewDW, _RHS_source_varlabel, gn, 0 ); 
->>>>>>> d1d65a4e
   tsk->requires( Task::OldDW, d_fieldLabels->d_sharedState->get_delt_label()); 
 
   sched->addTask(tsk, level->eachPatch(), d_sharedState->allArchesMaterials()); 
@@ -249,11 +243,8 @@
     which_dw->get( charmass , _char_varlabel , matlIndex , patch , gn , 0 );
     constCCVariable<double> weight; 
     which_dw->get( weight , _weight_varlabel , matlIndex , patch , gn , 0 );
-<<<<<<< HEAD
-=======
     constCCVariable<double> RHS_source; 
     new_dw->get( RHS_source , _RHS_source_varlabel , matlIndex , patch , gn , 0 );
->>>>>>> d1d65a4e
     
     double rcmass_init = rc_mass_init[d_quadNode];
 
@@ -263,14 +254,9 @@
       if (weight[c]/_weight_scaling_constant > _weight_small) {
 
         double rcmassph=rcmass[c];
-<<<<<<< HEAD
-        double temperatureph=temperature[c];
-        //double charmassph=charmass[c];
-=======
         double RHS_sourceph=RHS_source[c];
         double temperatureph=temperature[c];
         double charmassph=charmass[c];
->>>>>>> d1d65a4e
         double weightph=weight[c];
 
         //VERIFICATION
@@ -283,24 +269,6 @@
         Xv = min(max(Xv,0.0),1.0);// make sure Xv is between 0 and 1
         Fv = _c5*pow(Xv,5.0) + _c4*pow(Xv,4.0) + _c3*pow(Xv,3.0) + _c2*pow(Xv,2.0) + _c1*Xv +_c0;
         kv = exp(Fv)*_Av*exp(-_Ev/(_R*temperatureph));
-<<<<<<< HEAD
-        //rateMax = max((0.2*(rcmassph + min(0.0,charmassph))*weightph/dt),0.0);
-        //devol_rate[c] = -kv*(rcmassph + min(0.0,charmassph))*weightph/(_rc_scaling_constant*_weight_scaling_constant); //rate of consumption of raw coal mass
-        //gas_devol_rate[c] = (_Yv*kv)*(rcmassph+ min(0.0,charmassph))*weightph; // rate of creation of coal off gas
-        //char_rate[c] = (1.0-_Yv)*kv*(rcmassph + min(0.0,charmassph))*weightph; // rate of creation of char
-        rateMax = max((0.2*rcmassph*weightph/dt),0.0);
-        devol_rate[c] = -kv*rcmassph*weightph/(_rc_scaling_constant*_weight_scaling_constant); //rate of consumption of raw coal mass
-        gas_devol_rate[c] = (_Yv*kv)*rcmassph*weightph; // rate of creation of coal off gas
-        char_rate[c] = (1.0-_Yv)*kv*rcmassph*weightph; // rate of creation of char
-        if( devol_rate[c] < (-rateMax/(_rc_scaling_constant*_weight_scaling_constant))) {
-          devol_rate[c] = -rateMax/(_rc_scaling_constant*_weight_scaling_constant);
-          gas_devol_rate[c] = _Yv*rateMax;
-          char_rate[c] = (1.0-_Yv)*rateMax;
-        }
-        //additional check to make sure we have positive rates when we have small amounts of rc and char.. 
-        //if( (devol_rate[c] > -1e-16) && ((rcmassph+min(0.0,charmassph)) < 1e-16)) {
-        if( (devol_rate[c] > -1e-16) && (rcmassph < 1e-16)) {
-=======
         
         rateMax = 0.5 * max( (rcmassph+min(0.0,charmassph))/(dt) + RHS_sourceph/(vol*weightph) , 0.0 );
         rate = kv*(rcmassph+min(0.0,charmassph));
@@ -315,7 +283,6 @@
 
         //additional check to make sure we have positive rates when we have small amounts of rc and char.. 
         if( devol_rate[c]>0.0 || (rcmassph+min(0.0,charmassph)) < 1e-20 ) {
->>>>>>> d1d65a4e
           devol_rate[c] = 0;
           gas_devol_rate[c] = 0;
           char_rate[c] = 0;
