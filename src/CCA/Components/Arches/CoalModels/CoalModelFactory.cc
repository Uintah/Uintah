#include <CCA/Components/Arches/CoalModels/CoalModelFactory.h>
#include <CCA/Components/Arches/CoalModels/ModelBase.h> 
#include <CCA/Components/Arches/CoalModels/Devolatilization.h>
#include <CCA/Components/Arches/CoalModels/CharOxidation.h>
#include <CCA/Components/Arches/CoalModels/HeatTransfer.h>
#include <Core/Exceptions/InvalidValue.h>
#include <Core/Exceptions/ProblemSetupException.h>
#include <sstream>
#include <iostream>

//===========================================================================

using namespace std;
using namespace Uintah;

CoalModelFactory::CoalModelFactory()
{
  b_labelSet = false;
}

CoalModelFactory::~CoalModelFactory()
{

  // delete the builders
  for( BuildMap::iterator i = builders_.begin(); i != builders_.end(); ++i ){
    delete i->second;
  }

  // delete all constructed solvers
  for( ModelMap::iterator i = models_.begin(); i != models_.end(); ++i ){
    delete i->second;
  }

  for( DevolModelMap::iterator i = devolmodels_.begin(); i != devolmodels_.end(); ++i ){
    delete i->second;
  }

  for( CharOxiModelMap::iterator i = charoximodels_.begin(); i != charoximodels_.end(); ++i ){
    delete i->second;
  }

  for ( ModelMap::iterator i = birth_models_.begin(); i != birth_models_.end(); ++i ) {
    delete i->second; 
  }

  VarLabel::destroy(d_Length_ICLabel); 
  VarLabel::destroy(d_Length_GasLabel); 

  VarLabel::destroy(d_RawCoal_ICLabel); 
  VarLabel::destroy(d_RawCoal_GasLabel); 

  if( b_useParticleTemperature ) {
    VarLabel::destroy(d_ParticleTemperature_ICLabel); 
    VarLabel::destroy(d_ParticleTemperature_GasLabel); 
  } else {
    VarLabel::destroy(d_ParticleEnthalpy_ICLabel); 
    VarLabel::destroy(d_ParticleEnthalpy_GasLabel); 
  }
  
  if( b_useMoisture ) {
    VarLabel::destroy(d_Moisture_ICLabel);
    VarLabel::destroy(d_Moisture_GasLabel);
  }
}

//---------------------------------------------------------------------------
// Method: Return a reference to itself. 
//---------------------------------------------------------------------------
CoalModelFactory&
CoalModelFactory::self()
{
  static CoalModelFactory s;
  return s;
}

//---------------------------------------------------------------------------
// Method: Problem setup
//---------------------------------------------------------------------------
void CoalModelFactory::problemSetup(const ProblemSpecP& params)
{

  ProblemSpecP db = params; // Should be the <DQMOM> block
  ProblemSpecP params_root = db->getRootNode(); 

  ProblemSpecP dqmom_db = params_root->findBlock("CFD")->findBlock("ARCHES")->findBlock("DQMOM");
  std::string which_dqmom; 
  dqmom_db->getAttribute( "type", which_dqmom ); 
  if ( which_dqmom == "unweightedAbs" ){
    d_unweighted = true; 
   } else { 
    d_unweighted = false; 
   }

<<<<<<< HEAD
  // Grab coal properties from input file
  //ProblemSpecP db_coalProperties = params_root->findBlock("CFD")->findBlock("ARCHES")->findBlock("CoalProperties");
  //if( db_coalProperties ) {
    //db_coalProperties->require("C", yelem[0]);
    //db_coalProperties->require("H", yelem[1]);
    //db_coalProperties->require("N", yelem[2]);
    //db_coalProperties->require("O", yelem[3]);
    //db_coalProperties->require("S", yelem[4]);
  //} else {
    //// not a problem yet
    ////string err_msg="Missing <Coal_Properties> section in input file!";
    ////throw ProblemSetupException(err_msg,__FILE__,__LINE__);
  //}

  ProblemSpecP db_coalParticleCalculation = db->findBlock("coalParticleCalculation");
  if( !db_coalParticleCalculation ) {
    b_coupled_physics = false;

  } else {

    //labels seem suspicious (ie, they aren't being requested from DW)...this needs to be examined. 
    throw ProblemSetupException("Error: It isn't clear that the coalParticleCalculation option in your UPS is working.",__FILE__,__LINE__);
    
    // Coupled or separable physics calculations?
    string calculation_type;
    db_coalParticleCalculation->getAttribute("type",calculation_type);
  
    if( calculation_type == "separable" ) {
      b_coupled_physics = false;
      proc0cout << endl << "DQMOM coal particle calculation: using separable multiphysics calculation." << endl << endl;
    } else if( calculation_type == "coupled" ) {
      b_coupled_physics = true;
      proc0cout << endl << "DQMOM coal particle calculation: using coupled multiphysics calculation." << endl << endl;
    } else {
      string err_msg = "ERROR: Arches: CoalModelFactory: Unrecognized <coalParticleCalculation> type: " + calculation_type + ": should be 'coupled' or 'separable'.";
      throw ProblemSetupException(err_msg,__FILE__,__LINE__);
    }
  
    // Now grab specific internal coordinates (only if using coupled algorithm)
    b_useParticleTemperature = false;
    b_useParticleEnthalpy = false; 
    b_useMoisture = false;
    b_useAsh = false;
    if( b_coupled_physics ) {
  
      // Check for length internal coordinate (required)
      db_coalParticleCalculation->get("Length",s_LengthName);
      if( s_LengthName == "" ) {
        string err_msg = "ERROR: Arches: CoalModelFactory: You specified that you wanted to use the coupled multiphysics particle algorithm, but you didn't specify a length internal coordiante!\n";
        throw ProblemSetupException(err_msg,__FILE__,__LINE__);
      }
  
      // Check for raw coal internal coordiante (required)
      db_coalParticleCalculation->get("RawCoal",s_RawCoalName);
      if( s_RawCoalName == "" ) {
        string err_msg = "ERROR: Arches: CoalModelFactory: You specified that you wanted to use the coupled multiphysics particle algorithm, but you didn't specify a raw coal internal coordinate!\n";
        throw ProblemSetupException(err_msg,__FILE__,__LINE__);
      }
  
      // Check for char internal coordinate (required)
      db_coalParticleCalculation->get("Char",s_CharName);
      if( s_CharName == "" ) {
        string err_msg = "ERROR: Arches: CoalModelFactory: You specified that you wanted to use the coupled multiphysics particle algorithm, but you didn't specify a char internal coordinate!\n";
        throw ProblemSetupException(err_msg,__FILE__,__LINE__);
      }
  
      // Check for temperature or enthalpy internal coordinate (required)
      if( db_coalParticleCalculation->findBlock("ParticleTemperature") ) {
        b_useParticleTemperature = true;
      }
      if( db_coalParticleCalculation->findBlock("ParticleEnthalpy") ) {
        b_useParticleEnthalpy = true;
      }
      if( b_useParticleTemperature == b_useParticleEnthalpy ) {
        string err_msg = "ERROR: Arches: CoalModelFactory: You specified BOTH <ParticleEnthalpy> and <ParticleTemperature> in your <coalParticleCalculation> tags (or you didn't specify either). Please fix your input file.";
        throw ProblemSetupException(err_msg,__FILE__,__LINE__);
      }
      if( b_useParticleTemperature ) {
        db_coalParticleCalculation->get("ParticleTemperature",s_ParticleTemperatureName);
      } else if( b_useParticleEnthalpy ) {
        db_coalParticleCalculation->get("ParticleEnthalpy",s_ParticleEnthalpyName);
      }
  
      // Check for moisture internal coordinate (optional)
      if( db_coalParticleCalculation->findBlock("Moisture") ) {
        b_useMoisture = true;
        db_coalParticleCalculation->get("Moisture",s_MoistureName);
      }
  
      // Check for ash internal coordiante (optional)
      if( db_coalParticleCalculation->findBlock("Ash") ) {
        b_useAsh = true;
        db_coalParticleCalculation->get("Ash",s_AshName);
      }
  
      // Now create variable labels
      d_Length_ICLabel  = VarLabel::create( s_LengthName, CCVariable<double>::getTypeDescription() );
      d_Length_GasLabel = VarLabel::create( s_LengthName+"_gasSource", CCVariable<double>::getTypeDescription() );
  
      d_RawCoal_ICLabel  = VarLabel::create( s_RawCoalName, CCVariable<double>::getTypeDescription() );
      d_RawCoal_GasLabel = VarLabel::create( s_RawCoalName+"_gasSource", CCVariable<double>::getTypeDescription() );
  
      if( b_useParticleTemperature ) {
        d_ParticleTemperature_ICLabel  = VarLabel::create( s_ParticleTemperatureName, CCVariable<double>::getTypeDescription() ); 
        d_ParticleTemperature_GasLabel = VarLabel::create( s_ParticleTemperatureName+"_gasSource", CCVariable<double>::getTypeDescription() );
      } else {
        d_ParticleEnthalpy_ICLabel  = VarLabel::create( s_ParticleEnthalpyName, CCVariable<double>::getTypeDescription() );
        d_ParticleEnthalpy_GasLabel = VarLabel::create( s_ParticleEnthalpyName+"_gasSource", CCVariable<double>::getTypeDescription() );
      }
  
      if( b_useMoisture ) {
        d_Moisture_ICLabel  = VarLabel::create( s_MoistureName, CCVariable<double>::getTypeDescription() );
        d_Moisture_GasLabel = VarLabel::create( s_MoistureName+"_gasSource", CCVariable<double>::getTypeDescription() );
      }
    }
  }
=======
>>>>>>> d1d65a4e
}

//---------------------------------------------------------------------------
// Method: Register a model  
//---------------------------------------------------------------------------
void
CoalModelFactory::register_model( const std::string name,
                                  ModelBuilder* builder )
{
  ASSERT( builder != NULL );

  BuildMap::iterator iBuilder = builders_.find( name );
  if( iBuilder == builders_.end() ){
    iBuilder = builders_.insert( std::make_pair(name,builder) ).first;
  } else {
    string err_msg = "ERROR: Arches: CoalModelFactory: A duplicate ModelBuilder object named "+name+" was already loaded. This is forbidden.\n";
    throw InvalidValue(err_msg,__FILE__,__LINE__);
  }
  
  ModelBase* model = builder->build();

  model->setUnweightedAbscissas(d_unweighted);

  string modelType = model->getType();
  if( modelType == "Devolatilization" ) {

    DevolModelMap::iterator i = devolmodels_.find(name); 
    if ( i == devolmodels_.end() ){ 
      Devolatilization* devolmodel = dynamic_cast<Devolatilization*>(model);
      devolmodels_[name] = devolmodel;
    } else { 
      throw InvalidValue("Error: Devol model already loaded: "+name, __FILE__, __LINE__); 
    }

  } else if( modelType == "CharOxidation" ) {

    CharOxiModelMap::iterator i = charoximodels_.find(name); 

    if ( i == charoximodels_.end() ){ 
      CharOxidation* charoximodel = dynamic_cast<CharOxidation*>(model);
      charoximodels_[name] = charoximodel;
    } else { 
      throw InvalidValue("Error: Char model already loaded: "+name, __FILE__, __LINE__); 
    }

  } else { 

    if ( modelType == "birth" ){ 
      ModelMap::iterator i = birth_models_.find(name); 
      if ( i == birth_models_.end() ){ 
        birth_models_[name] = model; 
      } else { 
        throw InvalidValue("Error: Coal model already loaded: "+name, __FILE__, __LINE__); 
      }
    } else { 
      ModelMap::iterator i = models_.find(name); 
      if ( i == models_.end() ){
        models_[name] = model;
      } else { 
        throw InvalidValue("Error: Coal model already loaded: "+name, __FILE__, __LINE__); 
      }
    }

  }
}

//---------------------------------------------------------------------------
// Method: Retrieve a model from the map. 
//---------------------------------------------------------------------------
ModelBase&
CoalModelFactory::retrieve_model( const std::string name )
{
  const ModelMap::iterator imodel= models_.find( name );
  if( imodel != models_.end() ) {
    return *(imodel->second);
  } 

  const DevolModelMap::iterator idevol = devolmodels_.find( name ); 
  if ( idevol != devolmodels_.end() ){ 
    return *(idevol->second); 
  }

  const CharOxiModelMap::iterator ichar = charoximodels_.find( name ); 
  if ( ichar != charoximodels_.end() ){ 
    return *(ichar->second); 
  }

  const ModelMap::iterator ibirth=birth_models_.find(name); 
  if ( ibirth != birth_models_.end() ){ 
    return *(ibirth->second); 
  }

  string err_msg = "Error: In CoalModelFactory: No model registered for " + name + "\n";
  throw InvalidValue(err_msg,__FILE__,__LINE__);

}

//---------------------------------------------------------------------------
// Method: Schedule calculation of all models
//---------------------------------------------------------------------------
void
CoalModelFactory::sched_coalParticleCalculation( const LevelP& level, 
                                                 SchedulerP& sched, 
                                                 int timeSubStep )
{

  //Eval all birth models first
  for ( ModelMap::iterator iModel = birth_models_.begin(); iModel != birth_models_.end(); ++iModel ){ 
    iModel->second->sched_computeModel( level, sched, timeSubStep );
  }

  //Devol models second
  for( DevolModelMap::iterator iModel = devolmodels_.begin(); iModel != devolmodels_.end(); ++iModel ) {
    iModel->second->sched_computeModel( level, sched, timeSubStep );
  }

  //Char models
  for( CharOxiModelMap::iterator iModel = charoximodels_.begin(); iModel != charoximodels_.end(); ++iModel ) {
    iModel->second->sched_computeModel( level, sched, timeSubStep );
  }

  //everything else
  for( ModelMap::iterator iModel = models_.begin(); iModel != models_.end(); ++iModel ) {
    iModel->second->sched_computeModel( level, sched, timeSubStep );
  }

}
<|MERGE_RESOLUTION|>--- conflicted
+++ resolved
@@ -91,125 +91,6 @@
     d_unweighted = false; 
    }
 
-<<<<<<< HEAD
-  // Grab coal properties from input file
-  //ProblemSpecP db_coalProperties = params_root->findBlock("CFD")->findBlock("ARCHES")->findBlock("CoalProperties");
-  //if( db_coalProperties ) {
-    //db_coalProperties->require("C", yelem[0]);
-    //db_coalProperties->require("H", yelem[1]);
-    //db_coalProperties->require("N", yelem[2]);
-    //db_coalProperties->require("O", yelem[3]);
-    //db_coalProperties->require("S", yelem[4]);
-  //} else {
-    //// not a problem yet
-    ////string err_msg="Missing <Coal_Properties> section in input file!";
-    ////throw ProblemSetupException(err_msg,__FILE__,__LINE__);
-  //}
-
-  ProblemSpecP db_coalParticleCalculation = db->findBlock("coalParticleCalculation");
-  if( !db_coalParticleCalculation ) {
-    b_coupled_physics = false;
-
-  } else {
-
-    //labels seem suspicious (ie, they aren't being requested from DW)...this needs to be examined. 
-    throw ProblemSetupException("Error: It isn't clear that the coalParticleCalculation option in your UPS is working.",__FILE__,__LINE__);
-    
-    // Coupled or separable physics calculations?
-    string calculation_type;
-    db_coalParticleCalculation->getAttribute("type",calculation_type);
-  
-    if( calculation_type == "separable" ) {
-      b_coupled_physics = false;
-      proc0cout << endl << "DQMOM coal particle calculation: using separable multiphysics calculation." << endl << endl;
-    } else if( calculation_type == "coupled" ) {
-      b_coupled_physics = true;
-      proc0cout << endl << "DQMOM coal particle calculation: using coupled multiphysics calculation." << endl << endl;
-    } else {
-      string err_msg = "ERROR: Arches: CoalModelFactory: Unrecognized <coalParticleCalculation> type: " + calculation_type + ": should be 'coupled' or 'separable'.";
-      throw ProblemSetupException(err_msg,__FILE__,__LINE__);
-    }
-  
-    // Now grab specific internal coordinates (only if using coupled algorithm)
-    b_useParticleTemperature = false;
-    b_useParticleEnthalpy = false; 
-    b_useMoisture = false;
-    b_useAsh = false;
-    if( b_coupled_physics ) {
-  
-      // Check for length internal coordinate (required)
-      db_coalParticleCalculation->get("Length",s_LengthName);
-      if( s_LengthName == "" ) {
-        string err_msg = "ERROR: Arches: CoalModelFactory: You specified that you wanted to use the coupled multiphysics particle algorithm, but you didn't specify a length internal coordiante!\n";
-        throw ProblemSetupException(err_msg,__FILE__,__LINE__);
-      }
-  
-      // Check for raw coal internal coordiante (required)
-      db_coalParticleCalculation->get("RawCoal",s_RawCoalName);
-      if( s_RawCoalName == "" ) {
-        string err_msg = "ERROR: Arches: CoalModelFactory: You specified that you wanted to use the coupled multiphysics particle algorithm, but you didn't specify a raw coal internal coordinate!\n";
-        throw ProblemSetupException(err_msg,__FILE__,__LINE__);
-      }
-  
-      // Check for char internal coordinate (required)
-      db_coalParticleCalculation->get("Char",s_CharName);
-      if( s_CharName == "" ) {
-        string err_msg = "ERROR: Arches: CoalModelFactory: You specified that you wanted to use the coupled multiphysics particle algorithm, but you didn't specify a char internal coordinate!\n";
-        throw ProblemSetupException(err_msg,__FILE__,__LINE__);
-      }
-  
-      // Check for temperature or enthalpy internal coordinate (required)
-      if( db_coalParticleCalculation->findBlock("ParticleTemperature") ) {
-        b_useParticleTemperature = true;
-      }
-      if( db_coalParticleCalculation->findBlock("ParticleEnthalpy") ) {
-        b_useParticleEnthalpy = true;
-      }
-      if( b_useParticleTemperature == b_useParticleEnthalpy ) {
-        string err_msg = "ERROR: Arches: CoalModelFactory: You specified BOTH <ParticleEnthalpy> and <ParticleTemperature> in your <coalParticleCalculation> tags (or you didn't specify either). Please fix your input file.";
-        throw ProblemSetupException(err_msg,__FILE__,__LINE__);
-      }
-      if( b_useParticleTemperature ) {
-        db_coalParticleCalculation->get("ParticleTemperature",s_ParticleTemperatureName);
-      } else if( b_useParticleEnthalpy ) {
-        db_coalParticleCalculation->get("ParticleEnthalpy",s_ParticleEnthalpyName);
-      }
-  
-      // Check for moisture internal coordinate (optional)
-      if( db_coalParticleCalculation->findBlock("Moisture") ) {
-        b_useMoisture = true;
-        db_coalParticleCalculation->get("Moisture",s_MoistureName);
-      }
-  
-      // Check for ash internal coordiante (optional)
-      if( db_coalParticleCalculation->findBlock("Ash") ) {
-        b_useAsh = true;
-        db_coalParticleCalculation->get("Ash",s_AshName);
-      }
-  
-      // Now create variable labels
-      d_Length_ICLabel  = VarLabel::create( s_LengthName, CCVariable<double>::getTypeDescription() );
-      d_Length_GasLabel = VarLabel::create( s_LengthName+"_gasSource", CCVariable<double>::getTypeDescription() );
-  
-      d_RawCoal_ICLabel  = VarLabel::create( s_RawCoalName, CCVariable<double>::getTypeDescription() );
-      d_RawCoal_GasLabel = VarLabel::create( s_RawCoalName+"_gasSource", CCVariable<double>::getTypeDescription() );
-  
-      if( b_useParticleTemperature ) {
-        d_ParticleTemperature_ICLabel  = VarLabel::create( s_ParticleTemperatureName, CCVariable<double>::getTypeDescription() ); 
-        d_ParticleTemperature_GasLabel = VarLabel::create( s_ParticleTemperatureName+"_gasSource", CCVariable<double>::getTypeDescription() );
-      } else {
-        d_ParticleEnthalpy_ICLabel  = VarLabel::create( s_ParticleEnthalpyName, CCVariable<double>::getTypeDescription() );
-        d_ParticleEnthalpy_GasLabel = VarLabel::create( s_ParticleEnthalpyName+"_gasSource", CCVariable<double>::getTypeDescription() );
-      }
-  
-      if( b_useMoisture ) {
-        d_Moisture_ICLabel  = VarLabel::create( s_MoistureName, CCVariable<double>::getTypeDescription() );
-        d_Moisture_GasLabel = VarLabel::create( s_MoistureName+"_gasSource", CCVariable<double>::getTypeDescription() );
-      }
-    }
-  }
-=======
->>>>>>> d1d65a4e
 }
 
 //---------------------------------------------------------------------------
