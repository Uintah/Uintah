--- conflicted
+++ resolved
@@ -4,11 +4,7 @@
 /*
  * The MIT License
  *
-<<<<<<< HEAD
- * Copyright (c) 1997-2019 The University of Utah
-=======
  * Copyright (c) 1997-2020 The University of Utah
->>>>>>> 89148391
  *
  * Permission is hereby granted, free of charge, to any person obtaining a copy
  * of this software and associated documentation files (the "Software"), to
@@ -424,16 +420,11 @@
 
         v_i(i,j,k) = 0.5 * ( v(i,j,k) + v(i+ioff,j+joff,k+koff) );
 
-<<<<<<< HEAD
       });
 
     } else {
 
       throw InvalidValue("Error: Interpolator scheme not valid.", __FILE__, __LINE__);
-=======
-      u_i(i,j,k) = (9./16.)*(u(i,j,k) + u(i+ioff,j+joff,k+koff))
-                 - (1./16.)*(u(i+2*ioff,j+2*joff,k+2*koff) + u(i-ioff,j-joff,k-koff)) ;
->>>>>>> 89148391
 
     }
   }
@@ -464,63 +455,6 @@
 
    }
 
-
-  ///  @brief Generic interface to grid interpolators.
-  template <typename grid_T, typename grid_CT>
-  void doInterpolation( Uintah::BlockRange& range, grid_T& v_i, grid_CT& v,
-                        const int &ioff, const int &joff, const int &koff,
-                        unsigned int interpScheme ){
-
-    if (interpScheme == FOURTHCENTRAL ){
-
-      Uintah::parallel_for( range, [&](int i, int j, int k) {
-
-        v_i(i,j,k) = (9./16.)*(v(i,j,k) + v(i+ioff,j+joff,k+koff))
-                   - (1./16.)*(v(i+2*ioff,j+2*joff,k+2*koff) + v(i-ioff,j-joff,k-koff)) ;
-
-      });
-
-    } else if ( interpScheme == SECONDCENTRAL ){
-
-      Uintah::parallel_for(range, [&](int i, int j, int k) {
-
-        v_i(i,j,k) = 0.5 * ( v(i,j,k) + v(i+ioff,j+joff,k+koff) );
-
-      });
-
-    } else {
-
-      throw InvalidValue("Error: Interpolator scheme not valid.", __FILE__, __LINE__);
-
-    }
-  }
-
-  /**
-      @brief Returns the value (currently 0 or 1) of the volume/area fraction of gas on
-             at the location specified.
-      @param eps        The CC volume fraction.
-      @param i,j,k      Current cell location of interest
-      @param idir       Array of the direction of interest
-      @param vdir       Array of the variable direction  ([0,0,0] in the case of CC variables)
-  **/
-  inline double get_eps( const Array3<double>& eps, const int i, const int j, const int k,
-                         const int* idir, const int* vdir )
-  {
-
-    const int i1 = i - vdir[0];
-    const int j1 = j - vdir[1];
-    const int k1 = k - vdir[2];
-    const int i2 = i - idir[0];
-    const int j2 = j - idir[1];
-    const int k2 = k - idir[2];
-    const int i3 = i - idir[0] - vdir[0];
-    const int j3 = j - idir[1] - vdir[1];
-    const int k3 = k - idir[2] - vdir[2];
-
-    return eps(i,j,k)*eps(i1,j1,k1)*eps(i2,j2,k2)*eps(i3,j3,k3);
-
-   }
-
   INTERPOLANT get_interpolant_from_string(const std::string value);
 
   class GridTools{
