/*
 * The MIT License
 *
 * Copyright (c) 1997-2019 The University of Utah
 *
 * Permission is hereby granted, free of charge, to any person obtaining a copy
 * of this software and associated documentation files (the "Software"), to
 * deal in the Software without restriction, including without limitation the
 * rights to use, copy, modify, merge, publish, distribute, sublicense, and/or
 * sell copies of the Software, and to permit persons to whom the Software is
 * furnished to do so, subject to the following conditions:
 *
 * The above copyright notice and this permission notice shall be included in
 * all copies or substantial portions of the Software.
 *
 * THE SOFTWARE IS PROVIDED "AS IS", WITHOUT WARRANTY OF ANY KIND, EXPRESS OR
 * IMPLIED, INCLUDING BUT NOT LIMITED TO THE WARRANTIES OF MERCHANTABILITY,
 * FITNESS FOR A PARTICULAR PURPOSE AND NONINFRINGEMENT. IN NO EVENT SHALL THE
 * AUTHORS OR COPYRIGHT HOLDERS BE LIABLE FOR ANY CLAIM, DAMAGES OR OTHER
 * LIABILITY, WHETHER IN AN ACTION OF CONTRACT, TORT OR OTHERWISE, ARISING
 * FROM, OUT OF OR IN CONNECTION WITH THE SOFTWARE OR THE USE OR OTHER DEALINGS
 * IN THE SOFTWARE.
 */

//----- ExplicitSolver.h -----------------------------------------------

#ifndef Uintah_Component_Arches_ExplicitSolver_h
#define Uintah_Component_Arches_ExplicitSolver_h

/**************************************
CLASS
   NonlinearSolver

   Class ExplicitSolver is a subclass of NonlinearSolver
   which implements the Forward Euler/RK2/ RK3 methods

GENERAL INFORMATION
   ExplicitSolver.h - declaration of the class

   Author: Rajesh Rawat (rawat@crsim.utah.edu)
   Author of RK2/RK3 implementation: Stanislav Borodai (borodai@crsim.utah.edu)

   Creation Date:   Mar 1, 2000

   C-SAFE



KEYWORDS


DESCRIPTION
   Class ExplicitSolver implements ...

WARNING
   none
****************************************/

#include <CCA/Components/Arches/NonlinearSolver.h>
#include <CCA/Components/Arches/MomentumSolver.h>
#include <CCA/Ports/DataWarehouseP.h>
#include <CCA/Ports/SolverInterface.h>
#include <Core/Grid/Variables/VarTypes.h>

namespace Uintah {
class TaskFactoryBase;
class PressureSolver;
class MomentumSolver;
class ScalarSolver;
class ExtraScalarSolver;
class TurbulenceModel;
class ScaleSimilarityModel;
class Properties;
class TableLookup;
class BoundaryCondition;
class PhysicalConstants;
class PartVel;
class DQMOM;
class CQMOM;
class CQMOM_Convection;
class CQMOMSourceWrapper;
class EfficiencyCalculator;
class WallModelDriver;
class RadPropertyCalculator;
class ExplicitTimeInt;
class WBCHelper;
class ArchesParticlesHelper;
class ExplicitSolver: public NonlinearSolver {

public:

  //Builder::
  class Builder : public  NonlinearSolver::NLSolverBuilder {

  public:

    Builder( MaterialManagerP& materialManager,
             const MPMArchesLabel* MAlb,
             PhysicalConstants* physConst,
             const ProcessorGroup* myworld,
             ArchesParticlesHelper* particle_helper,
             SolverInterface* hypreSolver,
             ApplicationCommon* arches ) :
             _materialManager(materialManager),
             _MAlb(MAlb),
             _physConst(physConst),
             _myworld(myworld),
             _particle_helper(particle_helper),
             _hypreSolver(hypreSolver),
             _arches(arches)
    { }

    ~Builder(){}

    ExplicitSolver* build(){
      return scinew ExplicitSolver( _materialManager,
                                    _MAlb,
                                    _physConst,
                                    _myworld,
                                    _particle_helper,
                                    _hypreSolver,
                                    _arches );
    }

  private:

    MaterialManagerP& _materialManager;
    const MPMArchesLabel* _MAlb;
    PhysicalConstants* _physConst;
    const ProcessorGroup* _myworld;
    ArchesParticlesHelper* _particle_helper;
    SolverInterface* _hypreSolver;
    ApplicationCommon* _arches;
  };

  ExplicitSolver( MaterialManagerP& materialManager,
                  const MPMArchesLabel* MAlb,
                  PhysicalConstants* physConst,
                  const ProcessorGroup* myworld,
                  ArchesParticlesHelper* particle_helper,
                  SolverInterface* hypreSolver,
                  ApplicationCommon* arches );

  virtual ~ExplicitSolver();

  void sched_initializeVariables( const LevelP& level, SchedulerP& sched );

  void sched_restartInitialize( const LevelP& level, SchedulerP& sched );

  void sched_restartInitializeTimeAdvance( const LevelP& level, SchedulerP& sched );

  /** @brief Input file interface. **/
  virtual void problemSetup( const ProblemSpecP& input_db,
                             MaterialManagerP& materialManager,
                             GridP& grid );

  /** @brief Solve the nonlinear system. (also does some actual computations) **/
  virtual int sched_nonlinearSolve( const LevelP& level,
                                    SchedulerP& sched );

  /** @brief Sets the initial guess for several variables **/
  void sched_setInitialGuess(SchedulerP&,
                             const PatchSet* patches,
                             const MaterialSet* matls);

  /** @brief Schedule compute of a stable timestep **/
  void computeTimestep(const LevelP& level, SchedulerP& sched);

  void computeStableTimeStep( const ProcessorGroup*,
                              const PatchSubset* patches,
                              const MaterialSubset*,
                              DataWarehouse* old_dw,
                              DataWarehouse* new_dw );

  void sched_computeTaskGraphIndex(const LevelP& level, SchedulerP& sched);

  void computeTaskGraphIndex( const ProcessorGroup*,
                              const PatchSubset* patches,
                              const MaterialSubset*,
                              DataWarehouse* old_dw,
                              DataWarehouse* new_dw );

  /** @brief Check the momentum boundary conditions for errors (and do some other stuff too)**/
  void checkMomBCs( SchedulerP&,
                    const LevelP& level,
                    const MaterialSet* matls);

  /** @brief Interpolates face centered vars to cell centered **/
  void sched_interpolateFromFCToCC(SchedulerP&,
                                   const PatchSet* patches,
                                   const MaterialSet* matls,
                                   const TimeIntegratorLabel* timelabels,
                                   const int curr_level);

  /** @brief Compute the kinetic energy of the system **/
  void sched_computeKE( SchedulerP& sched,
                        const PatchSet* patches,
                        const MaterialSet* matls );

  void sched_initialize( const LevelP& level, SchedulerP& sched, const bool doing_restart );

  /** @brief Print the reduced kinetic energy values to the screen output **/
  void sched_printTotalKE( SchedulerP& sched,
                           const PatchSet* patches,
                           const MaterialSet* matls );


  virtual void sched_weightInit( const LevelP& level,
                                SchedulerP& );

  virtual void sched_scalarInit( const LevelP& level,
                                 SchedulerP& sched );

  virtual void sched_weightedAbsInit( const LevelP& level,
                                      SchedulerP& );

  virtual void sched_momentInit( const LevelP& level,
                                 SchedulerP& sched );

  void weightInit( const ProcessorGroup*,
                  const PatchSubset* patches,
                  const MaterialSubset*,
                  DataWarehouse* old_dw,
                  DataWarehouse* new_dw);

  void scalarInit( const ProcessorGroup* ,
                   const PatchSubset* patches,
                   const MaterialSubset*,
                   DataWarehouse* old_dw,
                   DataWarehouse* new_dw );

  void weightedAbsInit( const ProcessorGroup*,
                  const PatchSubset* patches,
                  const MaterialSubset*,
                  DataWarehouse* old_dw,
                  DataWarehouse* new_dw);

  void momentInit( const ProcessorGroup* ,
                   const PatchSubset* patches,
                   const MaterialSubset*,
                   DataWarehouse* old_dw,
                   DataWarehouse* new_dw );

  void sched_updatePressure(SchedulerP& sched,
                          const PatchSet* patches,
                          const MaterialSet* matls,
                          const TimeIntegratorLabel* timelabels);

  void sched_saveTempCopies(SchedulerP&,
                            const PatchSet* patches,
                            const MaterialSet* matls,
                            const TimeIntegratorLabel* timelabels);

  void sched_computeDensityLag(SchedulerP&,
                               const PatchSet* patches,
                               const MaterialSet* matls,
                               const TimeIntegratorLabel* timelabels,
                               bool after_average);

  void sched_getDensityGuess(SchedulerP&,
                             const PatchSet* patches,
                             const MaterialSet* matls,
                             const TimeIntegratorLabel* timelabels);

  void sched_checkDensityGuess(SchedulerP&,
                               const PatchSet* patches,
                               const MaterialSet* matls,
                               const TimeIntegratorLabel* timelabels);

  void sched_checkDensityLag(SchedulerP&,
                             const PatchSet* patches,
                             const MaterialSet* matls,
                             const TimeIntegratorLabel* timelabels,
                             bool after_average);

  void sched_updateDensityGuess(SchedulerP&,
                                const PatchSet* patches,
                                const MaterialSet* matls,
                                const TimeIntegratorLabel* timelabels);

  /** @brief Set the initial condition on velocity on the interior **/
  void sched_setInitVelCond( const LevelP& level,
                             SchedulerP& sched,
                             const MaterialSet* matls );

  virtual void sched_getCCVelocities(const LevelP& level,
                                     SchedulerP&);

  inline double recomputeDelT(const double delT) {
    return delT / 2.0;
  }

  inline bool mayRecomputeTimeStep() {
    return true;
  }

  inline void setNumSourceBoundaries(int numSourceBoundaries){
    d_numSourceBoundaries = numSourceBoundaries;
  }

  void initializeVariables( const ProcessorGroup* pc,
                            const PatchSubset* patches,
                            const MaterialSubset* matls,
                            DataWarehouse* old_dw,
                            DataWarehouse* new_dw );

  void setInitialGuess(const ProcessorGroup* pc,
                       const PatchSubset* patches,
                       const MaterialSubset* matls,
                       DataWarehouse* old_dw,
                       DataWarehouse* new_dw);

  /** @brief Set the initial condition on velocity **/
  void setInitVelCond( const ProcessorGroup* pc,
                       const PatchSubset* patches,
                       const MaterialSubset*,
                       DataWarehouse* old_dw,
                       DataWarehouse* new_dw );


  /** @brief Interpolate from face-center to cell-center **/
  void interpolateFromFCToCC(const ProcessorGroup* pc,
                             const PatchSubset* patches,
                             const MaterialSubset* matls,
                             DataWarehouse* old_dw,
                             DataWarehouse* new_dw,
                             const TimeIntegratorLabel* timelabels,
                             const int curr_level);

  void getCCVelocities(const ProcessorGroup*,
                       const PatchSubset* patches,
                       const MaterialSubset*,
                       DataWarehouse* ,
                       DataWarehouse* new_dw);

  void computeVorticity(const ProcessorGroup* pc,
                        const PatchSubset* patches,
                        const MaterialSubset* matls,
                        DataWarehouse* old_dw,
                        DataWarehouse* new_dw,
                        const TimeIntegratorLabel* timelabels);

  void computeKE( const ProcessorGroup* ,
                  const PatchSubset* patches,
                  const MaterialSubset*,
                  DataWarehouse*,
                  DataWarehouse* new_dw );


  void printTotalKE(const ProcessorGroup* ,
                    const PatchSubset* patches,
                    const MaterialSubset*,
                    DataWarehouse*,
                    DataWarehouse* new_dw );

  void updatePressure(const ProcessorGroup* ,
                      const PatchSubset* patches,
                      const MaterialSubset*,
                      DataWarehouse* old_dw,
                      DataWarehouse* new_dw,
                      const TimeIntegratorLabel* timelabels);

  void saveTempCopies(const ProcessorGroup*,
                      const PatchSubset* patches,
                      const MaterialSubset* matls,
                      DataWarehouse* old_dw,
                      DataWarehouse* new_dw,
                      const TimeIntegratorLabel* timelabels);

  void computeDensityLag(const ProcessorGroup*,
                         const PatchSubset* patches,
                         const MaterialSubset* matls,
                         DataWarehouse* old_dw,
                         DataWarehouse* new_dw,
                         const TimeIntegratorLabel* timelabels,
                         bool after_average);

  void getDensityGuess(const ProcessorGroup*,
                      const PatchSubset* patches,
                      const MaterialSubset* matls,
                      DataWarehouse* old_dw,
                      DataWarehouse* new_dw,
                      const TimeIntegratorLabel* timelabels);

  void checkDensityGuess(const ProcessorGroup*,
                         const PatchSubset* patches,
                         const MaterialSubset* matls,
                         DataWarehouse* old_dw,
                         DataWarehouse* new_dw,
                         const TimeIntegratorLabel* timelabels);

  void checkDensityLag(const ProcessorGroup*,
                       const PatchSubset* patches,
                       const MaterialSubset* matls,
                       DataWarehouse* old_dw,
                       DataWarehouse* new_dw,
                       const TimeIntegratorLabel* timelabels,
                       bool after_average);

  void updateDensityGuess(const ProcessorGroup*,
                          const PatchSubset* patches,
                          const MaterialSubset* matls,
                          DataWarehouse* old_dw,
                          DataWarehouse* new_dw,
                          const TimeIntegratorLabel* timelabels);

  void allocateAndInitializeToC( const VarLabel* label,
                                 DataWarehouse* dw,
                                 const int index,
                                 const Patch* patch, const double C );

  void setupBoundaryConditions( const LevelP& level,
                                SchedulerP& sched,
                                const bool doing_restart );

<<<<<<< HEAD
  int getTaskGraphIndex(const int time_step ) const;
=======
  // An optional call for the application to check their reduction vars.
  void checkReductionVars( const ProcessorGroup * pg,
                           const PatchSubset    * patches,
                           const MaterialSubset * matls,
                                 DataWarehouse  * old_dw,
                                 DataWarehouse  * new_dw );
>>>>>>> be11f691

  void registerModels( ProblemSpecP& db );
  void registerTransportEqns( ProblemSpecP& db );
  void registerPropertyModels( ProblemSpecP& db );
  void registerCQMOMEqns( ProblemSpecP& db );

  // const VarLabel*
  ArchesLabel* d_lab;

  // problemspec for Arches
  Uintah::ProblemSpecP _arches_spec;

  // Total number of nonlinear iterates
  int d_nonlinear_its;
  // for probing data for debuging or plotting
  // properties...solves density, temperature and specie concentrations
  Properties* d_props;
  TableLookup* d_tabulated_properties;
  // Boundary conditions
  BoundaryCondition* d_boundaryCondition;
  // Turbulence Model
  TurbulenceModel* d_turbModel;
  ScaleSimilarityModel* d_scaleSimilarityModel;
  TimeIntegratorLabel* d_init_timelabel;
  bool d_mixedModel;

  MomentumSolver* d_momSolver;             ///< Momentum solver
  WallModelDriver* d_wall_ht_models;       ///< Heat transfer models for walls
  MaterialManagerP& d_materialManager;
  const MPMArchesLabel* d_MAlab;
  PhysicalConstants* d_physicalConsts;     ///< Physical constants

  //NEW TASK INTERFACE STUFF:
  std::map<std::string, std::shared_ptr<TaskFactoryBase> > _task_factory_map;
  bool _doLagrangianParticles;

  std::vector<TimeIntegratorLabel* > d_timeIntegratorLabels;
  TimeIntegratorLabel* nosolve_timelabels;
  int numTimeIntegratorLevels;
  bool nosolve_timelabels_allocated;

  bool d_3d_periodic;
  int d_turbModelCalcFreq;
  bool d_turbModelRKsteps;
  int d_turbCounter;
  bool d_recompute_on_negative_density_guess;
  bool d_noisyDensityGuess;
  std::string d_mms;
  std::string d_mmsErrorType;
  double d_airDensity, d_heDensity;
  Vector d_gravity;
  double d_viscosity;

  bool d_KE_fromFC;
  double d_maxDensityLag;
  std::vector<std::string> d_mass_sources;
  bool d_solvability;

  bool d_extra_table_lookup;

  //linear mms
  double cu, cv, cw, cp, phi0;
  // sine mms
  double amp;

  int d_numSourceBoundaries;

  ExplicitTimeInt* d_timeIntegrator;
  int d_tOrder;

  //DQMOM
  bool d_doDQMOM;
  bool d_kokkos_dqmom_Translate;
  PartVel* d_partVel;
  DQMOM* d_dqmomSolver;
  std::string d_which_dqmom;

  //CQMOM
  bool d_doCQMOM;
  CQMOM* d_cqmomSolver;
  CQMOM_Convection* d_cqmomConvect;
  CQMOMSourceWrapper* d_cqmomSource;

  ArchesParticlesHelper* _particlesHelper;

  // Pressure Eqn Solver
  PressureSolver* d_pressSolver;
  SolverInterface* d_hypreSolver;             // infrastructure hypre solver

  EfficiencyCalculator* d_eff_calculator;
  RadPropertyCalculator* d_rad_prop_calc;

  //Diagnostics
  bool d_printTotalKE;
  double d_ke_limit;

  const VarLabel* d_x_vel_label;
  const VarLabel* d_y_vel_label;
  const VarLabel* d_z_vel_label;
  const VarLabel* d_viscos_label;
  const VarLabel* d_rho_label;
  const VarLabel* d_celltype_label;
  int d_archesLevelIndex;
  int d_rad_calc_frequency{1};
  bool d_perform_radiation{false};
  bool d_dynamicSolveFrequency{false};

  std::map<int,WBCHelper*> m_bcHelper;

  std::string m_DQMOMSolverType;

}; // End class ExplicitSolver
} // End namespace Uintah

#endif<|MERGE_RESOLUTION|>--- conflicted
+++ resolved
@@ -413,16 +413,12 @@
                                 SchedulerP& sched,
                                 const bool doing_restart );
 
-<<<<<<< HEAD
-  int getTaskGraphIndex(const int time_step ) const;
-=======
   // An optional call for the application to check their reduction vars.
   void checkReductionVars( const ProcessorGroup * pg,
                            const PatchSubset    * patches,
                            const MaterialSubset * matls,
                                  DataWarehouse  * old_dw,
                                  DataWarehouse  * new_dw );
->>>>>>> be11f691
 
   void registerModels( ProblemSpecP& db );
   void registerTransportEqns( ProblemSpecP& db );
