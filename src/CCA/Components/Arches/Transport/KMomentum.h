--- conflicted
+++ resolved
@@ -4,11 +4,7 @@
 /*
  * The MIT License
  *
-<<<<<<< HEAD
- * Copyright (c) 1997-2019 The University of Utah
-=======
  * Copyright (c) 1997-2020 The University of Utah
->>>>>>> 89148391
  *
  * Permission is hereby granted, free of charge, to any person obtaining a copy
  * of this software and associated documentation files (the "Software"), to
@@ -35,15 +31,7 @@
 #include <CCA/Components/Arches/Directives.h>
 #include <CCA/Components/Arches/BoundaryConditions/BoundaryFunctors.h>
 #include <CCA/Components/Arches/UPSHelper.h>
-<<<<<<< HEAD
 #include <Core/Parallel/LoopExecution.hpp>
-=======
-
-#define MOMCONVECTION() \
-        Uintah::ComputeConvectiveFlux                                       \
-          get_flux( phi, u_fx, v_fy, w_fz, x_flux, y_flux, z_flux, eps );   \
-        Uintah::parallel_for( convection_range, get_flux, scheme );
->>>>>>> 89148391
 
 namespace Uintah{
 
@@ -520,7 +508,6 @@
 
       const double scalar_init_value = m_init_value[ieqn];
 
-<<<<<<< HEAD
       auto u    = tsk_info->get_field<T, double, MemSpace>(m_vel_name[ieqn]);
       auto phi    = tsk_info->get_field<T, double, MemSpace>(m_eqn_names[ieqn]);
       auto rhs    = tsk_info->get_field<T, double, MemSpace>(m_eqn_names[ieqn]+"_RHS");
@@ -538,21 +525,6 @@
         y_flux(i,j,k) = 0.0;
         z_flux(i,j,k) = 0.0;
       });
-=======
-      T& u = tsk_info->get_field<T>(m_vel_name[ieqn]);
-      T& phi = tsk_info->get_field<T>(m_eqn_names[ieqn]);
-      T& rhs = tsk_info->get_field<T>(m_eqn_names[ieqn]+"_RHS");
-      FXT& x_flux = tsk_info->get_field<FXT>(m_eqn_names[ieqn]+"_x_flux");
-      FYT& y_flux = tsk_info->get_field<FYT>(m_eqn_names[ieqn]+"_y_flux");
-      FZT& z_flux = tsk_info->get_field<FZT>(m_eqn_names[ieqn]+"_z_flux");
-
-      phi.initialize(0.0);
-      rhs.initialize(0.0);
-      u.initialize(scalar_init_value);
-      x_flux.initialize(0.0);
-      y_flux.initialize(0.0);
-      z_flux.initialize(0.0);
->>>>>>> 89148391
 
     } //eqn loop
   }
@@ -579,19 +551,11 @@
     const int istart = 0;
     const int iend = m_eqn_names.size();
     for (int ieqn = istart; ieqn < iend; ieqn++ ){
-<<<<<<< HEAD
       auto u    = tsk_info->get_field<T, double, MemSpace>(m_vel_name[ieqn]);
       auto phi  = tsk_info->get_field<T, double, MemSpace>( m_eqn_names[ieqn] );
       auto rhs  = tsk_info->get_field<T, double, MemSpace>( m_eqn_names[ieqn]+"_RHS" );
       auto old_phi = tsk_info->get_field<CT, const double, MemSpace>( m_eqn_names[ieqn]);
       auto old_u   = tsk_info->get_field<CT, const double, MemSpace>(m_vel_name[ieqn]);
-=======
-      T& u = tsk_info->get_field<T>(m_vel_name[ieqn]);
-      T& phi = tsk_info->get_field<T>( m_eqn_names[ieqn] );
-      T& rhs = tsk_info->get_field<T>( m_eqn_names[ieqn]+"_RHS" );
-      CT& old_phi = tsk_info->get_field<CT>( m_eqn_names[ieqn] );
-      CT& old_u = tsk_info->get_field<CT>(m_vel_name[ieqn]);
->>>>>>> 89148391
 
       Uintah::BlockRange init_range(patch->getExtraCellLowIndex(), patch->getExtraCellHighIndex());
 
@@ -651,17 +615,12 @@
     Uintah::IntVector low_patch_range = patch->getCellLowIndex();
     Uintah::IntVector high_patch_range = patch->getCellHighIndex();
 
-<<<<<<< HEAD
     auto eps     = tsk_info->get_field<CT, const double, MemSpace>(m_eps_name);
-=======
-    CT& eps = tsk_info->get_field<CT>(m_eps_name);
->>>>>>> 89148391
 
     const int istart = 0;
     const int iend = m_eqn_names.size();
     for (int ieqn = istart; ieqn < iend; ieqn++ ){
 
-<<<<<<< HEAD
       auto phi     = tsk_info->get_field<CT, const double, MemSpace>(m_eqn_names[ieqn]);
       auto rhs      = tsk_info->get_field<T, double, MemSpace>(m_eqn_names[ieqn]+"_RHS");
 
@@ -671,20 +630,6 @@
       auto z_flux = tsk_info->get_field<FZT, double, MemSpace>(m_eqn_names[ieqn]+"_z_flux");
 
       parallel_initialize(execObj,0.0,rhs,x_flux,y_flux,z_flux);
-=======
-      CT& phi = tsk_info->get_field<CT>(m_eqn_names[ieqn]);
-      T& rhs = tsk_info->get_field<T>(m_eqn_names[ieqn]+"_RHS");
-
-      //Convection:
-      FXT& x_flux = tsk_info->get_field<FXT>(m_eqn_names[ieqn]+"_x_flux");
-      FYT& y_flux = tsk_info->get_field<FYT>(m_eqn_names[ieqn]+"_y_flux");
-      FZT& z_flux = tsk_info->get_field<FZT>(m_eqn_names[ieqn]+"_z_flux");
-
-      x_flux.initialize(0.0);
-      y_flux.initialize(0.0);
-      z_flux.initialize(0.0);
-      rhs.initialize(0.0);
->>>>>>> 89148391
 
       //convection
       if ( m_conv_scheme[ieqn] != NOCONV ){
@@ -703,59 +648,11 @@
 
         Uintah::BlockRange convection_range(low_patch_range, high_patch_range);
 
-<<<<<<< HEAD
         auto u_fx = tsk_info->get_field<CT, const double, MemSpace>(m_x_velocity_name);
         auto v_fy = tsk_info->get_field<CT, const double, MemSpace>(m_y_velocity_name);
         auto w_fz = tsk_info->get_field<CT, const double, MemSpace>(m_z_velocity_name);
 
         doConvection(execObj,convection_range, phi, u_fx, v_fy , w_fz , x_flux , y_flux , z_flux , eps, ieqn);
-=======
-        CT& u_fx = tsk_info->get_field<CT>(m_x_velocity_name);
-        CT& v_fy = tsk_info->get_field<CT>(m_y_velocity_name);
-        CT& w_fz = tsk_info->get_field<CT>(m_z_velocity_name);
-
-        // switch between difference convection schemes:
-        switch (m_conv_scheme[ieqn]){
-          case CENTRAL:
-            {
-            CentralConvection scheme;
-            MOMCONVECTION();
-            }
-            break;
-          case FOURTH:
-            {
-            FourthConvection scheme;
-            MOMCONVECTION();
-            }
-            break;
-          case VANLEER:
-            {
-            VanLeerConvection scheme;
-            MOMCONVECTION();
-            }
-            break;
-          case SUPERBEE:
-            {
-            SuperBeeConvection scheme;
-            MOMCONVECTION();
-            }
-            break;
-          case ROE:
-            {
-            RoeConvection scheme;
-            MOMCONVECTION();
-            }
-            break;
-          case UPWIND:
-            {
-            UpwindConvection scheme;
-            MOMCONVECTION();
-            }
-            break;
-          default:
-            throw InvalidValue("Error: Momentum convection scheme not recognized.", __FILE__, __LINE__);
-        }
->>>>>>> 89148391
       }
 
       //Stress
@@ -766,15 +663,9 @@
 
         ArchesCore::VariableHelper<T> var_help;
 
-<<<<<<< HEAD
         auto sigma1 = tsk_info->get_field<constCCVariable<double>, const double, MemSpace>(m_sigmax_name);
         auto sigma2 = tsk_info->get_field<constCCVariable<double>, const double, MemSpace>(m_sigmay_name);
         auto sigma3 = tsk_info->get_field<constCCVariable<double>, const double, MemSpace>(m_sigmaz_name);
-=======
-        constCCVariable<double>& sigma1 = tsk_info->get_field<constCCVariable<double> >(m_sigmax_name);
-        constCCVariable<double>& sigma2 = tsk_info->get_field<constCCVariable<double> >(m_sigmay_name);
-        constCCVariable<double>& sigma3 = tsk_info->get_field<constCCVariable<double> >(m_sigmaz_name);
->>>>>>> 89148391
 
         auto stressTensor = KOKKOS_LAMBDA (int i, int j, int k){
           double div_sigma1 = (sigma1(i+1,j,k) - sigma1(i,j,k))*areaEW +
@@ -804,11 +695,7 @@
       typedef std::vector<SourceInfo> VS;
       for (typename VS::iterator isrc = m_source_info[ieqn].begin(); isrc != m_source_info[ieqn].end(); isrc++){
 
-<<<<<<< HEAD
         auto src = tsk_info->get_field<CT, const double, MemSpace>((*isrc).name);
-=======
-        CT& src = tsk_info->get_field<CT>((*isrc).name);
->>>>>>> 89148391
         double weight = (*isrc).weight;
 
         if ( my_dir == ArchesCore::XDIR ){
