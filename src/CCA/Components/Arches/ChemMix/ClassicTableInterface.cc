/*
 * The MIT License
 *
<<<<<<< HEAD
 * Copyright (c) 1997-2019 The University of Utah
=======
 * Copyright (c) 1997-2020 The University of Utah
>>>>>>> 89148391
 *
 * Permission is hereby granted, free of charge, to any person obtaining a copy
 * of this software and associated documentation files (the "Software"), to
 * deal in the Software without restriction, including without limitation the
 * rights to use, copy, modify, merge, publish, distribute, sublicense, and/or
 * sell copies of the Software, and to permit persons to whom the Software is
 * furnished to do so, subject to the following conditions:
 *
 * The above copyright notice and this permission notice shall be included in
 * all copies or substantial portions of the Software.
 *
 * THE SOFTWARE IS PROVIDED "AS IS", WITHOUT WARRANTY OF ANY KIND, EXPRESS OR
 * IMPLIED, INCLUDING BUT NOT LIMITED TO THE WARRANTIES OF MERCHANTABILITY,
 * FITNESS FOR A PARTICULAR PURPOSE AND NONINFRINGEMENT. IN NO EVENT SHALL THE
 * AUTHORS OR COPYRIGHT HOLDERS BE LIABLE FOR ANY CLAIM, DAMAGES OR OTHER
 * LIABILITY, WHETHER IN AN ACTION OF CONTRACT, TORT OR OTHERWISE, ARISING
 * FROM, OUT OF OR IN CONNECTION WITH THE SOFTWARE OR THE USE OR OTHER DEALINGS
 * IN THE SOFTWARE.
 */

//----- ClassicTableInterface.cc --------------------------------------------------

// includes for Arches
#include <CCA/Components/Arches/ChemMix/MixingRxnModel.h>
#include <CCA/Components/Arches/ChemMix/ClassicTableInterface.h>
#include <CCA/Components/Arches/TransportEqns/EqnFactory.h>
#include <CCA/Components/Arches/TransportEqns/EqnBase.h>
#include <CCA/Components/Arches/PropertyModels/PropertyModelBase.h>
#include <CCA/Components/Arches/PropertyModels/PropertyModelFactory.h>
#include <CCA/Components/Arches/PropertyModels/HeatLoss.h>
#include <CCA/Components/Arches/ChemMixV2/ClassicTableUtility.h>

#include <Core/Parallel/MasterLock.h>

#include <sci_defs/kokkos_defs.h>

#define OLD_TABLE 1
#undef OLD_TABLE

using namespace std;
using namespace Uintah;

namespace {

Uintah::MasterLock dependency_map_mutex{};
Uintah::MasterLock enthalpy_map_mutex{};

}

//---------------------------------------------------------------------------
// Default Constructor
//---------------------------------------------------------------------------
ClassicTableInterface::ClassicTableInterface( MaterialManagerP& materialManager )
  : MixingRxnModel( materialManager )
{
  m_matl_index = 0;
}

//---------------------------------------------------------------------------
// Default Destructor
//---------------------------------------------------------------------------
ClassicTableInterface::~ClassicTableInterface()
{
  delete ND_interp;
}

//---------------------------------------------------------------------------
// Problem Setup
//---------------------------------------------------------------------------
  void
ClassicTableInterface::problemSetup( const ProblemSpecP& db )
{
  
  // Create sub-ProblemSpecP object
  string tableFileName;
  ProblemSpecP db_classic = db;

  // Obtain object parameters
  db_classic->require( "inputfile", tableFileName );
  db_classic->getWithDefault( "cold_flow", d_coldflow, false);

   //READ TABLE:
<<<<<<< HEAD
  ND_interp=SCINEW_ClassicTable<MAX_NUM_DEP_VARS>(tableFileName); // requires a delete on ND_interp object by host class
=======
  ND_interp=SCINEW_ClassicTable(tableFileName); // requires a delete on ND_interp object by host class
>>>>>>> 89148391

  d_allDepVarNames=ND_interp->tableInfo.d_savedDep_var;
  d_allIndepVarNames=ND_interp->tableInfo.d_allIndepVarNames;

  d_constants=(ND_interp->tableInfo.d_constants);     ///< List of constants in table header
  d_indepvarscount=d_allIndepVarNames.size();       ///< Number of independent variables
  d_varscount=d_allDepVarNames.size();            ///< Total dependent variables


  // Confirm that table has been loaded into memory
  d_table_isloaded = true;


  // Extract independent and dependent variables from input file
  ProblemSpecP db_rootnode = db;
  db_rootnode = db_rootnode->getRootNode();

  proc0cout << "---------------------------------------------------------------  " << std::endl;
  proc0cout << endl;

  // This sets the table lookup variables and saves them in a map
  // Map<string name, Label>
  setMixDVMap( db_rootnode );

  proc0cout << "  Now matching user-defined IV's with table IV's" << endl;
  proc0cout << "     Note: If sus crashes here, check to make sure your" << endl;
  proc0cout << "           <TransportEqns><eqn> names match those in the table. " << endl;

  cout_tabledbg << " Creating the independent variable map " << endl;

  bool ignoreDensityCheck = false;
  if ( db_classic->findBlock("ignore_iv_density_check"))
    ignoreDensityCheck = true;

  size_t numIvVarNames = d_allIndepVarNames.size();
  for ( unsigned int i = 0; i < numIvVarNames; ++i ){

    //put the right labels in the label map
    string var_name = d_allIndepVarNames[i];

    const VarLabel* the_label = 0;
    the_label = VarLabel::find( var_name );

    if ( the_label == 0 ) {

      throw InvalidValue( "Error: Could not locate the label for a table parameter: "+var_name, __FILE__, __LINE__);

    } else {

      d_ivVarMap.insert( make_pair(var_name, the_label) );

      // if this parameter is a transported, then density guess must be true.
      EqnFactory& eqn_factory = EqnFactory::self();

      if ( eqn_factory.find_scalar_eqn( var_name ) ){
        EqnBase& eqn = eqn_factory.retrieve_scalar_eqn( var_name );

        //check if it uses a density guess (which it should)
        //if it isn't set properly, then do it automagically for the user
        if ( !eqn.getDensityGuessBool() && !ignoreDensityCheck ){
          proc0cout << "\n WARNING: For equation named " << var_name << endl
            << "          Density guess must be used for this equation because it determines properties." << endl
            << "          Automatically setting density guess = true. \n";
          eqn.setDensityGuessBool( true );
        }

      } else {

        PropertyModelFactory& propFactory = PropertyModelFactory::self();
        PropertyModelFactory::PropMap& all_prop_models = propFactory.retrieve_all_property_models();
        bool matched_heatloss = false;

        for ( PropertyModelFactory::PropMap::iterator iprop = all_prop_models.begin();
              iprop != all_prop_models.end(); iprop++){

          PropertyModelBase* prop_model = iprop->second;
          const std::string prop_name = prop_model->retrieve_property_name();

          if ( var_name == prop_name ){

            std::string prop_type = prop_model->getPropType();
            if ( prop_type == "heat_loss" ){

              matched_heatloss = true;

              HeatLoss* hl_model = dynamic_cast<HeatLoss*>(prop_model);
              std::string enthalpy_name = hl_model->get_enthalpy_name();
              EqnBase& enthalpy_eqn = eqn_factory.retrieve_scalar_eqn( enthalpy_name );
              enthalpy_eqn.setDensityGuessBool(true);

            }
          }
        }

        if  ( matched_heatloss ){
          proc0cout << "\n WARNING: For table variable: " << var_name <<  endl;
          proc0cout << "          Density guess must be used for the enthalpy equation because it determines properties." << endl;
          proc0cout << "          Automatically setting/ensuring density guess = true (same as stage=0). \n" << endl;
        } else {
          proc0cout << "\n WARNING: An independent variable, " << var_name << ", wasn\'t found  " << std::endl;
          proc0cout << "          as a transported variable or as a heat_loss model. Arches " << std::endl;
          proc0cout << "          will assume that this is intentional and not force a  " << std::endl;
          proc0cout << "          specific algorithmic ordering for this variable. Sometimes the " <<  std::endl;
          proc0cout << "          model itself will force the correct ordering, which may or " <<  std::endl;
          proc0cout << "          may not be the case here.  \n" <<  std::endl;
        }

      }
    }
  }

  proc0cout << "  Matching sucessful!" << endl;
  proc0cout << endl;


  // Match the requested dependent variables with their table index:
  getIndexInfo();
  if (!d_coldflow)
    getEnthalpyIndexInfo();

  problemSetupCommon( db_classic, this );

  d_hl_upper_bound = 1;
  d_hl_lower_bound = -1;

  if ( _iv_transform->has_heat_loss() ){

    const vector<double> hl_bounds = _iv_transform->get_hl_bounds(ND_interp->tableInfo.indep_headers ,ND_interp->tableInfo.d_allIndepVarNum);

    d_hl_lower_bound = hl_bounds[0];
    d_hl_upper_bound = hl_bounds[1];

    proc0cout << "\n Lower bounds on heat loss = " << d_hl_lower_bound << endl;
    proc0cout << " Upper bounds on heat loss = " << d_hl_upper_bound << endl;

    PropertyModelFactory& propFactory = PropertyModelFactory::self();
    PropertyModelFactory::PropMap& all_prop_models = propFactory.retrieve_all_property_models();
    for ( PropertyModelFactory::PropMap::iterator iprop = all_prop_models.begin();
        iprop != all_prop_models.end(); iprop++){

      PropertyModelBase* prop_model = iprop->second;
      if ( prop_model->getPropType() == "heat_loss" ){

        HeatLoss* hl_model = dynamic_cast<HeatLoss*>(prop_model);

        std::string h_name = hl_model->get_hs_label_name();
        bool test = insertIntoMap( h_name );

        if ( !test ){
        throw InvalidValue("Error: could not insert the following into the lookup map: "+h_name,
                           __FILE__,__LINE__);
        }

        h_name = hl_model->get_ha_label_name();
        test = insertIntoMap( h_name );

        if ( !test ){
        throw InvalidValue("Error: could not insert the following into the lookup map: "+h_name,
                           __FILE__,__LINE__);
        }

      }
    }

  }

  //Automatically adding density_old to the table lookup because this
  //is needed for scalars that aren't solved on stage 1:
  ChemHelper& helper = ChemHelper::self();
  helper.add_lookup_species( "density", ChemHelper::OLD );
  helper.set_table_constants( &d_constants );

  proc0cout << "\n --- End Classic Arches table information --- " << endl;
  proc0cout << endl;

}

void ClassicTableInterface::tableMatching(){
  // Match the requested dependent variables with their table index:
  // Must do this again in case a source or model added more species --
  getIndexInfo();
}

//---------------------------------------------------------------------------
// schedule get State
//---------------------------------------------------------------------------
  void
ClassicTableInterface::sched_getState( const LevelP& level,
                                       SchedulerP& sched,
                                       const int time_substep,
                                       const bool initialize_me,
                                       const bool modify_ref_den )

{
  string taskname = "ClassicTableInterface::getState";
  Ghost::GhostType  gn = Ghost::None;

  Task* tsk = scinew Task(taskname, this, &ClassicTableInterface::getState, time_substep, initialize_me, modify_ref_den );

  // independent variables :: these must have been computed previously
  for ( MixingRxnModel::VarMap::iterator i = d_ivVarMap.begin(); i != d_ivVarMap.end(); ++i ) {

    tsk->requires( Task::NewDW, i->second, gn, 0 );

  }

  // ensure that dependent variables are matched to their index.
  getIndexInfo();

  // dependent variables
  if ( initialize_me ) {

      d_nDepVars =0;
    for ( MixingRxnModel::VarMap::iterator i = d_dvVarMap.begin(); i != d_dvVarMap.end(); ++i ) {
      d_nDepVars++;
      tsk->computes( i->second );
      MixingRxnModel::VarMap::iterator check_iter = d_oldDvVarMap.find( i->first + "_old");
      if ( check_iter != d_oldDvVarMap.end() ){
        // int timeStep = m_materialManager->getCurrentTopLevelTimeStep();

        timeStep_vartype timeStep(0);
        if( sched->get_dw(0) && sched->get_dw(0)->exists( m_timeStepLabel ) )
          sched->get_dw(0)->get( timeStep, m_timeStepLabel );
        else if( sched->get_dw(1) && sched->get_dw(1)->exists( m_timeStepLabel ) )
          sched->get_dw(1)->get( timeStep, m_timeStepLabel );

        if ( timeStep != 0 ){
          tsk->requires( Task::OldDW, i->second, Ghost::None, 0 );
        }
      }
    }

    for ( MixingRxnModel::VarMap::iterator i = d_oldDvVarMap.begin(); i != d_oldDvVarMap.end(); ++i ) {
      tsk->computes( i->second );
    }

  } else {

    for ( MixingRxnModel::VarMap::iterator i = d_dvVarMap.begin(); i != d_dvVarMap.end(); ++i ) {
      tsk->modifies( i->second );
    }
    for ( MixingRxnModel::VarMap::iterator i = d_oldDvVarMap.begin(); i != d_oldDvVarMap.end(); ++i ) {
      tsk->modifies( i->second );
    }

  }

  // other variables
  tsk->modifies( m_densityLabel );  // lame .... fix me

  if ( modify_ref_den ){
    if ( time_substep == 0 ){
      tsk->computes( m_denRefArrayLabel );
    }
  } else {
    if ( time_substep == 0 ){
      tsk->computes( m_denRefArrayLabel );
      tsk->requires( Task::OldDW, m_denRefArrayLabel, Ghost::None, 0);
    }
  }

  tsk->requires( Task::NewDW, m_volFractionLabel, gn, 0 );

  // for inert mixing
  for ( InertMasterMap::iterator iter = d_inertMap.begin(); iter != d_inertMap.end(); iter++ ){
    const VarLabel* label = VarLabel::find( iter->first );
    tsk->requires( Task::NewDW, label, gn, 0 );
  }

  sched->addTask( tsk, level->eachPatch(), m_materialManager->allMaterials( "Arches" ) );
}

//---------------------------------------------------------------------------
// get State
//---------------------------------------------------------------------------
void
ClassicTableInterface::getState( const ProcessorGroup* pc,
    const PatchSubset* patches,
    const MaterialSubset* matls,
    DataWarehouse* old_dw,
    DataWarehouse* new_dw,
    const int time_substep,
    const bool initialize_me,
    const bool modify_ref_den )
{
  for (int p=0; p < patches->size(); p++){

    Ghost::GhostType gn = Ghost::None;
    const Patch* patch = patches->get(p);

    constCCVariable<double> eps_vol;
    new_dw->get( eps_vol, m_volFractionLabel, m_matl_index, patch, gn, 0 );
    //independent variables:
    std::vector<constCCVariable<double> > indep_storage;

    int nIndVars = (int)d_allIndepVarNames.size(); // number of independent variables
    for ( int i = 0; i < nIndVars; i++ ){

      VarMap::iterator ivar = d_ivVarMap.find( d_allIndepVarNames[i] );

      constCCVariable<double> the_var;
      new_dw->get( the_var, ivar->second, m_matl_index, patch, gn, 0 );
      indep_storage.push_back( the_var );

    }

    // dependent variables:
    CCVariable<double> mpmarches_denmicro;


    struct1DArray<CCVariable<double> , MAX_NUM_DEP_VARS> CCVar_vec_lookup (d_dvVarMap.size()); // needs to be expanded newTable
    struct1DArray<int, MAX_NUM_DEP_VARS > depVarIndexes(d_nDepVars);
    if ( initialize_me ) {
       int  ixx =0;
      for ( VarMap::iterator i = d_dvVarMap.begin(); i != d_dvVarMap.end(); ++i ){

           new_dw->allocateAndPut( CCVar_vec_lookup[ixx], i->second, m_matl_index, patch );
           (CCVar_vec_lookup[ixx]).initialize(0.0);

           IndexMap::iterator i_index = d_depVarIndexMap.find( i->first );
           depVarIndexes[ixx]=i_index->second;

           std::string name = i->first+"_old";
           VarMap::iterator i_old = d_oldDvVarMap.find(name);

        if ( i_old != d_oldDvVarMap.end() ){
          if ( old_dw != 0 ){

            //copy from old DW
            constCCVariable<double> old_t_value;
            CCVariable<double> old_tpdt_value;
            old_dw->get( old_t_value, i->second, m_matl_index, patch, gn, 0 );
            new_dw->allocateAndPut( old_tpdt_value, i_old->second, m_matl_index, patch );
            old_tpdt_value.copy( old_t_value );

          } else {

            //just allocated it because this is the Arches::Initialize
            CCVariable<double> old_tpdt_value;
            new_dw->allocateAndPut( old_tpdt_value, i_old->second, m_matl_index, patch );
            old_tpdt_value.initialize(0.0);

          }
        }
       ixx++;
      }

    } else {

       int  ixx =0;
      for ( VarMap::iterator i = d_dvVarMap.begin(); i != d_dvVarMap.end(); ++i ){


        new_dw->getModifiable(CCVar_vec_lookup[ixx],i->second  , m_matl_index, patch );

        IndexMap::iterator i_index = d_depVarIndexMap.find( i->first );
        depVarIndexes[ixx]=i_index->second;


        std::string name = i->first+"_old";
        VarMap::iterator i_old = d_oldDvVarMap.find(name);


        if ( i_old != d_oldDvVarMap.end() ){
          //copy current value into old
          CCVariable<double> old_value;
          new_dw->getModifiable( old_value, i_old->second, m_matl_index, patch );
          old_value.copy(CCVar_vec_lookup[ixx] );
        }

       ixx++;
      }

    }


    // for inert mixing
    StringToCCVar inert_mixture_fractions;
    inert_mixture_fractions.clear();
    for ( InertMasterMap::iterator iter = d_inertMap.begin(); iter != d_inertMap.end(); iter++ ){
      const VarLabel* label = VarLabel::find( iter->first );
      constCCVariable<double> variable;
      new_dw->get( variable, label, m_matl_index, patch, gn, 0 );
      ConstVarContainer container;
      container.var = variable;

      inert_mixture_fractions.insert( std::make_pair( iter->first, container) );

    }

    CCVariable<double> arches_density;
    new_dw->getModifiable( arches_density, m_densityLabel, m_matl_index, patch );

    IntVector domLo = patch->getCellLowIndex();
    IntVector domHi = patch->getCellHighIndex();
    Uintah::BlockRange range(domLo,domHi);



   struct1DArray<CCVariable<double>, MAX_TABLE_DIMENSION> IVs_transformed(nIndVars);
   for (int  ix = 0; ix< nIndVars; ix++){
     IVs_transformed[ix].allocate(domLo,domHi);
   }


    Uintah::parallel_for(range,  [&]( int i,  int j, int k){

    std::vector<double> iv1(nIndVars);
    int ixxx=0;
    for ( std::vector<constCCVariable<double> >::iterator iter = indep_storage.begin(); iter != indep_storage.end(); ++iter ) {

      iv1[ixxx]=(*iter)(i,j,k);
      ixxx++;
    }


    double total_inert_f = 0.0;
    for (StringToCCVar::iterator inert_iter = inert_mixture_fractions.begin();
        inert_iter != inert_mixture_fractions.end(); inert_iter++ ){
        double inert_f = inert_iter->second.var(i,j,k);
        total_inert_f += inert_f;
    }

    _iv_transform->transform( iv1, total_inert_f );


    for (int  ix = 0; ix< nIndVars; ix++){
      IVs_transformed[ix](i,j,k)=iv1[ix];
    }

    });


    //get the state from the Table
<<<<<<< HEAD
    ExecutionObject<UintahSpaces::CPU,UintahSpaces::HostSpace> tempObjectReplaceForPortability;
    ND_interp->getState<UintahSpaces::CPU,UintahSpaces::HostSpace>( tempObjectReplaceForPortability, IVs_transformed, CCVar_vec_lookup   ,patch,depVarIndexes);
=======
    ND_interp->getState( IVs_transformed, CCVar_vec_lookup   ,d_allIndepVarNames ,patch,depVarIndexes);
>>>>>>> 89148391

////////    now deal with the mixing and density checks same as before
    int density_index=0;

    for ( unsigned int depVar_i=0; depVar_i < d_dvVarMap.size(); depVar_i++){
          if ( d_allDepVarNames[depVarIndexes[depVar_i]] == "density" ){
          density_index=depVarIndexes[depVar_i];
        Uintah::parallel_for(range,  [&]( int i,  int j, int k){

        for (StringToCCVar::iterator inert_iter = inert_mixture_fractions.begin();
            inert_iter != inert_mixture_fractions.end(); inert_iter++ ){
          double inert_f = inert_iter->second.var(i,j,k);
          doubleMap inert_species_map_list = d_inertMap.find( inert_iter->first )->second;

          double temp_table_value= 1.0/CCVar_vec_lookup[depVar_i](i,j,k);
          post_mixing( temp_table_value, inert_f, d_allDepVarNames[depVarIndexes[depVar_i]], inert_species_map_list );
          CCVar_vec_lookup[depVar_i](i,j,k)  = 1.0/temp_table_value;
          }

          CCVar_vec_lookup[depVar_i](i,j,k)  *= eps_vol(i,j,k);
          arches_density(i,j,k) = CCVar_vec_lookup[depVar_i](i,j,k);
          });
        }else{
          Uintah::parallel_for(range,  [&]( int i,  int j, int k){
        for (StringToCCVar::iterator inert_iter = inert_mixture_fractions.begin();
            inert_iter != inert_mixture_fractions.end(); inert_iter++ ){
          double inert_f = inert_iter->second.var(i,j,k);
          doubleMap inert_species_map_list = d_inertMap.find( inert_iter->first )->second;

          double temp_table_value=CCVar_vec_lookup[depVar_i](i,j,k);
          post_mixing( temp_table_value, inert_f, d_allDepVarNames[depVarIndexes[depVar_i]], inert_species_map_list );
          CCVar_vec_lookup[depVar_i](i,j,k)  = temp_table_value;

        }


          CCVar_vec_lookup[depVar_i] (i,j,k)  *= eps_vol(i,j,k);
          });
        }
    }


    // TODO: Move this to parallel for.  How do you do this for a boundary condition?
    // set boundary property values:
    vector<Patch::FaceType> bf;
    vector<Patch::FaceType>::const_iterator bf_iter;
    patch->getBoundaryFaces(bf);

    // Loop over all boundary faces on this patch
    for (bf_iter = bf.begin(); bf_iter != bf.end(); bf_iter++){

      Patch::FaceType face = *bf_iter;
      IntVector insideCellDir = patch->faceDirection(face);

      int numChildren = patch->getBCDataArray(face)->getNumberChildren(m_matl_index);
      for (int child = 0; child < numChildren; child++){

        std::vector<double> iv;
        Iterator nu;
        Iterator bound_ptr;

        //int totalIVs = d_allIndepVarNames.size();
        int counter = 0;

        // use the first IV to get the iterator:
        std::string variable_name = d_allIndepVarNames[0];
        string bc_kind="NotSet";
        double bc_value = 0.0;
        std::string bc_s_value = "NA";
        std::string face_name;

        getBCKind( patch, face, child, variable_name, m_matl_index, bc_kind, face_name );

        if ( bc_kind == "FromFile" ){
            getIteratorBCValue<std::string>( patch, face, child, variable_name, m_matl_index, bc_s_value, bound_ptr );
          counter++;
        } else {
            getIteratorBCValue<double>( patch, face, child, variable_name, m_matl_index, bc_value, bound_ptr );
          counter++;
        }

        for (bound_ptr.reset(); !bound_ptr.done(); bound_ptr++){

          IntVector c   =   *bound_ptr;
          IntVector cp1 = ( *bound_ptr - insideCellDir );

          // again loop over iv's and fill iv vector
          for ( int i = 0; i < (int) d_allIndepVarNames.size(); i++ ){

            iv.push_back( 0.5 * ( indep_storage[i][c] + indep_storage[i][cp1]) );

          }

          double total_inert_f = 0.0;
          for (StringToCCVar::iterator inert_iter = inert_mixture_fractions.begin();
              inert_iter != inert_mixture_fractions.end(); inert_iter++ ){

            total_inert_f += 0.5 * ( inert_iter->second.var[c] + inert_iter->second.var[cp1] );

          }

          _iv_transform->transform( iv, total_inert_f );

          struct1DArray<double,MAX_TABLE_DIMENSION> iv_p(iv,iv.size());  //portable version

          struct1DArray<double, MAX_NUM_DEP_VARS > depVarValues;
          ND_interp->find_val_wrapper<UintahSpaces::HostSpace>(iv_p, depVarIndexes, depVarValues);

          //take care of the mixing and density the same
          int depVarCount = 0;
          // now get state for boundary cell:
          for ( unsigned int depVar_i=0; depVar_i < d_dvVarMap.size(); depVar_i++){

            // for post look-up mixing
            for (StringToCCVar::iterator inert_iter = inert_mixture_fractions.begin();
                inert_iter != inert_mixture_fractions.end(); inert_iter++ ){

              doubleMap inert_species_map_list = d_inertMap.find( inert_iter->first )->second;

              double temp_table_value = depVarValues[depVarCount];
              if ( depVarIndexes[depVar_i] == density_index ){
                temp_table_value = 1.0/depVarValues[depVarCount];
              }

              post_mixing( temp_table_value, total_inert_f, d_allDepVarNames[depVarIndexes[depVar_i]], inert_species_map_list );

              if ( depVarIndexes[depVar_i] == density_index ){
                depVarValues[depVarCount] = 1.0 / temp_table_value;
              } else {
                depVarValues[depVarCount] = temp_table_value;
              }
            }

            depVarValues[depVarCount] *= eps_vol[c];
            double ghost_value = 2.0*depVarValues[depVarCount] -  CCVar_vec_lookup[ depVar_i][cp1];
            CCVar_vec_lookup[ depVar_i][c] = ghost_value;

            if (depVarIndexes[depVar_i] == density_index)
              arches_density[c] = ghost_value;
            depVarCount++;
          }
          iv.resize(0);
        }
      }
    }

    // reference density modification
    if ( modify_ref_den ) {

      //actually modify the reference density value:
      struct1DArray<int,1> varIndex{density_index};
      struct1DArray<double,1> denValue(1);
      ND_interp->find_val_wrapper<UintahSpaces::HostSpace>( _iv_transform->get_reference_iv(), varIndex ,denValue);
      double den_ref = denValue[0];

      if ( time_substep == 0 ){
        CCVariable<double> den_ref_array;
        new_dw->allocateAndPut(den_ref_array, m_denRefArrayLabel, m_matl_index, patch );

        for (CellIterator iter = patch->getExtraCellIterator(); !iter.done(); iter++ ){
          IntVector c = *iter;
          den_ref_array[c] = den_ref;
        }

      }

    } else {

      //just carry forward:
      if ( time_substep == 0 ){
        CCVariable<double> den_ref_array;
        constCCVariable<double> old_den_ref_array;
        new_dw->allocateAndPut(den_ref_array, m_denRefArrayLabel, m_matl_index, patch );
        old_dw->get(old_den_ref_array, m_denRefArrayLabel, m_matl_index, patch, Ghost::None, 0 );
        den_ref_array.copyData( old_den_ref_array );
      }
    }

  }
}

//-------------------------------------
  void
ClassicTableInterface::getIndexInfo()
{
  for ( MixingRxnModel::VarMap::iterator i = d_dvVarMap.begin(); i != d_dvVarMap.end(); ++i ){

    std::string name = i->first;
    int index = findIndex( name );

    IndexMap::iterator iter;

    dependency_map_mutex.lock();
    {
       iter = d_depVarIndexMap.find(name);
    }
    dependency_map_mutex.unlock();

    // Only insert variable if it isn't already there.
    if ( iter == d_depVarIndexMap.end() ) {
      cout_tabledbg << " Inserting " << name << " index information into storage." << endl;

      dependency_map_mutex.lock();
      {
        iter = d_depVarIndexMap.insert(make_pair(name, index)).first;
      }
      dependency_map_mutex.unlock();
    }
  }
}

//-------------------------------------
  void
ClassicTableInterface::getEnthalpyIndexInfo()
{
  if ( !d_coldflow){

    enthalpy_map_mutex.lock();
    {
      cout_tabledbg << "ClassicTableInterface::getEnthalpyIndexInfo(): Looking up sensible enthalpy" << endl;
      int index = findIndex("sensibleenthalpy");

      d_enthalpyVarIndexMap.insert(make_pair("sensibleenthalpy", index));

      cout_tabledbg << "ClassicTableInterface::getEnthalpyIndexInfo(): Looking up adiabatic enthalpy" << endl;
      index = findIndex("adiabaticenthalpy");
      d_enthalpyVarIndexMap.insert(make_pair("adiabaticenthalpy", index));

      index = findIndex("density");
      d_enthalpyVarIndexMap.insert(make_pair("density", index));
    }
    enthalpy_map_mutex.unlock();
  }
}

//---------------------------
double
ClassicTableInterface::getTableValue( std::vector<double> iv, std::string variable )
{
  int dep_index = findIndex( variable );
  _iv_transform->transform( iv, 0.0 );

  struct1DArray<double,MAX_TABLE_DIMENSION> iv_p(iv,iv.size());  //portable version

  struct1DArray<int,1> varIndex{dep_index};
  struct1DArray<double,1> tabValue(1);
  ND_interp->find_val_wrapper<UintahSpaces::HostSpace>( iv_p, varIndex, tabValue);
  double value = tabValue[0];

  return value;
}

//---------------------------
double
ClassicTableInterface::getTableValue( std::vector<double> iv, std::string depend_varname,
    MixingRxnModel::StringToCCVar inert_mixture_fractions,
    IntVector c )
{

  double total_inert_f = 0.0;

  int dep_index = findIndex( depend_varname );

  for (StringToCCVar::iterator inert_iter = inert_mixture_fractions.begin();
      inert_iter != inert_mixture_fractions.end(); inert_iter++ ){

    double inert_f = inert_iter->second.var[c];
    total_inert_f += inert_f;

  }

  _iv_transform->transform( iv, total_inert_f );

  struct1DArray<double,MAX_TABLE_DIMENSION> iv_p(iv,iv.size());  //portable version

  struct1DArray<int,1> varIndex{dep_index};
  struct1DArray<double,1> tabValue(1);
    ND_interp->find_val_wrapper<UintahSpaces::HostSpace>(iv_p, varIndex, tabValue);
  double table_value = tabValue[0];

  // for post look-up mixing
  for (StringToCCVar::iterator inert_iter = inert_mixture_fractions.begin();
      inert_iter != inert_mixture_fractions.end(); inert_iter++ ){

    double inert_f = inert_iter->second.var[c];
    doubleMap inert_species_map_list = d_inertMap.find( inert_iter->first )->second;

    post_mixing( table_value, inert_f, depend_varname, inert_species_map_list );

  }

  return table_value;

}
//---------------------------
double
ClassicTableInterface::getTableValue( std::vector<double> iv, std::string depend_varname,
                                      MixingRxnModel::doubleMap inert_mixture_fractions, 
                                      bool do_inverse )
{

  double total_inert_f = 0.0;

  int dep_index = findIndex( depend_varname );

  for (MixingRxnModel::doubleMap::iterator inert_iter = inert_mixture_fractions.begin();
      inert_iter != inert_mixture_fractions.end(); inert_iter++ ){

    double inert_f = inert_iter->second;
    total_inert_f += inert_f;

  }

  _iv_transform->transform( iv, total_inert_f );

  struct1DArray<double,MAX_TABLE_DIMENSION> iv_p(iv,iv.size());  //portable version

  struct1DArray<int,1> varIndex{dep_index};
  struct1DArray<double,1> tabValue(1);
  ND_interp->find_val_wrapper<UintahSpaces::HostSpace>( iv_p, varIndex, tabValue);
  double table_value = tabValue[0];

  if ( do_inverse ){ 
    table_value = 1./table_value; 
  }

  // for post look-up mixing
  for (MixingRxnModel::doubleMap::iterator inert_iter = inert_mixture_fractions.begin();
      inert_iter != inert_mixture_fractions.end(); inert_iter++ ){

    double inert_f = inert_iter->second;
    doubleMap inert_species_map_list = d_inertMap.find( inert_iter->first )->second;

    post_mixing( table_value, inert_f, depend_varname, inert_species_map_list );

  }

  if ( do_inverse ){ 
    table_value = 1./table_value; 
  }

  return table_value;

}<|MERGE_RESOLUTION|>--- conflicted
+++ resolved
@@ -1,11 +1,7 @@
 /*
  * The MIT License
  *
-<<<<<<< HEAD
- * Copyright (c) 1997-2019 The University of Utah
-=======
  * Copyright (c) 1997-2020 The University of Utah
->>>>>>> 89148391
  *
  * Permission is hereby granted, free of charge, to any person obtaining a copy
  * of this software and associated documentation files (the "Software"), to
@@ -88,11 +84,7 @@
   db_classic->getWithDefault( "cold_flow", d_coldflow, false);
 
    //READ TABLE:
-<<<<<<< HEAD
   ND_interp=SCINEW_ClassicTable<MAX_NUM_DEP_VARS>(tableFileName); // requires a delete on ND_interp object by host class
-=======
-  ND_interp=SCINEW_ClassicTable(tableFileName); // requires a delete on ND_interp object by host class
->>>>>>> 89148391
 
   d_allDepVarNames=ND_interp->tableInfo.d_savedDep_var;
   d_allIndepVarNames=ND_interp->tableInfo.d_allIndepVarNames;
@@ -527,12 +519,8 @@
 
 
     //get the state from the Table
-<<<<<<< HEAD
     ExecutionObject<UintahSpaces::CPU,UintahSpaces::HostSpace> tempObjectReplaceForPortability;
     ND_interp->getState<UintahSpaces::CPU,UintahSpaces::HostSpace>( tempObjectReplaceForPortability, IVs_transformed, CCVar_vec_lookup   ,patch,depVarIndexes);
-=======
-    ND_interp->getState( IVs_transformed, CCVar_vec_lookup   ,d_allIndepVarNames ,patch,depVarIndexes);
->>>>>>> 89148391
 
 ////////    now deal with the mixing and density checks same as before
     int density_index=0;
