#ifndef Uintah_Component_Arches_Inject_h
#define Uintah_Component_Arches_Inject_h
#include <Core/ProblemSpec/ProblemSpec.h>
#include <Core/Grid/MaterialManagerP.h>
#include <CCA/Components/Arches/SourceTerms/SourceTermBase.h>
#include <CCA/Components/Arches/SourceTerms/SourceTermFactory.h>
#include <Core/GeometryPiece/GeometryPiece.h>
#include <Core/GeometryPiece/GeometryPieceFactory.h>
#include <CCA/Components/Arches/WBCHelper.h>
#include <Core/IO/UintahZlibUtil.h>
#include <Core/Exceptions/ProblemSetupException.h>
#include <Core/Grid/Box.h>

/**
 *  @class  Inject
 *  @author Jeremy Thornock
 *  @date   April 20
 *
 *  @brief A source term for "injecting" sources into transported variables in regions
 *         of the flow specified by Interior boundary conditions
 *
 * @details
   Values of constant source are added to the transport equation given an interior face iterator.

   The units of this source term is: [units of phi]/time/volume, where [units of phi] are the units of the transported variable.
   Supported injector types are:

   \code
    type="cc_inject_src"  -> for CCVariable
    type="fx_inject_src"  -> for SFCXVariable
    type="fy_inject_src"  -> for SFCZVariable
    type="fz_inject_src"  -> for SFCZVariable
   \endcode

 */

namespace Uintah {

template < typename sT>
class Inject: public SourceTermBase {

public:

  Inject<sT>( std::string srcName, MaterialManagerP& materialManager,
                       std::vector<std::string> reqLabelNames, std::string type );

  ~Inject<sT>();
  /** @brief Interface for the inputfile and set constants */
  void problemSetup(const ProblemSpecP& db);
  /** @brief Schedule the calculation of the source term */
  void sched_computeSource( const LevelP& level, SchedulerP& sched,
                            int timeSubStep );
  /** @brief Actually compute the source term */
  void computeSource( const ProcessorGroup* pc,
                      const PatchSubset* patches,
                      const MaterialSubset* matls,
                      DataWarehouse* old_dw,
                      DataWarehouse* new_dw,
                      int timeSubStep );

  /** @brief Schedule initialization */
  void sched_initialize( const LevelP& level, SchedulerP& sched );
  void initialize( const ProcessorGroup* pc,
                   const PatchSubset* patches,
                   const MaterialSubset* matls,
                   DataWarehouse* old_dw,
                   DataWarehouse* new_dw );

  class Builder
    : public SourceTermBase::Builder {

    public:

      Builder( std::string name, std::vector<std::string> required_label_names, MaterialManagerP& materialManager )
        : _name(name), _materialManager(materialManager), _required_label_names(required_label_names){
          _type = "inject_src";
        };
      ~Builder(){};

      Inject<sT>* build()
      { return scinew Inject<sT>( _name, _materialManager, _required_label_names, _type ); };

    private:

      std::string _name;
      std::string _type;
      MaterialManagerP& _materialManager;
      std::vector<std::string> _required_label_names;


  }; // Builder
private:

  typedef std::map<IntVector, double> CellToValueMap;

  CellToValueMap _storage;
  IntVector m_rel_ijk;
  Point m_rel_xyz;

  CellToValueMap readInputFile( std::string file_name );

}; // end Inject

  // ===================================>>> Functions <<<========================================

  template <typename sT>
  Inject<sT>::Inject( std::string src_name, MaterialManagerP& materialManager,
                              std::vector<std::string> req_label_names, std::string type )
  : SourceTermBase(src_name, materialManager, req_label_names, type)
  {
    _src_label = VarLabel::create( src_name, sT::getTypeDescription() );

    if ( typeid(sT) == typeid(SFCXVariable<double>) )
      _source_grid_type = FX_SRC;
    else if ( typeid(sT) == typeid(SFCYVariable<double>) )
      _source_grid_type = FY_SRC;
    else if ( typeid(sT) == typeid(SFCZVariable<double>) )
      _source_grid_type = FZ_SRC;
    else if ( typeid(sT) == typeid(CCVariable<double> ) ) {
      _source_grid_type = CC_SRC;
    } else {
      throw InvalidValue( "Error: Attempting to instantiate source (Inject) with unrecognized type.", __FILE__, __LINE__);
    }
  }

  template <typename sT>
  Inject<sT>::~Inject()
  {}

  //---------------------------------------------------------------------------
  // Method: Problem Setup
  //---------------------------------------------------------------------------
  template <typename sT>
  void Inject<sT>::problemSetup(const ProblemSpecP& inputdb)
  {

    ProblemSpecP db = inputdb;

    if ( db->findBlock("inputfile") ){

      std::string file_name;
      db->require("inputfile", file_name);

      gzFile file = gzopen( file_name.c_str(), "r" );

      if ( file == nullptr ) {
        proc0cout << "Error opening file: " << file_name << " for boundary conditions. Errno: " << errno << std::endl;
        throw ProblemSetupException("Unable to open the given input file: " + file_name, __FILE__, __LINE__);
      }

      _storage = Inject::readInputFile( file_name );


    }

  }
  //---------------------------------------------------------------------------
  // Method: Schedule the calculation of the source term
  //---------------------------------------------------------------------------
  template <typename sT>
  void Inject<sT>::sched_computeSource( const LevelP& level, SchedulerP& sched, int timeSubStep )
  {
    std::string taskname = "Inject::eval";
    Task* tsk = scinew Task(taskname, this, &Inject::computeSource, timeSubStep);

    if (timeSubStep == 0) {
      tsk->computes(_src_label);
    } else {
      tsk->modifies(_src_label);
    }

    sched->addTask(tsk, level->eachPatch(), _materialManager->allMaterials( "Arches" ));

  }
  //---------------------------------------------------------------------------
  // Method: Actually compute the source term
  //---------------------------------------------------------------------------
  template <typename sT>
  void Inject<sT>::computeSource( const ProcessorGroup* pc,
                                           const PatchSubset* patches,
                                           const MaterialSubset* matls,
                                           DataWarehouse* old_dw,
                                           DataWarehouse* new_dw,
                                           int timeSubStep )
  {
    //patch loop
    for (int p=0; p < patches->size(); p++){

      const Patch* patch = patches->get(p);
      int archIndex = 0;
      int matlIndex = _materialManager->getMaterial( "Arches", archIndex)->getDWIndex();

      IntVector ijk = patch->getLevel()->getCellIndex(m_rel_xyz);

      sT src;
      if ( new_dw->exists(_src_label, matlIndex, patch ) ){
        new_dw->getModifiable( src, _src_label, matlIndex, patch );
        src.initialize(0.0);
      } else {
        new_dw->allocateAndPut( src, _src_label, matlIndex, patch );
        src.initialize(0.0);
      }

      //==============================================
      const BndMapT& bc_info = m_bcHelper->get_boundary_information();
      for ( auto i_bc = bc_info.begin(); i_bc != bc_info.end(); i_bc++ ){

        std::string facename = i_bc->second.name;
        Uintah::ListOfCellsIterator& cell_iter = m_bcHelper->get_uintah_extra_bnd_mask( i_bc->second, patch->getID());

        const BndCondSpec* spec = i_bc->second.find(_src_name);
        Uintah::Patch::FaceType face = i_bc->second.face;

        BndEdgeType edge_type = i_bc->second.edge_type;

        if ( spec != nullptr ){

          if (edge_type == BndEdgeType::INTERIOR ){

            if ( spec->bcType == DIRICHLET ){

              const double value = spec->value;

              const int mysize = cell_iter.size();
              ExecutionObject<UintahSpaces::CPU, UintahSpaces::HostSpace> cpuExeobj; //using temporary exeObj with CPU space. Remove while porting the task
              auto this_iter = cell_iter.get_ref_to_iterator(cpuExeobj);

              for ( int i = 0; i < mysize; i++ ){
                IntVector c = IntVector(this_iter[i][0], this_iter[i][1], this_iter[i][2]);
                src[IntVector(this_iter[i][0], this_iter[i][1], this_iter[i][2])] = value;
              }

            } else if ( spec->bcType == CUSTOM ){

              int i0; int i1; int zeroi;
              if ( face == Patch::xminus || face == Patch::xplus ){
                i0 = 1;
                i1 = 2;
                zeroi = 0;
              } else if ( face == Patch::yminus || face == Patch::yplus ){
                i0 = 2;
                i1 = 0;
                zeroi = 1;
              } else {
                i0 = 0;
                i1 = 1;
                zeroi = 2;
              }

              Vector DX = patch->dCell();

              double area = DX[i0]*DX[i1];
              double vol = DX[i0]*DX[i1]*DX[zeroi];

              const int mysize = cell_iter.size();
              ExecutionObject<UintahSpaces::CPU, UintahSpaces::HostSpace> cpuExeobj; //using temporary exeObj with CPU space. Remove while porting the task
              auto this_iter = cell_iter.get_ref_to_iterator(cpuExeobj);

              for ( int i = 0; i < mysize; i++ ){
                IntVector lookup_c = IntVector(this_iter[i][0], this_iter[i][1], this_iter[i][2]) - ijk;
                lookup_c[zeroi] = 0;

                auto ptr = _storage.find(IntVector(lookup_c));
                if ( ptr != _storage.end() ){
                  double value = ptr->second;
<<<<<<< HEAD
                  std::cout << value << std::endl;
                  src[IntVector(this_iter[i][0], this_iter[i][1], this_iter[i][2])] = value*area/vol;
=======
                  src[this_iter[i]] = value*area/vol;
>>>>>>> 792a3cee
                }

              }
            } else {
              throw InvalidValue("Error: Boundary spec not recognized for source: "+_src_name, __FILE__, __LINE__);
            }
          }
        }
      }
    }
  }

  //---------------------------------------------------------------------------
  // Method: Schedule initialization
  //---------------------------------------------------------------------------
  template <typename sT>
  void Inject<sT>::sched_initialize( const LevelP& level, SchedulerP& sched )
  {
    std::string taskname = "Inject::initialize";

    Task* tsk = scinew Task(taskname, this, &Inject::initialize);

    tsk->computes(_src_label);

    for (std::vector<const VarLabel*>::iterator iter = _extra_local_labels.begin(); iter != _extra_local_labels.end(); iter++){
      tsk->computes(*iter);
    }

    sched->addTask(tsk, level->eachPatch(), _materialManager->allMaterials( "Arches" ));

  }

  template <typename sT>
  void Inject<sT>::initialize( const ProcessorGroup* pc,
                                       const PatchSubset* patches,
                                       const MaterialSubset* matls,
                                       DataWarehouse* old_dw,
                                       DataWarehouse* new_dw )
  {
    //patch loop
    for (int p=0; p < patches->size(); p++){

      const Patch* patch = patches->get(p);
      int archIndex = 0;
      int matlIndex = _materialManager->getMaterial( "Arches", archIndex)->getDWIndex();

      sT src;

      new_dw->allocateAndPut( src, _src_label, matlIndex, patch );

      src.initialize(0.0);

      // Note! Assuming that all dependent variables are the same class as the source.
      for (std::vector<const VarLabel*>::iterator iter = _extra_local_labels.begin(); iter != _extra_local_labels.end(); iter++){
        sT tempVar;
        new_dw->allocateAndPut(tempVar, *iter, matlIndex, patch );
      }
    }
  }

  template <typename sT>
  std::map<IntVector, double>
  Inject<sT>::readInputFile( std::string file_name )
  {

    gzFile file = gzopen( file_name.c_str(), "r" );
    if ( file == nullptr ) {
      proc0cout << "Error opening file: " << file_name << " for boundary conditions. Errno: " << errno << std::endl;
      throw ProblemSetupException("Unable to open the given input file: " + file_name, __FILE__, __LINE__);
    }

    std::string variable = getString( file );
    double space1 = getDouble( file );
    double space2 = getDouble( file );
    double relx = getDouble( file );
    double rely = getDouble( file );
    double relz = getDouble( file );
    Point p(relx,rely,relz);
    m_rel_xyz = p;
    int num_points = getInt( file );
    std::map<IntVector, double> result;

    for ( int i = 0; i < num_points; i++ ) {
      int I = getInt( file );
      int J = getInt( file );
      int K = getInt( file );
      double v = getDouble( file );

      IntVector C(I,J,K);

      result.insert( std::make_pair( C, v ));

    }

    gzclose( file );
    return result;
  }


} // end namespace Uintah
#endif<|MERGE_RESOLUTION|>--- conflicted
+++ resolved
@@ -263,12 +263,7 @@
                 auto ptr = _storage.find(IntVector(lookup_c));
                 if ( ptr != _storage.end() ){
                   double value = ptr->second;
-<<<<<<< HEAD
-                  std::cout << value << std::endl;
                   src[IntVector(this_iter[i][0], this_iter[i][1], this_iter[i][2])] = value*area/vol;
-=======
-                  src[this_iter[i]] = value*area/vol;
->>>>>>> 792a3cee
                 }
 
               }
