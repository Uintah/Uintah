#ifndef Uintah_Component_Arches_DORadiation_h
#define Uintah_Component_Arches_DORadiation_h
#include <Core/ProblemSpec/ProblemSpec.h>
#include <CCA/Components/Arches/ArchesLabel.h>
#include <Core/Grid/MaterialManagerP.h>
#include <CCA/Components/Arches/SourceTerms/SourceTermBase.h>
#include <CCA/Components/Arches/SourceTerms/SourceTermFactory.h>
#include <CCA/Components/MPMArches/MPMArchesLabel.h>
#include <CCA/Components/Arches/Radiation/RadPropertyCalculator.h>

/** 
* @class  DORadiation
* @author Jeremy Thornock
* @date   August 2011
* 
* @brief Computes the divergence of heat flux contribution from the 
*         solution of the intensity equation. 
*
* The input file interface for this property should like this in your UPS file: 
*
*  <calc_frequency               spec="OPTIONAL INTEGER" need_applies_to="type do_radiation" /> <!-- calculate radiation every N steps, default = 3 --> 
*  <calc_on_all_RKsteps          spec="OPTIONAL BOOLEAN" need_applies_to="type do_radiation" /> <!-- calculate radiation every RK step, default = false --> 
*  <co2_label                    spec="OPTIONAL STRING"  need_applies_to="type do_radiation" /> <!-- string label with default of CO2, default = CO2 --> 
*  <h2o_label                    spec="OPTIONAL STRING"  need_applies_to="type do_radiation" /> <!-- string label wtih default of H2O, default = H2O --> 
*  <DORadiationModel             spec="REQUIRED NO_DATA" need_applies_to="type do_radiation" >
*    <opl                        spec="REQUIRED DOUBLE" />
*    <ordinates                  spec="OPTIONAL INTEGER" />
*    <property_model             spec="OPTIONAL STRING 'radcoef, patchmean, wsggm'" />
*    <LinearSolver               spec="OPTIONAL NO_DATA" 
*                                     attribute1="type REQUIRED STRING 'hypre, petsc'">
*      <res_tol                  spec="REQUIRED DOUBLE" />
*      <ksptype                  spec="REQUIRED STRING 'gmres, cg'" />
*      <pctype                   spec="REQUIRED STRING 'jacobi, blockjacobi'" />
*      <max_iter                 spec="REQUIRED INTEGER" />
*    </LinearSolver>
*  </DORadiationModel>
*
* TO DO'S: 
*  
*/ 

namespace Uintah{

  class DORadiationModel; 
  class ArchesLabel;
  class ApplicationInterface;
  
class DORadiation: public SourceTermBase {
public: 

  DORadiation( std::string srcName, ArchesLabel* labels, MPMArchesLabel* MAlab, 
               std::vector<std::string> reqLabelNames, const ProcessorGroup* my_world, 
               std::string type );

  ~DORadiation();

  void problemSetup(const ProblemSpecP& db);
  void sched_computeSource( const LevelP& level, SchedulerP& sched, 
                            int timeSubStep );

  void sched_computeSourceSweep( const LevelP& level, SchedulerP& sched, 
                                 int timeSubStep );

  void computeSource( const ProcessorGroup* pc, 
                      const PatchSubset* patches, 
                      const MaterialSubset* matls, 
                      DataWarehouse* old_dw, 
                      DataWarehouse* new_dw, 
                      int timeSubStep );

  void sched_initialize( const LevelP& level, SchedulerP& sched );
  void initialize( const ProcessorGroup* pc, 
                   const PatchSubset* patches, 
                   const MaterialSubset* matls, 
                   DataWarehouse* old_dw, 
                   DataWarehouse* new_dw );

  void sched_restartInitialize( const LevelP& level, SchedulerP& sched );
  void restartInitialize( const ProcessorGroup* pc, 
                          const PatchSubset* patches, 
                          const MaterialSubset* matls, 
                          DataWarehouse* old_dw, 
                          DataWarehouse* new_dw );
  
//-------- Functions relevant to sweeps ----//
void init_all_intensities( const ProcessorGroup* pc, 
                         const PatchSubset* patches, 
                         const MaterialSubset* matls, 
                         DataWarehouse* old_dw, 
                         DataWarehouse* new_dw );

// chains requires->modifies tasks to facilitate communication.   spatial scheduling for task work, but not communication
void doSweepAdvanced(  const ProcessorGroup* pc, 
                         const PatchSubset* patches, 
                         const MaterialSubset* matls, 
                         DataWarehouse* old_dw, 
                         DataWarehouse* new_dw ,
                         const int ix, int intensity_iter );

// computes fluxes and divQ and volQ, by integrating intensities over the solid angle
void computeFluxDivQ( const ProcessorGroup* pc, 
                         const PatchSubset* patches, 
                         const MaterialSubset* matls, 
                         DataWarehouse* old_dw, 
                         DataWarehouse* new_dw );

// profile radiaiton dynamics, to help users resolve radiation fields.
void profileDynamicRadiation( const ProcessorGroup* pc, 
                         const PatchSubset* patches, 
                         const MaterialSubset* matls, 
                         DataWarehouse* old_dw, 
                         DataWarehouse* new_dw );

// initialize and set boundary conditions for intensities
void setIntensityBC( const ProcessorGroup* pc, 
                         const PatchSubset* patches, 
                         const MaterialSubset* matls, 
                         DataWarehouse* old_dw, 
                         DataWarehouse* new_dw,
                         int ix );


void TransferRadFieldsFromOldDW( const ProcessorGroup* pc, 
                                 const PatchSubset* patches, 
                                 const MaterialSubset* matls, 
                                 DataWarehouse* old_dw, 
                                 DataWarehouse* new_dw);

void checkReductionVars( const ProcessorGroup * pg,
                         const PatchSubset    * patches,
                         const MaterialSubset * matls,
                               DataWarehouse  * old_dw,
                               DataWarehouse  * new_dw );
  
//---End of Functiosn relevant to sweeps ----//
  class Builder
    : public SourceTermBase::Builder { 

    public: 

      Builder( std::string name, std::vector<std::string> required_label_names, ArchesLabel* labels,
               const ProcessorGroup* my_world ) 
               : _name(name), _labels(labels), 
                 _my_world(my_world), _required_label_names(required_label_names)
      {
          _type = "do_radiation"; 
      }

      ~Builder(){}

      DORadiation* build()
      { return scinew DORadiation( _name, _labels, _MAlab, _required_label_names, _my_world, _type ); }

    private: 

      std::string _name; 
      std::string _type; 
      ArchesLabel* _labels; 
      MPMArchesLabel* _MAlab;
      const ProcessorGroup* _my_world; 
      std::vector<std::string> _required_label_names;

  }; // class Builder 


private:
  enum DORadType {enum_linearSolve, enum_sweepSpatiallyParallel};
  int _nDir;
  int _nphase;
  int _nstage;
  int _nsteps_calc_freq;  /// number of radiation solves to resolve the radiation time-scale

  bool _multiBox; 
  bool _dynamicSolveFrequency{false};  /// turns on the radiation profiler, tool to identifying if radiation is being resolved
<<<<<<< HEAD
=======

>>>>>>> be11f691
  std::vector<std::vector<double> > _xyzPatch_boundary;/// all patch boundaries (approximate), needed for multi-box weeps, 

  std::vector< std::vector < std::vector < bool > > > _doesPatchExist;
  std::vector<const PatchSubset*> _RelevantPatchesXpYpZp;   /// Some redundancy here, since XpYpZp = XmYmZm [ end : start ]
  std::vector<const PatchSubset*> _RelevantPatchesXpYpZm;   /// only need four sets...
  std::vector<const PatchSubset*> _RelevantPatchesXpYmZp;  
  std::vector<const PatchSubset*> _RelevantPatchesXpYmZm;  
  std::vector<const PatchSubset*> _RelevantPatchesXmYpZp;  
  std::vector<const PatchSubset*> _RelevantPatchesXmYpZm;  
  std::vector<const PatchSubset*> _RelevantPatchesXmYmZp;  
  std::vector<const PatchSubset*> _RelevantPatchesXmYmZm;  

  std::vector<const PatchSet*> _RelevantPatchesXpYpZp2;   /// Some redundancy here, since XpYpZp = XmYmZm [ end : start ]
  std::vector<const PatchSet*> _RelevantPatchesXpYpZm2;   /// only need four sets...
  std::vector<const PatchSet*> _RelevantPatchesXpYmZp2;  
  std::vector<const PatchSet*> _RelevantPatchesXpYmZm2;  
  std::vector<const PatchSet*> _RelevantPatchesXmYpZp2;  
  std::vector<const PatchSet*> _RelevantPatchesXmYpZm2;  
  std::vector<const PatchSet*> _RelevantPatchesXmYmZp2;  
  std::vector<const PatchSet*> _RelevantPatchesXmYmZm2;  


  IntVector _patchIntVector;
  int _radiation_calc_freq; 
  int _nQn_part; 

  bool _all_rk; 
  bool _using_prop_calculator; 
  bool _checkForMissingIntensities;
  int _sweepMethod;
  std::vector <std::vector< std::vector<int> > > _directional_phase_adjustment;

  std::string _profiler_label_name; 
  std::string _T_label_name; 
  std::string _abskt_label_name; 
  std::string _abskg_label_name; 
  //std::vector<std::string> _abskg_label_name{1}; 
  int d_nbands{1};

  DORadiationModel* _DO_model; 
  ArchesLabel*    _labels; 
  MPMArchesLabel* _MAlab;
  RadPropertyCalculator* _prop_calculator; 
  const ProcessorGroup* _my_world;

  std::vector<const VarLabel*> _species_varlabels; 
  std::vector<const VarLabel*> _size_varlabels; 
  std::vector<const VarLabel*> _w_varlabels; 
  std::vector<const VarLabel*> _T_varlabels; 

  const VarLabel* _scatktLabel;
  const VarLabel* _asymmetryLabel;
  const VarLabel* _T_label; 
  const VarLabel* _abskt_label;
  const VarLabel* _abskg_label;
  const VarLabel* _radiationSRCLabel;
  const VarLabel* _radiationFluxELabel;
  const VarLabel* _radiationFluxWLabel;
  const VarLabel* _radiationFluxNLabel;
  const VarLabel* _radiationFluxSLabel;
  const VarLabel* _radiationFluxTLabel;
  const VarLabel* _radiationFluxBLabel;
  const VarLabel* _radiationVolqLabel;
  const PatchSet* _perproc_patches;
  std::vector< std::vector < std::vector < Ghost::GhostType > > >   _gv; 

<<<<<<< HEAD
  int last_rad_solve_timestep={0};
  int do_rad_in_n_timesteps={5};
=======
  const std::string dynamicSolveCountPatch_name {"dynamicSolveCountPatch"};
  const VarLabel* _dynamicSolveCountPatchLabel;
  const VarLabel* _lastRadSolvePatchLabel;
>>>>>>> be11f691

  std::vector<const VarLabel*>  _radIntSource;
  std::vector<std::string> _radIntSource_names;

  std::vector< const VarLabel*> _IntensityLabels;
  std::vector< const VarLabel*> _emiss_plus_scat_source_label; 

  std::vector< std::vector< const VarLabel*> > _patchIntensityLabels; 

  ApplicationInterface* m_arches{nullptr};
}; // end DORadiation
} // end namespace Uintah
#endif<|MERGE_RESOLUTION|>--- conflicted
+++ resolved
@@ -172,10 +172,7 @@
 
   bool _multiBox; 
   bool _dynamicSolveFrequency{false};  /// turns on the radiation profiler, tool to identifying if radiation is being resolved
-<<<<<<< HEAD
-=======
-
->>>>>>> be11f691
+
   std::vector<std::vector<double> > _xyzPatch_boundary;/// all patch boundaries (approximate), needed for multi-box weeps, 
 
   std::vector< std::vector < std::vector < bool > > > _doesPatchExist;
@@ -242,14 +239,9 @@
   const PatchSet* _perproc_patches;
   std::vector< std::vector < std::vector < Ghost::GhostType > > >   _gv; 
 
-<<<<<<< HEAD
-  int last_rad_solve_timestep={0};
-  int do_rad_in_n_timesteps={5};
-=======
   const std::string dynamicSolveCountPatch_name {"dynamicSolveCountPatch"};
   const VarLabel* _dynamicSolveCountPatchLabel;
   const VarLabel* _lastRadSolvePatchLabel;
->>>>>>> be11f691
 
   std::vector<const VarLabel*>  _radIntSource;
   std::vector<std::string> _radIntSource_names;
