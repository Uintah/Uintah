/*
 * The MIT License
 *
 * Copyright (c) 1997-2019 The University of Utah
 *
 * Permission is hereby granted, free of charge, to any person obtaining a copy
 * of this software and associated documentation files (the "Software"), to
 * deal in the Software without restriction, including without limitation the
 * rights to use, copy, modify, merge, publish, distribute, sublicense, and/or
 * sell copies of the Software, and to permit persons to whom the Software is
 * furnished to do so, subject to the following conditions:
 *
 * The above copyright notice and this permission notice shall be included in
 * all copies or substantial portions of the Software.
 *
 * THE SOFTWARE IS PROVIDED "AS IS", WITHOUT WARRANTY OF ANY KIND, EXPRESS OR
 * IMPLIED, INCLUDING BUT NOT LIMITED TO THE WARRANTIES OF MERCHANTABILITY,
 * FITNESS FOR A PARTICULAR PURPOSE AND NONINFRINGEMENT. IN NO EVENT SHALL THE
 * AUTHORS OR COPYRIGHT HOLDERS BE LIABLE FOR ANY CLAIM, DAMAGES OR OTHER
 * LIABILITY, WHETHER IN AN ACTION OF CONTRACT, TORT OR OTHERWISE, ARISING
 * FROM, OUT OF OR IN CONNECTION WITH THE SOFTWARE OR THE USE OR OTHER DEALINGS
 * IN THE SOFTWARE.
 */

//----- Arches.cc ----------------------------------------------
#include <CCA/Components/Arches/Arches.h>
#include <CCA/Components/Arches/ArchesParticlesHelper.h>
#include <CCA/Components/Arches/ArchesMaterial.h>
#include <CCA/Components/Arches/ArchesStatsEnum.h>
#include <CCA/Components/Arches/ExplicitSolver.h>
#include <CCA/Components/Arches/KokkosSolver.h>
#include <CCA/Components/Arches/PhysicalConstants.h>
#include <CCA/Components/Arches/Properties.h>
#include <CCA/Components/MPMArches/MPMArchesLabel.h>
#include <CCA/Ports/DataWarehouse.h>
#include <CCA/Ports/Scheduler.h>
#include <CCA/Ports/SolverInterface.h>
#include <Core/Exceptions/InvalidValue.h>
#include <Core/Exceptions/ParameterNotFound.h>
#include <Core/Exceptions/VariableNotFoundInGrid.h>
#include <Core/Grid/Variables/PerPatch.h>
#include <Core/Grid/Variables/ReductionVariable.h>
#include <Core/Grid/MaterialManager.h>
#include <Core/Grid/Variables/CellIterator.h>
#include <Core/Grid/Task.h>
#include <Core/Grid/Variables/VarTypes.h>
#include <Core/Grid/DbgOutput.h>
#include <Core/IO/UintahZlibUtil.h>
#include <Core/Parallel/Parallel.h>
#include <Core/ProblemSpec/ProblemSpec.h>
#include <Core/Math/MinMax.h>
#include <Core/Math/MiscMath.h>
#include <Core/Util/DOUT.hpp>

#include <iostream>
#include <fstream>

using namespace std;
using namespace Uintah;

static DebugStream dbg("ARCHES", false);

//--------------------------------------------------------------------------------------------------
Arches::Arches(const ProcessorGroup* myworld,
               const MaterialManagerP materialManager) :
  ApplicationCommon(myworld, materialManager)
{
  m_MAlab               = 0;
  m_nlSolver            = 0;
  m_physicalConsts      = 0;
  m_with_mpmarches      = false;

  //lagrangian particles:
  m_particlesHelper = scinew ArchesParticlesHelper();
  m_particlesHelper->sync_with_arches(this);

#ifdef OUTPUT_WITH_BAD_DELTA_T
  // The other reduciton vars are set in the problem setup because the
  // UPS file needs to be read first.
  activateReductionVariable(     outputTimeStep_name, true );
  activateReductionVariable( checkpointTimeStep_name, true );
  activateReductionVariable(      endSimulation_name, true );
#endif

  // One can also output or checkpoint if one of the validate
  // thresholds are met. This setting has the same affect as the above
  // along with the puts in the data warehouse (see ExplicitSolve.cc).

  //     outputIfInvalidNextDelT( DELTA_T_MIN | DELTA_T_MAX );
  // checkpointIfInvalidNextDelT( DELTA_T_MIN );

#ifdef ADD_PERFORMANCE_STATS 
  m_application_stats.insert( (ApplicationStatsEnum) RMCRTPatchTime,       std::string("RMCRT_Patch_Time"),       "milliseconds"  );
  m_application_stats.insert( (ApplicationStatsEnum) RMCRTPatchSize,       std::string("RMCRT_Patch_Steps"),      "steps"         );
  m_application_stats.insert( (ApplicationStatsEnum) RMCRTPatchEfficiency, std::string("RMCRT_Patch_Efficiency"), "steps/seconds" );
#endif
<<<<<<< HEAD

  m_application_stats.insert( (ApplicationStatsEnum) DORadiationTime,   std::string("DO_Radiation_Time"),   "seconds" );
  m_application_stats.insert( (ApplicationStatsEnum) DORadiationSweeps, std::string("DO_Radiation_Sweeps"), "sweeps"  );
  m_application_stats.insert( (ApplicationStatsEnum) DORadiationBands,  std::string("DO_Radiation_Bands"),  "bands"   );
=======
>>>>>>> be11f691
}

//--------------------------------------------------------------------------------------------------
Arches::~Arches()
{
  delete m_nlSolver;
  delete m_physicalConsts;
  delete m_particlesHelper;

  if( m_analysis_modules.size() != 0 ) {
    for( std::vector<AnalysisModule*>::iterator iter = m_analysis_modules.begin();
         iter != m_analysis_modules.end(); iter++) {
      AnalysisModule* am = *iter;
      am->releaseComponents();
      delete am;
    }
  }
}

//--------------------------------------------------------------------------------------------------
void
Arches::problemSetup( const ProblemSpecP     & params,
                      const ProblemSpecP     & materials_ps,
                            GridP            & grid )
{
  ArchesMaterial* mat= scinew ArchesMaterial();
  m_materialManager->registerMaterial( "Arches", mat);
  ProblemSpecP db = params->findBlock("CFD")->findBlock("ARCHES");
  m_arches_spec = db;

  // Check for Lagrangian particles
  m_do_lagrangian_particles = m_arches_spec->findBlock("LagrangianParticles");
  if ( m_do_lagrangian_particles ) {
    m_particlesHelper->problem_setup( params,m_arches_spec->findBlock("LagrangianParticles") );
  }

  //  Multi-level related
  m_arches_level_index = grid->numLevels()-1; // this is the finest level
  proc0cout << "ARCHES CFD level: " << m_arches_level_index << endl;

  // setup names for all the boundary condition faces that do NOT have a name or that have duplicate names
  if( db->getRootNode()->findBlock("Grid") ) {
    Uintah::ProblemSpecP bcProbSpec =
      db->getRootNode()->findBlock("Grid")->findBlock("BoundaryConditions");
    assign_unique_boundary_names( bcProbSpec );
  }

  // physical constant
  m_physicalConsts = scinew PhysicalConstants();
  const ProblemSpecP db_root = db->getRootNode();
  m_physicalConsts->problemSetup(db_root);

  //--- Create the solver/algorithm ---
  NonlinearSolver::NLSolverBuilder* builder;
  if (   db->findBlock("ExplicitSolver") ) {

    builder = scinew ExplicitSolver::Builder( m_materialManager,
                                              m_MAlab,
                                              m_physicalConsts,
                                              d_myworld,
                                              m_particlesHelper,
                                              m_solver,
                                              this );

  } else if ( db->findBlock("KokkosSolver")) {

    builder = scinew KokkosSolver::Builder( m_materialManager,
                                            d_myworld,
                                            m_solver,
                                            this );

  } else {

    throw InvalidValue("Nonlinear solver not supported.", __FILE__, __LINE__);
  }

  //User the builder to build the solver, delete the builder when done.
  m_nlSolver = builder->build();
  delete builder;

  m_nlSolver->problemSetup( db, m_materialManager, grid );

  // Must be set here rather than the constructor because the value
  // is based on the solver being requested in the problem setup.
  bool mayRecompute = m_nlSolver->mayRecomputeTimeStep();
  activateReductionVariable( recomputeTimeStep_name, mayRecompute );
  activateReductionVariable(     abortTimeStep_name, mayRecompute );

  //__________________________________
  // On the Fly Analysis. The belongs at bottom
  // of task after all of the problemSetups have been called.
  if(!m_with_mpmarches) {
    if(!m_output) {
      throw InternalError("ARCHES:couldn't get output port", __FILE__, __LINE__);
    }

    m_analysis_modules = AnalysisModuleFactory::create(d_myworld,
                                                       m_materialManager,
                                                       params);

    if(m_analysis_modules.size() != 0) {
      vector<AnalysisModule*>::iterator iter;
      for( iter  = m_analysis_modules.begin();
           iter != m_analysis_modules.end(); iter++) {
        AnalysisModule* am = *iter;
        std::vector<std::vector<const VarLabel* > > dummy;
        am->setComponents( dynamic_cast<ApplicationInterface*>( this ) );
        am->problemSetup(params, materials_ps, grid, dummy, dummy);
      }
    }
  }

  //__________________________________
  // Bulletproofing needed for multi-level RMCRT
  if(isAMR() && !isLockstepAMR()) {
    ostringstream msg;
    msg << "\n ERROR: You must add \n"
        << " <useLockStep> true </useLockStep> \n"
        << " inside of the <AMR> section for multi-level ARCHES & MPMARCHES. \n";
    throw ProblemSetupException(msg.str(),__FILE__, __LINE__);
  }
}

//--------------------------------------------------------------------------------------------------
void
Arches::scheduleInitialize(const LevelP& level,
                           SchedulerP& sched)
{

  //=========== NEW TASK INTERFACE ==============================
  if ( m_do_lagrangian_particles ) {
    m_particlesHelper->set_materials(m_materialManager->allMaterials( "Arches" ));
    m_particlesHelper->schedule_initialize(level, sched);
  }

  //=========== END NEW TASK INTERFACE ==============================
  m_nlSolver->sched_initialize( level, sched, isRestartTimeStep() );

  if( level->getIndex() != m_arches_level_index )
    return;

  //______________________
  //Data Analysis
  if(m_analysis_modules.size() != 0) {
    vector<AnalysisModule*>::iterator iter;
    for( iter  = m_analysis_modules.begin();
         iter != m_analysis_modules.end(); iter++) {
      AnalysisModule* am = *iter;
      am->scheduleInitialize( sched, level);
    }
  }

  if ( m_do_lagrangian_particles ) {
    m_particlesHelper->schedule_sync_particle_position(level,sched,true);
  }
}

//--------------------------------------------------------------------------------------------------
void
Arches::scheduleRestartInitialize( const LevelP& level,
                                   SchedulerP& sched )
{

  m_nlSolver->sched_restartInitialize( level, sched );

}

//--------------------------------------------------------------------------------------------------
void
Arches::restartInitialize()
{
}

//--------------------------------------------------------------------------------------------------
void
Arches::scheduleComputeStableTimeStep(const LevelP& level,
                                      SchedulerP& sched)
{
  m_nlSolver->computeTimestep(level, sched );
}

//--------------------------------------------------------------------------------------------------
void
Arches::scheduleTimeAdvance( const LevelP& level,
                             SchedulerP& sched)
{
  // Only schedule
  if(level->getIndex() != m_arches_level_index) {
    return;
  }

  printSchedule(level,dbg, "Arches::scheduleTimeAdvance");

  if( isRegridTimeStep() ) { // Needed for single level regridding on restarts.
                             // Note, this task is called twice on a regrid.
    m_nlSolver->sched_restartInitializeTimeAdvance(level,sched);
  }

  m_nlSolver->sched_nonlinearSolve(level, sched);
}

//--------------------------------------------------------------------------------------------------
void
Arches::scheduleAnalysis( const LevelP& level,
                          SchedulerP& sched)
{
  // Only schedule
  if(level->getIndex() != m_arches_level_index) {
    return;
  }

  printSchedule(level,dbg, "Arches::scheduleAnalysis");

  //__________________________________
  //  on the fly analysis
  if(m_analysis_modules.size() != 0) {
    vector<AnalysisModule*>::iterator iter;
    for( iter = m_analysis_modules.begin(); iter != m_analysis_modules.end(); iter++) {
      AnalysisModule* am = *iter;
      am->scheduleDoAnalysis( sched, level);
    }
  }
}

// An optional call for the application to check their reduction vars.
void
Arches::checkReductionVars( const ProcessorGroup * pg,
                            const PatchSubset    * patches,
                            const MaterialSubset * matls,
                                  DataWarehouse  * old_dw,
                                  DataWarehouse  * new_dw )
{
<<<<<<< HEAD
  // Setup the task graph for execution on the next timestep.

  // Check to see if the DORadiation is using the dynamic solve frequency.
  if( activeReductionVariable( dynamicSolveCount_name ) ) {
    // If the variable is not benign then at least one rank set the value.
    // The bengin value is realy large so this check is somewhat moot.
    if( !isBenignReductionVariable( dynamicSolveCount_name ) )
      return( getReductionVariable( dynamicSolveCount_name ) <= 1 );
    else
      return 0;
  }
  else
    return m_nlSolver->getTaskGraphIndex( timeStep );
=======
  m_nlSolver->checkReductionVars( pg, patches, matls, old_dw, new_dw );
>>>>>>> be11f691
}

//--------------------------------------------------------------------------------------------------
double Arches::recomputeDelT(const double delT ) {
  return m_nlSolver->recomputeDelT( delT );
}

//-------------------------------------------------------------------------------------------------
void Arches::assign_unique_boundary_names( Uintah::ProblemSpecP bcProbSpec )
{
  if( !bcProbSpec ) return;
  int i=0;
  std::string strFaceID;
  std::set<std::string> faceNameSet;
  for( Uintah::ProblemSpecP faceSpec =
    bcProbSpec->findBlock("Face"); faceSpec != nullptr;
    faceSpec=faceSpec->findNextBlock("Face"), ++i ) {

    std::string faceName = "none";
    faceSpec->getAttribute("name",faceName);

    strFaceID = Arches::number_to_string(i);

    if( faceName=="none" || faceName=="" ) {
      faceName ="Face_" + strFaceID;
      faceSpec->setAttribute("name",faceName);
    } else{
      if( faceNameSet.find(faceName) != faceNameSet.end() ) {
        bool fndInc = false;
        int j = 1;
        while( !fndInc ) {
          if( faceNameSet.find( faceName + "_" + Arches::number_to_string(j) ) != faceNameSet.end())
            j++;
          else
            fndInc = true;
        }
        // rename this face
        std::ostringstream message;
        message << "WARNING: I found a duplicate face label " << faceName;
        faceName = faceName + "_" + Arches::number_to_string(j);
        message << " in your Boundary condition specification. I will rename it to "
                << faceName << "\n";
        DOUT(true, message.str());

        faceSpec->replaceAttributeValue("name", faceName);
      }
    }
    faceNameSet.insert(faceName);
  }
  i=0;
  std::set<std::string> interior_faceNameSet;
  for( Uintah::ProblemSpecP faceSpec =
    bcProbSpec->findBlock("InteriorFace"); faceSpec != nullptr;
    faceSpec=faceSpec->findNextBlock("InteriorFace"), ++i ) {

    std::string faceName = "none";
    faceSpec->getAttribute("name",faceName);

    strFaceID = Arches::number_to_string(i);

    if( faceName=="none" || faceName=="" ) {
      faceName ="InteriorFace_" + strFaceID;
      faceSpec->setAttribute("name",faceName);
    } else{
      if( faceNameSet.find(faceName) != faceNameSet.end() ) {
        bool fndInc = false;
        int j = 1;
        while( !fndInc ) {
          if( faceNameSet.find( faceName + "_" + Arches::number_to_string(j) ) != faceNameSet.end())
            j++;
          else
            fndInc = true;
        }
        // rename this face
        std::cout << "WARNING: I found a duplicate face label " << faceName;
        faceName = faceName + "_" + Arches::number_to_string(j);
        std::cout << " in your Boundary condition specification. I will rename it to "
          << faceName << std::endl;
        faceSpec->replaceAttributeValue("name", faceName);
      }
    }
    interior_faceNameSet.insert(faceName);
  }
}<|MERGE_RESOLUTION|>--- conflicted
+++ resolved
@@ -94,13 +94,6 @@
   m_application_stats.insert( (ApplicationStatsEnum) RMCRTPatchSize,       std::string("RMCRT_Patch_Steps"),      "steps"         );
   m_application_stats.insert( (ApplicationStatsEnum) RMCRTPatchEfficiency, std::string("RMCRT_Patch_Efficiency"), "steps/seconds" );
 #endif
-<<<<<<< HEAD
-
-  m_application_stats.insert( (ApplicationStatsEnum) DORadiationTime,   std::string("DO_Radiation_Time"),   "seconds" );
-  m_application_stats.insert( (ApplicationStatsEnum) DORadiationSweeps, std::string("DO_Radiation_Sweeps"), "sweeps"  );
-  m_application_stats.insert( (ApplicationStatsEnum) DORadiationBands,  std::string("DO_Radiation_Bands"),  "bands"   );
-=======
->>>>>>> be11f691
 }
 
 //--------------------------------------------------------------------------------------------------
@@ -333,23 +326,7 @@
                                   DataWarehouse  * old_dw,
                                   DataWarehouse  * new_dw )
 {
-<<<<<<< HEAD
-  // Setup the task graph for execution on the next timestep.
-
-  // Check to see if the DORadiation is using the dynamic solve frequency.
-  if( activeReductionVariable( dynamicSolveCount_name ) ) {
-    // If the variable is not benign then at least one rank set the value.
-    // The bengin value is realy large so this check is somewhat moot.
-    if( !isBenignReductionVariable( dynamicSolveCount_name ) )
-      return( getReductionVariable( dynamicSolveCount_name ) <= 1 );
-    else
-      return 0;
-  }
-  else
-    return m_nlSolver->getTaskGraphIndex( timeStep );
-=======
   m_nlSolver->checkReductionVars( pg, patches, matls, old_dw, new_dw );
->>>>>>> be11f691
 }
 
 //--------------------------------------------------------------------------------------------------
