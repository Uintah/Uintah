--- conflicted
+++ resolved
@@ -113,11 +113,7 @@
   template <typename T>
   void WDragModel<T>::problemSetup( ProblemSpecP& db ){
 
-<<<<<<< HEAD
-    m_model_name     = m_task_name; 
-=======
     m_model_name     = m_task_name;
->>>>>>> be11f691
     m_gasSource_name = m_task_name + "_gasSource";
 
     m_density_gas_name = ArchesCore::parse_ups_for_role( ArchesCore::DENSITY,   db, "density" );
