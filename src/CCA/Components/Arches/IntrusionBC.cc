--- conflicted
+++ resolved
@@ -1223,10 +1223,6 @@
               double area = 0;
 
               area = Dx.x() * Dx.z();
-<<<<<<< HEAD
-              v_indx = 0;
-=======
->>>>>>> be11f691
 
               if ( directions[2] != 0 ){
                 IntVector cp = c;
@@ -1250,10 +1246,6 @@
               double area = 0;
 
               area = Dx.x() * Dx.y();
-<<<<<<< HEAD
-              v_indx = 0;
-=======
->>>>>>> be11f691
 
               if ( directions[4] != 0 ){
                 IntVector cp = c;
