--- conflicted
+++ resolved
@@ -302,11 +302,7 @@
   ArchesFieldContainer::VariableRegistry variable_registry;
 
   const std::string type_string = TaskInterface::get_task_type_string(type);
-<<<<<<< HEAD
-  DOUT( dbg_arches_task, "[TaskFactoryBase]  Scheduling the following task group with mode: " << type_string );
-=======
   DOUT( dbg_arches_task, "[TaskFactoryBase]  Scheduling the following task group with mode: " << type_string << " for factory: " << _factory_name );
->>>>>>> be11f691
 
   for ( auto i_task = arches_tasks.begin(); i_task != arches_tasks.end(); i_task++ ){
 
@@ -364,16 +360,6 @@
             DOUT( dbg_arches_task, "[TaskFactoryBase]      computing: " << ivar.name );
             tsk->computes( ivar.label );   //only compute on the zero time substep
           }
-<<<<<<< HEAD
-        } else {
-          DOUT( dbg_arches_task, "[TaskFactoryBase]      modifying: " << ivar.name );
-          tsk->modifies( ivar.label );
-      }}
-      break;
-    case ArchesFieldContainer::COMPUTESCRATCHGHOST:
-      {
-        tsk->computesWithScratchGhost( ivar.label, matls->getSubset(0), Uintah::Task::NormalDomain, ivar.ghost_type, ivar.nGhost );
-=======
         } else {
           DOUT( dbg_arches_task, "[TaskFactoryBase]      modifying: " << ivar.name );
           tsk->modifies( ivar.label );
@@ -398,7 +384,6 @@
                                          matls->getSubset(0), Uintah::Task::NormalDomain,
                                          ivar.ghost_type, ivar.nGhost );
         }
->>>>>>> be11f691
       }
       break;
     case ArchesFieldContainer::MODIFIES:
