#ifndef Uintah_Component_Arches_Discretization_new_h
#define Uintah_Component_Arches_Discretization_new_h

#include <CCA/Ports/Scheduler.h>
#include <Core/Grid/SimulationState.h>
#include <Core/Grid/Variables/VarTypes.h>
#include <Core/Grid/Variables/CCVariable.h>
#include <Core/Grid/Variables/SFCXVariable.h>
#include <Core/Grid/Variables/SFCYVariable.h>
#include <Core/Grid/Variables/SFCZVariable.h>
#include <Core/Grid/BoundaryConditions/BoundCond.h>
#include <Core/Grid/BoundaryConditions/BCDataArray.h>
#include <Core/Exceptions/InvalidValue.h>
#include <CCA/Components/Arches/Directives.h>
#include <Core/Parallel/Parallel.h>

//==========================================================================

/**
 * @class Discretization_new
 * @author Jeremy Thornock
 * @date Oct 16, 2008
 *
 * @brief A discretization toolbox.
 *       
 *
 *
 */

namespace Uintah{
  class Discretization_new {

    // Functionally includes:
    // 1) Discretization functions for the outside world (transport equations)**. 
    // 2) Custom Data Managers
    // 3) Helper/Utility type functions
    // 4) Interpolation
    // 5) Discreization 
    //
    // ** These functions are intended to be the only ones accessed by the 
    //    transport equations. 

    public:

      Discretization_new();
      ~Discretization_new();

      //---------------------------------------------------------------------------
      // Discretization functions for transport equations. 
      // --------------------------------------------------------------------------

      /** @brief Computes the convection term.  This method is overloaded.  */
      template <class fT, class oldPhiT, class uT, class vT, class wT> void 
        computeConv(const Patch* p, fT& Fconv, oldPhiT& oldPhi, 
            uT& uVel, vT& vVel, 
            wT& wVel, constCCVariable<double>& den, constCCVariable<Vector>& areaFraction, 
            std::string convScheme);

      /** @brief Computes the convection term (no density term). This method is overloaded */
      template <class fT, class oldPhiT> void 
        computeConv(const Patch* p, fT& Fconv, oldPhiT& oldPhi, 
            constSFCXVariable<double>& uVel, constSFCYVariable<double>& vVel, 
            constSFCZVariable<double>& wVel, constCCVariable<Vector>& areaFraction, 
            std::string convScheme);

      /** @brief Computes the convection term without density and using a special 
       *         particle velocity vector (or any type of CC velocity vector) instead 
       *         of the standard, face centered gas velocity.  */
      template <class fT, class oldPhiT> void 
        computeConv(const Patch* p, fT& Fconv, oldPhiT& oldPhi, 
            constCCVariable<Vector>& partVel, 
            constCCVariable<Vector>& areaFraction, 
            std::string convScheme);

      /** @brief Computes the diffusion term for a scalar:
       * \f$ \int_{S} \rho \Gamma \nabla \phi \cdot dS \f$ 
       * for a non-constant pr number */
      template <class fT, class oldPhiT> void 
        computeDiff( const Patch* p, fT& Fdiff, 
        oldPhiT& oldPhi, constCCVariable<double>& mu_t,
        constCCVariable<double>& D_mol, constCCVariable<double>& rho,  
        constCCVariable<Vector>& areaFraction, 
        constCCVariable<double>& prNo );

      /** @brief Computes the diffusion term for a scalar:
       * \f$ \int_{S} \rho \Gamma \nabla \phi \cdot dS \f$ 
       * for a non-constant pr number.  This version has a constant
       * molecular diffusion coefficient */
      template <class fT, class oldPhiT> void 
        computeDiff( const Patch* p, fT& Fdiff, 
        oldPhiT& oldPhi, constCCVariable<double>& mu_t,
        double D_mol, constCCVariable<double>& rho,  
        constCCVariable<Vector>& areaFraction, 
        constCCVariable<double>& prNo );

      /** @brief Computes the diffusion term for a scalar:
       * \f$ \int_{S} \rho \Gamma \nabla \phi \cdot dS \f$ 
       * for a constant pr number.  This version has a constant
       * molecular diffusion coefficient */
      template <class fT, class oldPhiT> void 
        computeDiff( const Patch* p, fT& Fdiff, 
        oldPhiT& oldPhi, constCCVariable<double>& mu_t,
        double D_mol, constCCVariable<double>& rho,  
        constCCVariable<Vector>& areaFraction, 
        const double prNo );

      /** @brief Computes the diffusion term for a scalar:
       * \f$ \int_{S} \Gamma \nabla \phi \cdot dS \f$
       * assuming a constant pr number and NO rho needed -- only used now for DQMOM */
      template <class fT, class oldPhiT> void 
        computeDiff( const Patch* p, fT& Fdiff, oldPhiT& oldPhi, 
        constCCVariable<double>& gamma, 
        double molecular_diff, constCCVariable<Vector>& areaFraction, 
        double const_prNo );

      //---------------------------------------------------------------------------
      // Custom Data Managers
      // --------------------------------------------------------------------------
      
      //  A boolean for marking faces of the cell as touching a boundary 
      struct FaceBoundaryBool
      { 
        bool minus;
        bool plus; 
      };

      // Stores values in a one-D line on each face for a given cell 
      struct FaceData1D {
        double minus; // minus face
        double plus;  // plus face
      };

      //---------------------------------------------------------------------------
      // Helper/Utility type functions
      // --------------------------------------------------------------------------
      
      /** @brief Returns an iterator for all cells not touching the domain boundaries */
      inline CellIterator getInteriorCellIterator( const Patch* p ) const 
      {

        bool xminus = p->getBCType(Patch::xminus) == Patch::None;
        bool xplus =  p->getBCType(Patch::xplus)  == Patch::None;
        bool yminus = p->getBCType(Patch::yminus) == Patch::None;
        bool yplus =  p->getBCType(Patch::yplus)  == Patch::None;
        bool zminus = p->getBCType(Patch::zminus) == Patch::None;
        bool zplus =  p->getBCType(Patch::zplus)  == Patch::None;

        IntVector clow  = p->getCellLowIndex();
        IntVector chigh = p->getCellHighIndex(); 
        IntVector clow_mod = clow;
        IntVector chigh_mod = chigh; 

        if (xminus)
          clow_mod = clow_mod + IntVector(1,0,0);
        if (xplus)
          chigh_mod = chigh_mod - IntVector(1,0,0); 
        if (yminus)
          clow_mod = clow_mod + IntVector(0,1,0);
        if (yplus)
          chigh_mod = chigh_mod - IntVector(0,1,0);
        if (zminus)
          clow_mod = clow_mod + IntVector(0,0,1);
        if (zplus)
          chigh_mod = chigh_mod - IntVector(0,0,1);

        CellIterator the_iterator = CellIterator(clow_mod, chigh_mod); 

        the_iterator.reset(); 
        return the_iterator; 
      }

      /** @brief Returns an iterator for all cell touching a domain boundary */ 
      inline CellIterator getInteriorBoundaryCellIterator( const Patch* p, 
          const std::vector<Patch::FaceType>::const_iterator bf_iter ) const
      {

        Patch::FaceType face = *bf_iter; 
        IntVector l,h; 
        p->getFaceCells( face, 0, l, h ); 

        if ( face == Patch::xminus || face == Patch::xplus ){

          bool yminus = p->getBCType(Patch::yminus) == Patch::None;
          bool yplus =  p->getBCType(Patch::yplus)  == Patch::None;
          bool zminus = p->getBCType(Patch::zminus) == Patch::None;
          bool zplus =  p->getBCType(Patch::zplus)  == Patch::None;

          if (yminus)
            l[1] += 1;
          if (yplus)
            h[1] -= 1;
          if (zminus)
            l[2] += 1;
          if (zplus)
            h[2] -= 1;

        } else if ( face == Patch::yminus || face == Patch::yplus ){

          bool xminus = p->getBCType(Patch::xminus) == Patch::None;
          bool xplus =  p->getBCType(Patch::xplus)  == Patch::None;
          bool zminus = p->getBCType(Patch::zminus) == Patch::None;
          bool zplus =  p->getBCType(Patch::zplus)  == Patch::None;

          if (xminus)
            l[0] += 2;
          if (xplus)
            h[0] -= 2;
          if (zminus)
            l[2] += 1;
          if (zplus)
            h[2] -= 1;
        } else if ( face == Patch::zminus || face == Patch::zplus ){

          bool yminus = p->getBCType(Patch::yminus) == Patch::None;
          bool yplus =  p->getBCType(Patch::yplus)  == Patch::None;
          bool xminus = p->getBCType(Patch::xminus) == Patch::None;
          bool xplus =  p->getBCType(Patch::xplus)  == Patch::None;

          if (yminus)
            l[1] += 2;
          if (yplus)
            h[1] -= 2;
          if (xminus)
            l[0] += 2;
          if (xplus)
            h[0] -= 2;
        }

        CellIterator the_iterator = CellIterator( l, h ); 
        return the_iterator; 

      }

      /** @brief Checks if cell has a face on a boundary in a given absolute normal direction (coord) */
      inline FaceBoundaryBool checkFacesForBoundaries( const Patch* p, const IntVector c, const IntVector coord )
      {

        FaceBoundaryBool b;
        b.minus = false; 
        b.plus  = false; 

        IntVector l = p->getCellLowIndex();
        IntVector h = p->getCellHighIndex(); 

        bool fplus  = false; 
        bool fminus = false; 

        int I = -1; 
        if ( coord[0] == 1 ) { 
          fminus = p->getBCType(Patch::xminus) != Patch::Neighbor; 
          fplus  = p->getBCType(Patch::xplus ) != Patch::Neighbor; 
          I = 0; 
        } else if ( coord[1] == 1 ){ 
          fminus = p->getBCType(Patch::yminus) != Patch::Neighbor; 
          fplus  = p->getBCType(Patch::yplus ) != Patch::Neighbor; 
          I = 1; 
        } else if ( coord[2] == 1 ){ 
          fminus = p->getBCType(Patch::zminus) != Patch::Neighbor; 
          fplus  = p->getBCType(Patch::zplus ) != Patch::Neighbor; 
          I = 2; 
        } 

        if ( fminus && c[I] == l[I] ) { 
          b.minus = true; 
        } 
        if ( fplus  && c[I] == h[I]-1 ) { 
          b.plus = true; 
        } 

        return b; 
      }

      //---------------------------------------------------------------------------
      // Assemblers
      // These functions assemble other terms
      // --------------------------------------------------------------------------

      /** @brief Computes the flux term, \f$ int_A div{\rho u \phi} \cdot dA \f$, where u is the velocity
       *          in the normal (coord) direction.  Note version has density. */
      inline double getFlux( const double area, FaceData1D den, FaceData1D vel, 
          FaceData1D phi, constCCVariable<Vector>& areaFraction, IntVector coord, IntVector c )
      {
        double F; 
        FaceData1D areaFrac;
        IntVector cp = c + coord; 
        Vector curr_areaFrac = areaFraction[c]; 
        Vector plus_areaFrac = areaFraction[cp]; 
        // may want to just pass dim in for efficiency sake
        int dim = 0; 
        if (coord[0] == 1)
          dim =0; 
        else if (coord[1] == 1)
          dim = 1; 
        else 
          dim = 2; 
        areaFrac.plus  = plus_areaFrac[dim];
        areaFrac.minus = curr_areaFrac[dim]; 

        return F = area * (  areaFrac.plus * den.plus * vel.plus * phi.plus 
            - areaFrac.minus * den.minus * vel.minus * phi.minus ); 
      }
      /** @brief Computes the flux term, \f$ int_A div{u \phi} \cdot dA \f$, where u is the velocity
       *          in the normal (coord) direction.  Note version does not have density. */
      inline double getFlux( const double area, FaceData1D vel, FaceData1D phi, 
          constCCVariable<Vector>& areaFraction, IntVector coord, IntVector c )
      {
        double F; 
        FaceData1D areaFrac;
        IntVector cp = c + coord; 
        Vector curr_areaFrac = areaFraction[c]; 
        Vector plus_areaFrac = areaFraction[cp]; 
        // may want to just pass dim in for efficiency sake
        int dim = 0; 
        if (coord[0] == 1)
          dim =0; 
        else if (coord[1] == 1)
          dim = 1; 
        else 
          dim = 2; 
        areaFrac.plus  = plus_areaFrac[dim];
        areaFrac.minus = curr_areaFrac[dim]; 

        return F = area * (  areaFrac.plus * vel.plus * phi.plus 
            - areaFrac.minus * vel.minus * phi.minus ); 
      }

      //---------------------------------------------------------------------------
      // Interpolation
      // These functions interpolate
      // --------------------------------------------------------------------------

      /** @brief Cell-centered interolation -- should work for all cell types */ 
      template< class phiT >
        inline FaceData1D centralInterp( const IntVector c, const IntVector coord, phiT& phi )
      {
        IntVector cxp = c + coord; 
        IntVector cxm = c - coord; 

        FaceData1D face_values; 

        face_values.minus = 0.5 * ( phi[c] + phi[cxm] ); 
        face_values.plus  = 0.5 * ( phi[c] + phi[cxp] ); 

        return face_values; 

      }
      
      /** @brief Return the face velocity for a CC cell given a CC velocity VECTOR */
      inline FaceData1D getFaceVelocity( const IntVector c, const CCVariable<double>& F, 
          constCCVariable<Vector>& vel, const IntVector coord ){

        FaceData1D the_vel;
        the_vel.minus = 0.0;
        the_vel.plus  = 0.0; 

        int coord_sum = coord[0] + coord[1] + coord[2]; 

        if (coord[0] == 1) {

          IntVector cxm = c - IntVector(1,0,0);
          IntVector cxp = c + IntVector(1,0,0); 

          the_vel.minus = 0.5 * ( vel[c].x() + vel[cxm].x() ); 
          the_vel.plus  = 0.5 * ( vel[c].x() + vel[cxp].x() ); 

        } else if (coord[1] == 1) {

          IntVector cym = c - IntVector(0,1,0);
          IntVector cyp = c + IntVector(0,1,0); 

          the_vel.minus = 0.5 * ( vel[c].y() + vel[cym].y() ); 
          the_vel.plus  = 0.5 * ( vel[c].y() + vel[cyp].y() ); 

        } else if (coord[2] == 1) {

          IntVector czm = c - IntVector(0,0,1);
          IntVector czp = c + IntVector(0,0,1); 

          the_vel.minus = 0.5 * ( vel[c].z() + vel[czm].z() ); 
          the_vel.plus  = 0.5 * ( vel[c].z() + vel[czp].z() ); 

        } else if (coord[0] == 0 && coord[1] == 0 && coord[2] == 0) {

          // no coordinate specified
          throw InternalError("ERROR! No coordinate specified for getFaceVelocity", __FILE__, __LINE__);

        } else if (coord_sum > 1) {

          // too many coordinates specified
          throw InternalError("ERROR! Too many coordinates specified for getFaceVelocity", __FILE__, __LINE__);

        }

        return the_vel; 
      }

      /** @brief Return the face velocity for a CC cell given an FCX vel */
      inline FaceData1D getFaceVelocity( const IntVector c, const CCVariable<double>& F, 
          constSFCXVariable<double>& vel ){
        // cell-centered, x-direction
        FaceData1D the_vel; 
        the_vel.minus = vel[c];
        the_vel.plus  = vel[c + IntVector(1,0,0)];

        return the_vel; 
      }
      /** @brief Return the face velocity for a CC cell given an FCY vel */
      inline FaceData1D getFaceVelocity( const IntVector c, const CCVariable<double>& F, 
          constSFCYVariable<double>& vel ){
        // cell-centered, y-direction
        FaceData1D the_vel; 
        the_vel.minus = vel[c];
        the_vel.plus  = vel[c + IntVector(0,1,0)];

        return the_vel; 
      }
      /** @brief Return the face velocity for a CC cell given an FCZ vel */
      inline FaceData1D getFaceVelocity( const IntVector c, const CCVariable<double>& F, 
          constSFCZVariable<double>& vel ){
        // cell-centered, z-direction
        FaceData1D the_vel; 
        the_vel.minus = vel[c];
        the_vel.plus  = vel[c + IntVector(0,0,1)];

        return the_vel; 
      }

      /** @brief Return the face density for all cell types */
      template< class phiT > 
        inline FaceData1D getDensityOnFace( const IntVector c, const IntVector coord, 
            phiT& phi, constCCVariable<double>& den ){

          FaceData1D face_values; 
          face_values.minus = 0.0;
          face_values.plus  = 0.0;

          TypeDescription::Type type = phi.getTypeDescription()->getType(); 

          if ( type == TypeDescription::CCVariable ) {
            IntVector cxm = c - coord; 
            IntVector cxp = c + coord; 

            face_values.minus = 0.5 * (den[c] + den[cxm]); 
            face_values.plus  = 0.5 * (den[c] + den[cxp]); 
          } else {
            // assume the only other type is a face type...
            IntVector cxm = c - coord; 

            face_values.minus = den[cxm];
            face_values.plus  = den[c]; 
          }

          return face_values; 
        }

      /** @brief Return the face density for all cell types when boundaries are near */
      template< class phiT > 
        inline FaceData1D getDensityOnFace( const IntVector c, const IntVector coord, 
            phiT& phi, constCCVariable<double>& den, Discretization_new::FaceBoundaryBool isBoundary ){

          FaceData1D face_values; 
          face_values.minus = 0.0;
          face_values.plus  = 0.0;

          TypeDescription::Type type = phi.getTypeDescription()->getType(); 

          if ( type == TypeDescription::CCVariable ) {
            IntVector cxm = c - coord; 
            IntVector cxp = c + coord; 
            
            if ( isBoundary.minus ){ 
              face_values.minus = den[cxm]; 
            } else { 
              face_values.minus = 0.5 * (den[c] + den[cxm]); 
            }

            if ( isBoundary.plus ){ 
              face_values.plus = den[cxp]; 
            } else { 
              face_values.plus  = 0.5 * (den[c] + den[cxp]); 
            }
          } else {
            // assume the only other type is a face type...
            IntVector cxm = c - coord; 

            face_values.minus = den[cxm];
            face_values.plus  = den[c]; 
          }

          return face_values; 
        }

      //---------------------------------------------------------------------------
      // Interpolation Class
      //
      /** @brief Calls the specific interpolant */ 
      template <typename operT, typename phiT>
      class ConvHelper1 { 
        public: 
          ConvHelper1<operT, phiT>( operT* opr, phiT& phi ) : _opr(opr), _phi(phi){};
          ~ConvHelper1(){}; 

          // FaceData1D no_bc( const IntVector c, const IntVector coord, FaceData1D vel, constCCVariable<Vector>& area_fraction ){ 
          //   FaceData1D result = _opr->do_interpolation_nobc( c, coord, _phi, vel, area_fraction ); 
          //   return result; 
          // }; 

          // FaceData1D with_bc( const IntVector c, const IntVector coord, FaceData1D vel, constCCVariable<Vector>& area_fraction, FaceBoundaryBool isBoundary ){ 
          //   FaceData1D result = _opr->do_interpolation_withbc( c, coord, _phi, vel, area_fraction, isBoundary ); 
          //   return result; 
          // }; 

          //----------------------------------------------------------------------------------
          // With explicit density treatment
          //
          /** @brief actual computes the convection term with the specified operator */ 
          template <class uT, class vT, class wT, class fT> 
          void do_convection( const Patch* p, fT& Fconv, uT& uVel, vT& vVel, wT& wVel, 
              constCCVariable<double>& den, constCCVariable<Vector>& area_fraction, Discretization_new* D){

            Vector Dx = p->dCell(); 
            CellIterator iIter  = D->getInteriorCellIterator( p ); 
           //-------------------- Interior 
           for (iIter.begin(); !iIter.done(); iIter++){

             IntVector c   = *iIter;

             Discretization_new::FaceData1D face_den;
             Discretization_new::FaceData1D face_phi; 
             Discretization_new::FaceData1D face_vel;
             double area; 
             IntVector coord; 

             //X-dimension
             coord[0] = 1; coord[1] = 0; coord[2] = 0; 
             area = Dx.y()*Dx.z();

             face_den       = D->getDensityOnFace( c, coord, Fconv, den ); 
             face_vel       = D->getFaceVelocity( c, Fconv, uVel ); 
             face_phi       = _opr->no_bc( c, coord, _phi, face_vel, area_fraction ); 
             Fconv[c]       = D->getFlux( area, face_den, face_vel, face_phi, area_fraction, coord, c ); 
#ifdef YDIM
             //Y-dimension
             coord[0] = 0; coord[1] = 1; coord[2] = 0; 
             area = Dx.x()*Dx.z(); 

             face_den       = D->getDensityOnFace( c, coord, Fconv, den ); 
             face_vel       = D->getFaceVelocity( c, Fconv, vVel ); 
             face_phi       = _opr->no_bc( c, coord, _phi, face_vel, area_fraction ); 
             Fconv[c]      += D->getFlux( area, face_den, face_vel, face_phi, area_fraction, coord, c ); 

#endif 
#ifdef ZDIM
             //Z-dimension
             coord[0] = 0; coord[1] = 0; coord[2] = 1; 
             area = Dx.x()*Dx.y(); 

             face_den       = D->getDensityOnFace( c, coord, Fconv, den ); 
             face_vel       = D->getFaceVelocity( c, Fconv, wVel ); 
             face_phi       = _opr->no_bc( c, coord, _phi, face_vel, area_fraction ); 
             Fconv[c]      += D->getFlux( area, face_den, face_vel, face_phi, area_fraction, coord, c ); 

#endif
            }

            //--------------- Boundaries
            std::vector<Patch::FaceType> bf;
            std::vector<Patch::FaceType>::const_iterator bf_iter;
            p->getBoundaryFaces(bf);

            // Loop over all boundary faces on this patch
            for (bf_iter = bf.begin(); bf_iter != bf.end(); bf_iter++){

             Patch::FaceType face = *bf_iter; 
             IntVector inside = p->faceDirection(face); 
             CellIterator c_iter = D->getInteriorBoundaryCellIterator( p, bf_iter ); 
             Discretization_new::FaceBoundaryBool faceIsBoundary; 

             for (c_iter.begin(); !c_iter.done(); c_iter++){

               IntVector c = *c_iter - inside; 

               Discretization_new::FaceData1D face_den;
               Discretization_new::FaceData1D face_phi; 
               Discretization_new::FaceData1D face_vel;
               double area; 
               IntVector coord; 

               //X-dimension
               coord[0] = 1; coord[1] = 0; coord[2] = 0; 
               area = Dx.y()*Dx.z();            

               faceIsBoundary = D->checkFacesForBoundaries( p, c, coord ); 
               face_den       = D->getDensityOnFace( c, coord, Fconv, den ); 
               face_vel       = D->getFaceVelocity( c, Fconv, uVel ); 
               face_phi       = _opr->with_bc( c, coord, _phi, face_vel, area_fraction, faceIsBoundary ); 
               Fconv[c]       = D->getFlux( area, face_den, face_vel, face_phi, area_fraction, coord, c ); 

#ifdef YDIM
               //Y-dimension
               coord[0] = 0; coord[1] = 1; coord[2] = 0; 
               area = Dx.x()*Dx.z(); 

               faceIsBoundary = D->checkFacesForBoundaries( p, c, coord ); 
               face_den       = D->getDensityOnFace( c, coord, Fconv, den ); 
               face_vel       = D->getFaceVelocity( c, Fconv, vVel ); 
               face_phi       = _opr->with_bc( c, coord, _phi, face_vel, area_fraction, faceIsBoundary ); 
               Fconv[c]      += D->getFlux( area, face_den, face_vel, face_phi, area_fraction, coord, c ); 

#endif 
#ifdef ZDIM
               //Z-dimension
               coord[0] = 0; coord[1] = 0; coord[2] = 1; 
               area = Dx.x()*Dx.y(); 

               faceIsBoundary = D->checkFacesForBoundaries( p, c, coord ); 
               face_den       = D->getDensityOnFace( c, coord, Fconv, den ); 
               face_vel       = D->getFaceVelocity( c, Fconv, wVel ); 
               face_phi       = _opr->with_bc( c, coord, _phi, face_vel, area_fraction, faceIsBoundary ); 
               Fconv[c]      += D->getFlux( area, face_den, face_vel, face_phi, area_fraction, coord, c ); 

#endif
              }
            }
          }

          //--------------------------------------------------------------------------
          // no explicit density representation 
          //
          /** @brief Actually computers the convection term without density rep. */ 
          template <class uT, class vT, class wT, class fT> 
          void do_convection( const Patch* p, fT& Fconv, uT& uVel, vT& vVel, wT& wVel, 
              constCCVariable<Vector>& area_fraction, Discretization_new* D){

            Vector Dx = p->dCell(); 
            CellIterator iIter  = D->getInteriorCellIterator( p ); 
           //-------------------- Interior 
           for (iIter.begin(); !iIter.done(); iIter++){

             IntVector c   = *iIter;

             Discretization_new::FaceData1D face_phi; 
             Discretization_new::FaceData1D face_vel;
             double area; 
             IntVector coord; 

             //X-dimension
             coord[0] = 1; coord[1] = 0; coord[2] = 0; 
             area = Dx.y()*Dx.z();

             face_vel       = D->getFaceVelocity( c, Fconv, uVel ); 
             face_phi       = _opr->no_bc( c, coord, _phi, face_vel, area_fraction ); 
             Fconv[c]       = D->getFlux( area, face_vel, face_phi, area_fraction, coord, c ); 
#ifdef YDIM
             //Y-dimension
             coord[0] = 0; coord[1] = 1; coord[2] = 0; 
             area = Dx.x()*Dx.z(); 

             face_vel       = D->getFaceVelocity( c, Fconv, vVel ); 
             face_phi       = _opr->no_bc( c, coord, _phi, face_vel, area_fraction ); 
             Fconv[c]      += D->getFlux( area, face_vel, face_phi, area_fraction, coord, c ); 

#endif 
#ifdef ZDIM
             //Z-dimension
             coord[0] = 0; coord[1] = 0; coord[2] = 1; 
             area = Dx.x()*Dx.y(); 

             face_vel       = D->getFaceVelocity( c, Fconv, wVel ); 
             face_phi       = _opr->no_bc( c, coord, _phi, face_vel, area_fraction ); 
             Fconv[c]      += D->getFlux( area, face_vel, face_phi, area_fraction, coord, c ); 

#endif
            }

            //--------------- Boundaries
            std::vector<Patch::FaceType> bf;
            std::vector<Patch::FaceType>::const_iterator bf_iter;
            p->getBoundaryFaces(bf);

            // Loop over all boundary faces on this patch
            for (bf_iter = bf.begin(); bf_iter != bf.end(); bf_iter++){

             Patch::FaceType face = *bf_iter; 
             IntVector inside = p->faceDirection(face); 
             CellIterator c_iter = D->getInteriorBoundaryCellIterator( p, bf_iter ); 
             Discretization_new::FaceBoundaryBool faceIsBoundary; 

             for (c_iter.begin(); !c_iter.done(); c_iter++){

               IntVector c = *c_iter - inside; 

               Discretization_new::FaceData1D face_phi; 
               Discretization_new::FaceData1D face_vel;
               double area; 
               IntVector coord; 

               //X-dimension
               coord[0] = 1; coord[1] = 0; coord[2] = 0; 
               area = Dx.y()*Dx.z();            

               faceIsBoundary = D->checkFacesForBoundaries( p, c, coord ); 
               face_vel       = D->getFaceVelocity( c, Fconv, uVel ); 
               face_phi       = _opr->with_bc( c, coord, _phi, face_vel, area_fraction, faceIsBoundary ); 
               Fconv[c]       = D->getFlux( area, face_vel, face_phi, area_fraction, coord, c ); 

#ifdef YDIM
               //Y-dimension
               coord[0] = 0; coord[1] = 1; coord[2] = 0; 
               area = Dx.x()*Dx.z(); 

               faceIsBoundary = D->checkFacesForBoundaries( p, c, coord ); 
               face_vel       = D->getFaceVelocity( c, Fconv, vVel ); 
               face_phi       = _opr->with_bc( c, coord, _phi, face_vel, area_fraction, faceIsBoundary ); 
               Fconv[c]      += D->getFlux( area, face_vel, face_phi, area_fraction, coord, c ); 

#endif 
#ifdef ZDIM
               //Z-dimension
               coord[0] = 0; coord[1] = 0; coord[2] = 1; 
               area = Dx.x()*Dx.y(); 

               faceIsBoundary = D->checkFacesForBoundaries( p, c, coord ); 
               face_vel       = D->getFaceVelocity( c, Fconv, wVel ); 
               face_phi       = _opr->with_bc( c, coord, _phi, face_vel, area_fraction, faceIsBoundary ); 
               Fconv[c]      += D->getFlux( area, face_vel, face_phi, area_fraction, coord, c ); 

#endif
              }
            }
          }

          //--------------------------------------------------------------------------
          // Speicalized for dqmom 
          //
          /** @brief Actually computers the convection term without density rep. */ 
          template <class fT> 
          void do_convection( const Patch* p, fT& Fconv,
              constCCVariable<Vector>& partVel, 
              constCCVariable<Vector>& area_fraction, Discretization_new* D){

            Vector Dx = p->dCell(); 
            CellIterator iIter  = D->getInteriorCellIterator( p ); 
           //-------------------- Interior 
           for (iIter.begin(); !iIter.done(); iIter++){

             IntVector c   = *iIter;

             Discretization_new::FaceData1D face_phi; 
             Discretization_new::FaceData1D face_vel;
             double area; 
             IntVector coord; 

             //X-dimension
             coord[0] = 1; coord[1] = 0; coord[2] = 0; 
             area = Dx.y()*Dx.z();

             face_vel       = D->getFaceVelocity( c, Fconv, partVel, coord ); 
             face_phi       = _opr->no_bc( c, coord, _phi, face_vel, area_fraction ); 
             Fconv[c]       = D->getFlux( area, face_vel, face_phi, area_fraction, coord, c ); 
#ifdef YDIM
             //Y-dimension
             coord[0] = 0; coord[1] = 1; coord[2] = 0; 
             area = Dx.x()*Dx.z(); 

             face_vel       = D->getFaceVelocity( c, Fconv, partVel, coord ); 
             face_phi       = _opr->no_bc( c, coord, _phi, face_vel, area_fraction ); 
             Fconv[c]      += D->getFlux( area, face_vel, face_phi, area_fraction, coord, c ); 

#endif 
#ifdef ZDIM
             //Z-dimension
             coord[0] = 0; coord[1] = 0; coord[2] = 1; 
             area = Dx.x()*Dx.y(); 

             face_vel       = D->getFaceVelocity( c, Fconv, partVel, coord ); 
             face_phi       = _opr->no_bc( c, coord, _phi, face_vel, area_fraction ); 
             Fconv[c]      += D->getFlux( area, face_vel, face_phi, area_fraction, coord, c ); 

#endif
            }

            //--------------- Boundaries
            std::vector<Patch::FaceType> bf;
            std::vector<Patch::FaceType>::const_iterator bf_iter;
            p->getBoundaryFaces(bf);

            // Loop over all boundary faces on this patch
            for (bf_iter = bf.begin(); bf_iter != bf.end(); bf_iter++){

             Patch::FaceType face = *bf_iter; 
             IntVector inside = p->faceDirection(face); 
             CellIterator c_iter = D->getInteriorBoundaryCellIterator( p, bf_iter ); 
             Discretization_new::FaceBoundaryBool faceIsBoundary; 

             for (c_iter.begin(); !c_iter.done(); c_iter++){

               IntVector c = *c_iter - inside; 

               Discretization_new::FaceData1D face_phi; 
               Discretization_new::FaceData1D face_vel;
               double area; 
               IntVector coord; 

               //X-dimension
               coord[0] = 1; coord[1] = 0; coord[2] = 0; 
               area = Dx.y()*Dx.z();            

               faceIsBoundary = D->checkFacesForBoundaries( p, c, coord ); 
               face_vel       = D->getFaceVelocity( c, Fconv, partVel, coord ); 
               face_phi       = _opr->with_bc( c, coord, _phi, face_vel, area_fraction, faceIsBoundary ); 
               Fconv[c]       = D->getFlux( area, face_vel, face_phi, area_fraction, coord, c ); 

#ifdef YDIM
               //Y-dimension
               coord[0] = 0; coord[1] = 1; coord[2] = 0; 
               area = Dx.x()*Dx.z(); 

               faceIsBoundary = D->checkFacesForBoundaries( p, c, coord ); 
               face_vel       = D->getFaceVelocity( c, Fconv, partVel, coord ); 
               face_phi       = _opr->with_bc( c, coord, _phi, face_vel, area_fraction, faceIsBoundary ); 
               Fconv[c]      += D->getFlux( area, face_vel, face_phi, area_fraction, coord, c ); 

#endif 
#ifdef ZDIM
               //Z-dimension
               coord[0] = 0; coord[1] = 0; coord[2] = 1; 
               area = Dx.x()*Dx.y(); 

               faceIsBoundary = D->checkFacesForBoundaries( p, c, coord ); 
               face_vel       = D->getFaceVelocity( c, Fconv, partVel, coord ); 
               face_phi       = _opr->with_bc( c, coord, _phi, face_vel, area_fraction, faceIsBoundary ); 
               Fconv[c]      += D->getFlux( area, face_vel, face_phi, area_fraction, coord, c ); 

#endif
              }
            }
          }

        private: 
          operT* _opr; 
          phiT& _phi; 

      };

      // ---------------------------------------------------------------------------
      // Upwind Interpolation 
      //
      /** @brief Upwind interolation -- should work for all cell types */ 
      template <typename phiT>
      class UpwindInterpolation { 

        public: 

        UpwindInterpolation(){};
        ~UpwindInterpolation(){}; 

        FaceData1D no_bc( const IntVector c, const IntVector coord, phiT& phi, 
            FaceData1D vel, constCCVariable<Vector>& areaFraction ) 
        { 
          Discretization_new::FaceData1D face_values; 
          face_values.minus = 0.0;
          face_values.plus = 0.0;

          IntVector cxp = c + coord; 
          IntVector cxm = c - coord; 

          // - FACE 
          if ( vel.minus > 0.0 )
            face_values.minus = phi[cxm];
          else if ( vel.minus <= 0.0 )
            face_values.minus = phi[c]; 

          // + FACE 
          if ( vel.plus >= 0.0 )
            face_values.plus = phi[c]; 
          else if ( vel.plus < 0.0 )
            face_values.plus = phi[cxp]; 

          return face_values; 
        }; 

        FaceData1D inline with_bc( const IntVector c, const IntVector coord, phiT& phi, 
            FaceData1D vel, constCCVariable<Vector>& areaFraction, FaceBoundaryBool isBoundary ) 
        { 
          Discretization_new::FaceData1D face_values; 
          face_values.minus = 0.0;
          face_values.plus = 0.0;

          IntVector cxp = c + coord; 
          IntVector cxm = c - coord; 

          // - FACE 
          if (isBoundary.minus)
            face_values.minus = 0.5*(phi[c] + phi[cxm]);
          else {
            if ( vel.minus > 0.0 )
              face_values.minus = phi[cxm];
            else if ( vel.minus <= 0.0 )
              face_values.minus = phi[c]; 
          }

          // + FACE 
          if (isBoundary.plus)
            face_values.plus = 0.5*(phi[c] + phi[cxp]);
          else {
            if ( vel.plus >= 0.0 )
              face_values.plus = phi[c]; 
            else if ( vel.plus < 0.0 )
              face_values.plus = phi[cxp]; 
          }

          return face_values; 
        }; 
      }; 

      // ---------------------------------------------------------------------------
      // Second Order Upwind Interpolation 
      //
      /** @brief Second Order Upwind interolation -- should work for all cell types */ 
      template <typename phiT>
      class SecondOrderUpwindInterpolation { 

        public: 

        SecondOrderUpwindInterpolation(){};
        ~SecondOrderUpwindInterpolation(){}; 

        FaceData1D no_bc( const IntVector c, const IntVector coord, phiT& phi, 
            FaceData1D vel, constCCVariable<Vector>& areaFraction ) 
        { 

          Discretization_new::FaceData1D face_values; 
          face_values.minus = 0.0;
          face_values.plus = 0.0;
          const double tiny = 1.0e-16; 

          IntVector cxp = c + coord; 
          IntVector cxm = c - coord; 
          IntVector cxmm = c - coord - coord; 
          IntVector cxpp = c + coord + coord; 

          int dim = 0;
          if (coord[0] == 1){
            dim =0; 
          } else if (coord[1] == 1) { 
            dim = 1; 
          } else {  
            dim = 2;
          }

          // - FACE 
          if ( vel.minus > 0 ){ 

            face_values.minus = (1.0 - areaFraction[cxm][dim])*phi[cxm] + areaFraction[cxm][dim]*( 
              ( 3.0 * phi[cxm] - phi[cxmm] )/2.0);

          } else if ( vel.minus < 0 ){
          //} else {

            face_values.minus = ( 3.0 * phi[c] - phi[cxp] )/2.0;  

          }
          
          // + FACE 
          if ( vel.plus > 0 ){ 

            face_values.plus = ( 3.0 * phi[c] - phi[cxm] )/2.0; 

          } else if ( vel.plus < 0 ){
          //} else {

            face_values.plus = (1.0 - areaFraction[cxpp][dim])*phi[cxp] + areaFraction[cxpp][dim]*(
              ( 3.0 * phi[cxp] - phi[cxpp] )/2.0);  

          }

          return face_values; 

        }; 

        FaceData1D inline with_bc( const IntVector c, const IntVector coord, phiT& phi, 
            FaceData1D vel, constCCVariable<Vector>& areaFraction, FaceBoundaryBool isBoundary ) 
        { 
          Discretization_new::FaceData1D face_values; 
          face_values.minus = 0.0;
          face_values.plus = 0.0;

          const double tiny = 1.0e-16; 
          IntVector cxp = c + coord; 
          IntVector cxm = c - coord; 
          IntVector cxmm = c - coord - coord; 
          IntVector cxpp = c + coord + coord; 

          int dim = 0;
          if (coord[0] == 1){
            dim =0; 
          } else if (coord[1] == 1) { 
            dim = 1; 
          } else {  
            dim = 2;
          }

          // - FACE 
          if ( isBoundary.minus ){ 

            face_values.minus = 0.5*(phi[c] + phi[cxm]);

          } else { 

            if ( vel.minus > 0 ){ 

              face_values.minus = (1.0 - areaFraction[cxm][dim])*phi[cxm] + areaFraction[cxm][dim]*( 
                ( 3.0 * phi[cxm] - phi[cxmm] )/2.0);

            //} else if ( vel.minus < 0 ){
            } else {

              face_values.minus = ( 3.0 * phi[c] - phi[cxp] )/2.0;  

            }

          }

          // + FACE 
          if ( isBoundary.plus ){ 

            face_values.plus = 0.5*(phi[c] + phi[cxp]);
            
          } else { 

            if ( vel.plus > 0 ){ 

              face_values.plus = ( 3.0 * phi[c] - phi[cxm] )/2.0; 

            //} else if ( vel.plus < 0 ){
            } else {

              face_values.plus = (1.0 - areaFraction[cxpp][dim])*phi[cxp] + areaFraction[cxpp][dim]*(
                ( 3.0 * phi[cxp] - phi[cxpp] )/2.0);  

            }

          }

          return face_values; 

        }; 
      }; 

      // ---------------------------------------------------------------------------
      // QUICK    
      //
      /** @brief QUICK interolation -- should work for all cell types */ 
      template <typename phiT>
      class QUICKInterpolation { 

        public: 

        QUICKInterpolation(){};
        ~QUICKInterpolation(){}; 

        FaceData1D no_bc( const IntVector c, const IntVector coord, phiT& phi, 
            FaceData1D vel, constCCVariable<Vector>& areaFraction ) 
        { 

          Discretization_new::FaceData1D face_values; 
          face_values.minus = 0.0;
          face_values.plus = 0.0;
          const double tiny = 1.0e-16; 

          IntVector cxp = c + coord; 
          IntVector cxm = c - coord; 
          IntVector cxmm = c - coord - coord; 
          IntVector cxpp = c + coord + coord; 

          int dim = 0;
          if (coord[0] == 1){
            dim =0; 
          } else if (coord[1] == 1) { 
            dim = 1; 
          } else {  
            dim = 2;
          }

          // - FACE 
          if ( vel.minus > 0 ){ 

            face_values.minus = (1.0 - areaFraction[cxm][dim])*phi[cxm] + areaFraction[cxm][dim]*( 
                .375 * phi[c] + 0.75 * phi[cxm] - 0.125 * phi[cxmm] );

          } else if ( vel.minus < 0 ){

            face_values.minus = .375 * phi[cxm] + 0.75 * phi[c] - 0.125 * phi[cxp];  

          }
          
          // + FACE 
          if ( vel.plus > 0 ){ 

            face_values.plus = .375 * phi[cxp] + 0.75 * phi[c] - 0.125 * phi[cxm]; 

          } else if ( vel.plus < 0 ){

            face_values.plus = (1.0 - areaFraction[cxpp][dim])*phi[cxp] + areaFraction[cxpp][dim]*(
              0.375 * phi[c] + 0.75 * phi[cxp] - 0.125 * phi[cxpp] );  

          }

          return face_values; 

        }; 

        FaceData1D inline with_bc( const IntVector c, const IntVector coord, phiT& phi, 
            FaceData1D vel, constCCVariable<Vector>& areaFraction, FaceBoundaryBool isBoundary ) 
        { 
          Discretization_new::FaceData1D face_values; 
          face_values.minus = 0.0;
          face_values.plus = 0.0;

          const double tiny = 1.0e-16; 
          IntVector cxp = c + coord; 
          IntVector cxm = c - coord; 
          IntVector cxmm = c - coord - coord; 
          IntVector cxpp = c + coord + coord; 

          int dim = 0;
          if (coord[0] == 1){
            dim =0; 
          } else if (coord[1] == 1) { 
            dim = 1; 
          } else {  
            dim = 2;
          }

          // - FACE 
          if ( isBoundary.minus ){ 

            face_values.minus = 0.5*(phi[c] + phi[cxm]);

          } else { 

            if ( vel.minus > 0 ){ 

              face_values.minus = (1.0 - areaFraction[cxm][dim])*phi[cxm] + areaFraction[cxm][dim]*( 
                  .375 * phi[c] + 0.75 * phi[cxm] - 0.125 * phi[cxmm] );

            } else if ( vel.minus < 0 ){

              face_values.minus = .375 * phi[cxm] + 0.75 * phi[c] - 0.125 * phi[cxp];  

            }

          }

          // + FACE 
          if ( isBoundary.plus ){ 

            face_values.plus = 0.5*(phi[c] + phi[cxp]);
            
          } else { 

            if ( vel.plus > 0 ){ 

              face_values.plus = .375 * phi[cxp] + 0.75 * phi[c] - 0.125 * phi[cxm]; 

            } else if ( vel.plus < 0 ){

              face_values.plus = (1.0 - areaFraction[cxpp][dim])*phi[cxp] + areaFraction[cxpp][dim]*(
                0.375 * phi[c] + 0.75 * phi[cxp] - 0.125 * phi[cxpp] );  

            }

          }

          return face_values; 

        }; 
      }; 

      // ---------------------------------------------------------------------------
      // Central Interpolation 
      //
      /** @brief Cell-centered interolation -- should work for all cell types */ 
      template <typename phiT>
      class CentralInterpolation { 

        public: 

        CentralInterpolation(){};
        ~CentralInterpolation(){}; 

        FaceData1D inline no_bc( const IntVector c, const IntVector coord, phiT& phi, 
            FaceData1D vel, constCCVariable<Vector>& areaFraction ) 
        { 
          IntVector cxp = c + coord; 
          IntVector cxm = c - coord; 

          FaceData1D face_values; 

          face_values.minus = 0.5 * ( phi[c] + phi[cxm] ); 
          face_values.plus  = 0.5 * ( phi[c] + phi[cxp] ); 

          return face_values; 
        }; 

        FaceData1D inline with_bc( const IntVector c, const IntVector coord, phiT& phi, 
            FaceData1D vel, constCCVariable<Vector>& areaFraction, FaceBoundaryBool isBoundary ) 
        { 
          IntVector cxp = c + coord; 
          IntVector cxm = c - coord; 

          FaceData1D face_values; 

          face_values.minus = 0.5 * ( phi[c] + phi[cxm] ); 
          face_values.plus  = 0.5 * ( phi[c] + phi[cxp] ); 

          return face_values; 
        }; 
      }; 

      // ---------------------------------------------------------------------------
      // Flux Limiters
      //
      // Limiter Functions:
      // This is the base class: 
      // Given r, should return psi
      //
      // To add a new limiter: 
      // 1) Add a derived LimiterFunctionBase class to return psi
      // 2) Add an instance of the function in the FluxLimiterInterpolation() constructor
      // 3) Add the option in the spec file 
      
      /** @brief Limiter function base class */
      class LimiterFunctionBase { 

        public: 

          LimiterFunctionBase() : _huge(1e10) {}; 
          virtual ~LimiterFunctionBase(){}; 

          virtual double get_psi(double const r) = 0;

        protected: 

          const double _huge; 

      };

      /** @brief Super Bee function */ 
      class SuperBeeFunction : public LimiterFunctionBase { 

        public: 

        SuperBeeFunction(){};
        ~SuperBeeFunction(){}; 

        double get_psi( double const r ){ 

          double psi = 2.0; // when r = infinity

          if ( r < _huge ){ 
            psi = std::max( std::min( 2.0*r, 1.0 ), std::min( r, 2.0 ) ); 
            psi = std::max( 0.0, psi ); 
          } 

          return psi; 

        };

      };

      /** @brief Roe MinMod function */ 
      class RoeMindModFunction : public LimiterFunctionBase { 

        public: 

          RoeMindModFunction(){}; 
          ~RoeMindModFunction(){};

          double get_psi( double const r ){ 

            double psi = 1.0; // when r = infinity

            if ( r < _huge ) { 
              psi = std::min(r, 1.0);
              psi = std::max( 0.0, psi );
            }

            return psi; 

          };
      }; 

      /** @brief Van Leer function */ 
      class VanLeerFunction : public LimiterFunctionBase { 

        public: 

          VanLeerFunction(){}; 
          ~VanLeerFunction(){};

          double get_psi( double const r ){ 

            double psi = 2.0; // when r = infinity

            if ( r < _huge && r >= 0.0 ) { 
              psi = ( r + std::abs(r) ) / ( 1.0 + std::abs(r) ); 
            } else { 
              // r went to -inf
              psi = 0;
            }

            return psi; 

          };
      }; 
      //--- end functions --- below is the actual interpolation for all limiters

      /** @brief Generalized Flux Limiter */ 
      template <typename phiT>
      class FluxLimiterInterpolationWallUpwind { 

        public: 

        FluxLimiterInterpolationWallUpwind( std::string type ){
       
          if ( type == "super_bee" ) { 

            _limiter_function = scinew SuperBeeFunction(); 

          } else if ( type == "roe_minmod" ) { 

            _limiter_function = scinew RoeMindModFunction(); 

          } else if ( type == "vanleer" ) { 

            _limiter_function = scinew VanLeerFunction(); 

          } else { 

            throw InternalError("ERROR: Limiter function not recognized.", __FILE__, __LINE__);

          } 
        
        };
        ~FluxLimiterInterpolationWallUpwind(){
        
          delete _limiter_function; 

        }; 

        FaceData1D inline no_bc( const IntVector c, const IntVector coord, phiT& phi, 
            FaceData1D vel, constCCVariable<Vector>& areaFraction ) 
        { 
          FaceData1D face_values;
          face_values.plus  = 0.0;
          face_values.minus = 0.0;

          double r   = 0.0; 
          double psi = 0.0; 
          double Sup = 0.0;
          double Sdn = 0.0;
          const double tiny = 1.0e-16; 

          IntVector cxp  = c + coord; 
          IntVector cxpp = c + coord + coord; 
          IntVector cxm  = c - coord; 
          IntVector cxmm = c - coord - coord; 

          int dim = 0;
          int t1dim = 0;
          int t2dim = 0;
          if (coord[0] == 1){
            dim =0; 
            t1dim = 1;
            t2dim = 2;
          } else if (coord[1] == 1) { 
            dim = 1; 
            t1dim = 0;
            t2dim = 2;
          } else {  
            dim = 2;
            t1dim = 0;
            t2dim = 1;
          }

          // - FACE
          if ( vel.minus > 0.0 ) {
            Sup = phi[cxm];
            Sdn = phi[c];
            r = ( phi[cxm] - phi[cxmm] ) / ( phi[c] - phi[cxm] );

            if ( areaFraction[cxm][dim] < tiny || areaFraction[c][dim] < tiny ){
              r = 0.0;
            }

          } else if ( vel.minus < 0.0 ) {
            Sup = phi[c];
            Sdn = phi[cxm];
            r = ( phi[cxp] - phi[c] ) / ( phi[c] - phi[cxm] );

            if ( areaFraction[cxp][dim] < tiny || areaFraction[c][dim] < tiny ){
              r = 0.0;
            }
          }

          if ( areaFraction[c][t1dim] < tiny || areaFraction[c][t2dim] < tiny ){ 
            r = 0.0;
          } 

          psi = _limiter_function->get_psi( r ); 

          face_values.minus = Sup + 0.5*psi*( Sdn - Sup );

          Sup = 0.0;
          Sdn = 0.0;
          r = 0.0;

          // + FACE
          if ( vel.plus > 0.0 ) {
            r = ( phi[c] - phi[cxm] ) / ( phi[cxp] - phi[c] );
            Sup = phi[c];
            Sdn = phi[cxp];

            if ( areaFraction[c][dim] < tiny || areaFraction[cxp][dim] < tiny ) {
              r = 0.0;
            }

          } else if ( vel.plus < 0.0 ) {
            r = ( phi[cxpp] - phi[cxp] ) / ( phi[cxp] - phi[c] );
            Sup = phi[cxp];
            Sdn = phi[c]; 

            if ( areaFraction[cxpp][dim] < tiny || areaFraction[cxp][dim] < tiny ){
              r = 0.0; 
            }
          }

          if ( areaFraction[c][t1dim] < tiny || areaFraction[c][t2dim] < tiny ){ 
            r = 0.0;
          } 

          psi = _limiter_function->get_psi( r ); 

          face_values.plus = Sup + 0.5*psi*( Sdn - Sup );

          return face_values; 
        }; 

        FaceData1D inline with_bc( const IntVector c, const IntVector coord, phiT& phi, 
            FaceData1D vel, constCCVariable<Vector>& areaFraction, FaceBoundaryBool isBoundary ) 
        { 
          FaceData1D face_values;
          face_values.plus  = 0.0;
          face_values.minus = 0.0;

          double r   = 0.0; 
          double psi = 0.0; 
          double Sup = 0.0;
          double Sdn = 0.0;
          const double tiny = 1.0e-16; 

          IntVector cxp  = c + coord; 
          IntVector cxpp = c + coord + coord; 
          IntVector cxm  = c - coord; 
          IntVector cxmm = c - coord - coord; 

          int dim = 0; 
          int t1dim = 0;
          int t2dim = 0;
          if (coord[0] == 1){
            dim =0; 
            t1dim = 1;
            t2dim = 2;
          } else if (coord[1] == 1) { 
            dim = 1; 
            t1dim = 0;
            t2dim = 2;
          } else {  
            dim = 2;
            t1dim = 0;
            t2dim = 1;
          }

          // - FACE
          if (isBoundary.minus) {
            face_values.minus = 0.5*(phi[c]+phi[cxm]);
          } else { 
            if ( vel.minus > 0.0 ) {
              Sup = phi[cxm];
              Sdn = phi[c];
              r = ( phi[cxm] - phi[cxmm] ) / ( phi[c] - phi[cxm] ); 

              if ( areaFraction[cxm][dim] < tiny || areaFraction[c][dim] < tiny ){
                r = 0.0;
              }

            } else if ( vel.minus < 0.0 ) {
              Sup = phi[c];
              Sdn = phi[cxm];
              r = ( phi[cxp] - phi[c] ) / ( phi[c] - phi[cxm] );

              if ( areaFraction[cxp][dim] < tiny || areaFraction[c][dim] < tiny ){
                r = 0.0;
              }
            }

            if ( areaFraction[c][t1dim] < tiny || areaFraction[c][t2dim] < tiny ){ 
              r = 0.0;
            } 

            psi = _limiter_function->get_psi( r ); 

            face_values.minus = Sup + 0.5*psi*( Sdn - Sup );
          }

          Sup = 0.0; 
          Sdn = 0.0; 

          // + FACE
          if (isBoundary.plus) {
            face_values.plus = 0.5*(phi[c] + phi[cxp]);
          } else { 
            if ( vel.plus > 0.0 ) {
              r = ( phi[c] - phi[cxm] ) / ( phi[cxp] - phi[c] );
              Sup = phi[c];
              Sdn = phi[cxp];

            if ( areaFraction[c][dim] < tiny || areaFraction[cxp][dim] < tiny ){
              r = 0.0;
            }

            } else if ( vel.plus < 0.0 ) {
              r = ( phi[cxpp] - phi[cxp] ) / ( phi[cxp] - phi[c] );
              Sup = phi[cxp];
              Sdn = phi[c]; 

              if ( areaFraction[cxpp][dim] < tiny || areaFraction[cxp][dim] < tiny ){
                r = 0.0; 
              }
            }

            if ( areaFraction[c][t1dim] < tiny || areaFraction[c][t2dim] < tiny ){ 
              r = 0.0;
            } 

            psi = _limiter_function->get_psi( r ); 

            face_values.plus = Sup + 0.5*psi*( Sdn - Sup );
          }

          return face_values; 
        };

        private: 

          LimiterFunctionBase* _limiter_function; 

      }; 

      /** @brief Generalized Flux Limiter */ 
      template <typename phiT>
      class FluxLimiterInterpolation { 

        public: 

        FluxLimiterInterpolation( std::string type ){
       
          if ( type == "super_bee" ) { 

            _limiter_function = scinew SuperBeeFunction(); 

          } else if ( type == "roe_minmod" ) { 

            _limiter_function = scinew RoeMindModFunction(); 

          } else if ( type == "vanleer" ) { 

            _limiter_function = scinew VanLeerFunction(); 

          } else { 

            throw InternalError("ERROR: Limiter function not recognized.", __FILE__, __LINE__);

          } 
        
        };
        ~FluxLimiterInterpolation(){
        
          delete _limiter_function; 

        }; 

        FaceData1D inline no_bc( const IntVector c, const IntVector coord, phiT& phi, 
            FaceData1D vel, constCCVariable<Vector>& areaFraction ) 
        { 
          FaceData1D face_values;
          face_values.plus  = 0.0;
          face_values.minus = 0.0;

          double r   = 0.0; 
          double psi = 0.0; 
          double Sup = 0.0;
          double Sdn = 0.0;
          const double tiny = 1.0e-16; 

          IntVector cxp  = c + coord; 
          IntVector cxpp = c + coord + coord; 
          IntVector cxm  = c - coord; 
          IntVector cxmm = c - coord - coord; 

          int dim = 0;
          if (coord[0] == 1){
            dim =0; 
          } else if (coord[1] == 1) { 
            dim = 1; 
          } else {  
            dim = 2;
          }

          // - FACE
          if ( vel.minus > 0.0 ) {
            Sup = phi[cxm];
            Sdn = phi[c];
            r = ( phi[cxm] - phi[cxmm] ) / ( phi[c] - phi[cxm] );

            if ( areaFraction[cxm][dim] < tiny || areaFraction[c][dim] < tiny ){
              r = 0.0;
            }

          } else if ( vel.minus < 0.0 ) {
            Sup = phi[c];
            Sdn = phi[cxm];
            r = ( phi[cxp] - phi[c] ) / ( phi[c] - phi[cxm] );

            if ( areaFraction[cxp][dim] < tiny || areaFraction[c][dim] < tiny ){
              r = 0.0;
            }
          }

          psi = _limiter_function->get_psi( r ); 

          face_values.minus = Sup + 0.5*psi*( Sdn - Sup );

          Sup = 0.0;
          Sdn = 0.0;
          r = 0.0;

          // + FACE
          if ( vel.plus > 0.0 ) {
            r = ( phi[c] - phi[cxm] ) / ( phi[cxp] - phi[c] );
            Sup = phi[c];
            Sdn = phi[cxp];

            if ( areaFraction[c][dim] < tiny || areaFraction[cxp][dim] < tiny ) {
              r = 0.0;
            }

          } else if ( vel.plus < 0.0 ) {
            r = ( phi[cxpp] - phi[cxp] ) / ( phi[cxp] - phi[c] );
            Sup = phi[cxp];
            Sdn = phi[c]; 

            if ( areaFraction[cxpp][dim] < tiny || areaFraction[cxp][dim] < tiny ){
              r = 0.0; 
            }
          }

          psi = _limiter_function->get_psi( r ); 

          face_values.plus = Sup + 0.5*psi*( Sdn - Sup );

          return face_values; 
        }; 

        FaceData1D inline with_bc( const IntVector c, const IntVector coord, phiT& phi, 
            FaceData1D vel, constCCVariable<Vector>& areaFraction, FaceBoundaryBool isBoundary ) 
        { 
          FaceData1D face_values;
          face_values.plus  = 0.0;
          face_values.minus = 0.0;

          double r   = 0.0; 
          double psi = 0.0; 
          double Sup = 0.0;
          double Sdn = 0.0;
          const double tiny = 1.0e-16; 

          IntVector cxp  = c + coord; 
          IntVector cxpp = c + coord + coord; 
          IntVector cxm  = c - coord; 
          IntVector cxmm = c - coord - coord; 

          int dim = 0; 
          if (coord[0] == 1){
            dim =0; 
          } else if (coord[1] == 1) {
            dim = 1; 
          } else {  
            dim = 2;
          }

          // - FACE
          if (isBoundary.minus) {
            face_values.minus = 0.5*(phi[c]+phi[cxm]);
          } else { 
            if ( vel.minus > 0.0 ) {
              Sup = phi[cxm];
              Sdn = phi[c];
              r = ( phi[cxm] - phi[cxmm] ) / ( phi[c] - phi[cxm] ); 

              if ( areaFraction[cxm][dim] < tiny || areaFraction[c][dim] < tiny ){
                r = 0.0;
              }

            } else if ( vel.minus < 0.0 ) {
              Sup = phi[c];
              Sdn = phi[cxm];
              r = ( phi[cxp] - phi[c] ) / ( phi[c] - phi[cxm] );

              if ( areaFraction[cxp][dim] < tiny || areaFraction[c][dim] < tiny ){
                r = 0.0;
              }
            }

            psi = _limiter_function->get_psi( r ); 

            face_values.minus = Sup + 0.5*psi*( Sdn - Sup );
          }

          Sup = 0.0; 
          Sdn = 0.0; 

          // + FACE
          if (isBoundary.plus) {
            face_values.plus = 0.5*(phi[c] + phi[cxp]);
          } else { 
            if ( vel.plus > 0.0 ) {
              r = ( phi[c] - phi[cxm] ) / ( phi[cxp] - phi[c] );
              Sup = phi[c];
              Sdn = phi[cxp];

            if ( areaFraction[c][dim] < tiny || areaFraction[cxp][dim] < tiny ){
              r = 0.0;
            }

            } else if ( vel.plus < 0.0 ) {
              r = ( phi[cxpp] - phi[cxp] ) / ( phi[cxp] - phi[c] );
              Sup = phi[cxp];
              Sdn = phi[c]; 

              if ( areaFraction[cxpp][dim] < tiny || areaFraction[cxp][dim] < tiny ){
                r = 0.0; 
              }
            }

            psi = _limiter_function->get_psi( r ); 

            face_values.plus = Sup + 0.5*psi*( Sdn - Sup );
          }

          return face_values; 
        };


        private: 

          LimiterFunctionBase* _limiter_function; 

      }; 
      

      // ---------------------------------------------------------------------------
      // Old Super Bee interpolator
      //
      /** @brief Old Super Bee Interpolation with upwinding at boundaries */ 
      template <typename phiT>
      class OldSuperBeeInterpolation { 

        public: 

        OldSuperBeeInterpolation(){};
        ~OldSuperBeeInterpolation(){}; 

        FaceData1D inline no_bc( const IntVector c, const IntVector coord, phiT& phi, 
            FaceData1D vel, constCCVariable<Vector>& areaFraction ) 
        { 
          FaceData1D face_values;
          face_values.plus  = 0.0;
          face_values.minus = 0.0;

          double r=0.0; 
          double psi; 
          double Sup;
          double Sdn;
          const double tiny = 1.0e-16; 

          IntVector cxp  = c + coord; 
          IntVector cxpp = c + coord + coord; 
          IntVector cxm  = c - coord; 
          IntVector cxmm = c - coord - coord; 

          int dim = 0; 
          if (coord[0] == 1)
            dim =0; 
          else if (coord[1] == 1)
            dim = 1; 
          else 
            dim = 2; 

          // - FACE
          if ( vel.minus > 0.0 ) {
            Sup = phi[cxm];
            Sdn = phi[c];
            r = ( phi[cxm] - phi[cxmm] ) / ( phi[c] - phi[cxm] );

            if ( areaFraction[cxm][dim] < tiny || areaFraction[c][dim] < tiny )
              r = 0.0;

          } else if ( vel.minus < 0.0 ) {
            Sup = phi[c];
            Sdn = phi[cxm];
            r = ( phi[cxp] - phi[c] ) / ( phi[c] - phi[cxm] );

            if ( areaFraction[cxp][dim] < tiny || areaFraction[c][dim] < tiny )
              r = 0.0;

          } else { 
            Sup = 0.0;
            Sdn = 0.0; 
            psi = 0.0;
          }
          psi = std::max( std::min(2.0*r, 1.0), std::min(r, 2.0) );
          psi = std::max( 0.0, psi );

          face_values.minus = Sup + 0.5*psi*( Sdn - Sup );

          // + FACE
          if ( vel.plus > 0.0 ) {
            r = ( phi[c] - phi[cxm] ) / ( phi[cxp] - phi[c] );
            Sup = phi[c];
            Sdn = phi[cxp];

            if ( areaFraction[c][dim] < tiny || areaFraction[cxp][dim] < tiny )
              r = 0.0;

          } else if ( vel.plus < 0.0 ) {
            r = ( phi[cxpp] - phi[cxp] ) / ( phi[cxp] - phi[c] );
            Sup = phi[cxp];
            Sdn = phi[c]; 

            if ( areaFraction[cxpp][dim] < tiny || areaFraction[cxp][dim] < tiny )
              r = 0.0; 

          } else {
            Sup = 0.0;
            Sdn = 0.0; 
            psi = 0.0;
          }
          psi = std::max( std::min(2.0*r, 1.0), std::min(r, 2.0) );
          psi = std::max( 0.0, psi );

          face_values.plus = Sup + 0.5*psi*( Sdn - Sup );

          return face_values; 
        }; 

        FaceData1D inline with_bc( const IntVector c, const IntVector coord, phiT& phi, 
            FaceData1D vel, constCCVariable<Vector>& areaFraction, FaceBoundaryBool isBoundary ) 
        { 
          FaceData1D face_values;
          face_values.plus  = 0.0;
          face_values.minus = 0.0;

          double r = 0; 
          double psi; 
          double Sup;
          double Sdn;
          const double tiny = 1.0e-16; 

          IntVector cxp  = c + coord; 
          IntVector cxpp = c + coord + coord; 
          IntVector cxm  = c - coord; 
          IntVector cxmm = c - coord - coord; 

          int dim = 0; 
          if (coord[0] == 1)
            dim =0; 
          else if (coord[1] == 1)
            dim = 1; 
          else 
            dim = 2; 

          // - FACE
          if (isBoundary.minus) {
            if ( vel.minus > 0.0 ) { 
              Sup = ( phi[cxm] + phi[c] ) / 2.0; 
            } else { 
              Sup = phi[c]; 
            }
            face_values.minus = Sup; 
          } else { 
            if ( vel.minus > 0.0 ) {
              Sup = phi[cxm];
              Sdn = phi[c];
              r = ( phi[cxm] - phi[cxmm] ) / ( phi[c] - phi[cxm] ); 

            if ( areaFraction[cxm][dim] < tiny || areaFraction[c][dim] < tiny )
              r = 0.0;

            } else if ( vel.minus < 0.0 ) {
              Sup = phi[c];
              Sdn = phi[cxm];
              r = ( phi[cxp] - phi[c] ) / ( phi[c] - phi[cxm] );

            if ( areaFraction[cxp][dim] < tiny || areaFraction[c][dim] < tiny )
              r = 0.0;

            } else { 
              Sup = 0.0;
              Sdn = 0.0; 
              psi = 0.0;
            }
            psi = std::max( std::min(2.0*r, 1.0), std::min(r, 2.0) );
            psi = std::max( 0.0, psi );

            face_values.minus = Sup + 0.5*psi*( Sdn - Sup );
          }

          // + FACE
          if (isBoundary.plus) {
            if ( vel.plus > 0.0 ) { 
              Sup = phi[c]; 
            } else { 
              Sup = ( phi[cxp] + phi[c] ) / 2.0;
            }
            face_values.plus = Sup; 
          } else { 
            if ( vel.plus > 0.0 ) {
              r = ( phi[c] - phi[cxm] ) / ( phi[cxp] - phi[c] );
              Sup = phi[c];
              Sdn = phi[cxp];

            if ( areaFraction[c][dim] < tiny || areaFraction[cxp][dim] < tiny )
              r = 0.0;

            } else if ( vel.plus < 0.0 ) {
              r = ( phi[cxpp] - phi[cxp] ) / ( phi[cxp] - phi[c] );
              Sup = phi[cxp];
              Sdn = phi[c]; 

            if ( areaFraction[cxpp][dim] < tiny || areaFraction[cxp][dim] < tiny )
              r = 0.0; 

            } else {
              Sup = 0.0;
              Sdn = 0.0; 
              psi = 0.0;
            }
            psi = std::max( std::min(2.0*r, 1.0), std::min(r, 2.0) );
            psi = std::max( 0.0, psi );

            face_values.plus = Sup + 0.5*psi*( Sdn - Sup );
          }

          return face_values; 
        };
      }; 


      //---------------------------------------------------------------------------
      // Derivatives
      // These functions take derivatives
      // --------------------------------------------------------------------------

      /* @brief Computes the gradient of a scalar. */
      template <class phiT> 
        inline FaceData1D gradPtoF( const IntVector c, phiT& phi, const double dx, const IntVector coord )
        {
          Discretization_new::FaceData1D face_dx; 
          face_dx.plus = 0.0; 
          face_dx.minus = 0.0; 

          IntVector cxm = c - coord; 
          IntVector cxp = c + coord; 

          face_dx.plus  =  ( phi[cxp] - phi[c] ) / dx;
          face_dx.minus =  ( phi[c] - phi[cxm] ) / dx;

          return face_dx; 
        } 
        /* @brief Computes the gradient of a scalar, returning zero gradient if the face
         *         is a boundary cell that is set by a scalar dirichet condition. */
      template <class phiT> 
        inline FaceData1D gradPtoF( const IntVector c, phiT& phi, const double dx, const IntVector coord, FaceBoundaryBool isBoundary )
        {
          Discretization_new::FaceData1D face_dx; 
          face_dx.plus = 0.0; 
          face_dx.minus = 0.0; 

          IntVector cxm = c - coord; 
          IntVector cxp = c + coord; 

          if (isBoundary.plus) {

          }
          else 
            face_dx.plus  =  ( phi[cxp] - phi[c] ) / dx;

          if (isBoundary.minus) {

          }
          else
            face_dx.minus =  ( phi[c] - phi[cxm] ) / dx;

          return face_dx; 
        }
      
  }; // class Discretization_new

  template<class T> 
    struct FaceData {
      // 0 = e, 1=w, 2=n, 3=s, 4=t, 5=b
      //std::vector<T> values_[6];
      T p; 
      T e; 
      T w; 
      T n; 
      T s;
      T t;
      T b;
    };

  struct FaceData1D {
    double minus; // minus face
    double plus;  // plus face
  };

  //========================= Convection ======================================

  //---------------------------------------------------------------------------
  // Method: Compute the convection term (with explicit Density interpolation) 
  //---------------------------------------------------------------------------
  template <class fT, class oldPhiT, class uT, class vT, class wT> void 
    Discretization_new::computeConv(const Patch* p, fT& Fconv, oldPhiT& oldPhi, 
        uT& uVel, vT& vVel, wT& wVel, 
        constCCVariable<double>& den, constCCVariable<Vector>& areaFraction, 
        std::string convScheme ) 
    {

      if (convScheme == "upwind") { 

       UpwindInterpolation<oldPhiT>* the_interpolant = scinew UpwindInterpolation<oldPhiT>(); 
       ConvHelper1<UpwindInterpolation<oldPhiT>, oldPhiT>* convection_helper = 
         scinew ConvHelper1<UpwindInterpolation<oldPhiT>, oldPhiT>(the_interpolant, oldPhi);

       convection_helper->do_convection( p, Fconv, uVel, vVel, wVel, den, areaFraction, this ); 

       delete convection_helper; 
       delete the_interpolant; 

      } else if ( convScheme == "2upwind" ){ 

       SecondOrderUpwindInterpolation<oldPhiT>* the_interpolant = scinew SecondOrderUpwindInterpolation<oldPhiT>(); 
       ConvHelper1<SecondOrderUpwindInterpolation<oldPhiT>, oldPhiT>* convection_helper = 
         scinew ConvHelper1<SecondOrderUpwindInterpolation<oldPhiT>, oldPhiT>(the_interpolant, oldPhi);

       convection_helper->do_convection( p, Fconv, uVel, vVel, wVel, den, areaFraction, this ); 

       delete convection_helper; 
       delete the_interpolant; 

      } else if ( convScheme == "quick" ){ 

       QUICKInterpolation<oldPhiT>* the_interpolant = scinew QUICKInterpolation<oldPhiT>(); 
       ConvHelper1<QUICKInterpolation<oldPhiT>, oldPhiT>* convection_helper = 
         scinew ConvHelper1<QUICKInterpolation<oldPhiT>, oldPhiT>(the_interpolant, oldPhi);

       convection_helper->do_convection( p, Fconv, uVel, vVel, wVel, den, areaFraction, this ); 

       delete convection_helper; 
       delete the_interpolant; 

      } else if ( convScheme == "super_bee" || convScheme == "roe_minmod" || convScheme == "vanleer" ) { 

       FluxLimiterInterpolation<oldPhiT>* the_interpolant = scinew FluxLimiterInterpolation<oldPhiT>( convScheme ); 
       ConvHelper1<FluxLimiterInterpolation<oldPhiT>, oldPhiT>* convection_helper = 
         scinew ConvHelper1<FluxLimiterInterpolation<oldPhiT>, oldPhiT>(the_interpolant, oldPhi);

       convection_helper->do_convection( p, Fconv, uVel, vVel, wVel, den, areaFraction, this ); 

       delete convection_helper; 
       delete the_interpolant; 

      } else if ( convScheme == "super_bee_wall_upwind" || convScheme == "roe_minmod_wall_upwind" || convScheme == "vanleer_wall_upwind"){

       std::string mod_convScheme; 
       if ( convScheme == "super_bee_wall_upwind"){ 
         mod_convScheme = "super_bee"; 
       } else if ( convScheme == "roe_minmod_wall_upwind"){ 
<<<<<<< HEAD
         mod_convScheme = "roal_minmod"; 
=======
         mod_convScheme = "roe_minmod"; 
>>>>>>> d1d65a4e
       } else if ( convScheme == "vanleer_wall_upwind"){
         mod_convScheme = "vanleer";
       }

       FluxLimiterInterpolationWallUpwind<oldPhiT>* the_interpolant = scinew FluxLimiterInterpolationWallUpwind<oldPhiT>( mod_convScheme ); 
       ConvHelper1<FluxLimiterInterpolationWallUpwind<oldPhiT>, oldPhiT>* convection_helper = 
         scinew ConvHelper1<FluxLimiterInterpolationWallUpwind<oldPhiT>, oldPhiT>(the_interpolant, oldPhi);

       convection_helper->do_convection( p, Fconv, uVel, vVel, wVel, den, areaFraction, this ); 

       delete convection_helper; 
       delete the_interpolant; 

      } else if (convScheme == "old_super_bee") { 

       OldSuperBeeInterpolation<oldPhiT>* the_interpolant = scinew OldSuperBeeInterpolation<oldPhiT>(); 
       ConvHelper1<OldSuperBeeInterpolation<oldPhiT>, oldPhiT>* convection_helper = 
         scinew ConvHelper1<OldSuperBeeInterpolation<oldPhiT>, oldPhiT>(the_interpolant, oldPhi);

       convection_helper->do_convection( p, Fconv, uVel, vVel, wVel, den, areaFraction, this ); 

       delete convection_helper; 
       delete the_interpolant; 

      } else if (convScheme == "central") {

       CentralInterpolation<oldPhiT>* the_interpolant = scinew CentralInterpolation<oldPhiT>(); 
       ConvHelper1<CentralInterpolation<oldPhiT>, oldPhiT>* convection_helper = 
         scinew ConvHelper1<CentralInterpolation<oldPhiT>, oldPhiT>(the_interpolant, oldPhi);

       convection_helper->do_convection( p, Fconv, uVel, vVel, wVel, den, areaFraction, this ); 

       delete convection_helper; 
       delete the_interpolant; 

      } else { 

        throw InvalidValue("Error: Convection scheme not recognized. Check UPS file and try again.", __FILE__, __LINE__);

      } 
    }

  //---------------------------------------------------------------------------
  // Method: Compute the convection term (no explicit density)
  //---------------------------------------------------------------------------
  template <class fT, class oldPhiT> void 
    Discretization_new::computeConv( const Patch* p, fT& Fconv, oldPhiT& oldPhi, 
        constSFCXVariable<double>& uVel, constSFCYVariable<double>& vVel, 
        constSFCZVariable<double>& wVel, constCCVariable<Vector>& areaFraction, 
        std::string convScheme ) 
    {

      if (convScheme == "upwind") { 

       UpwindInterpolation<oldPhiT>* the_interpolant = scinew UpwindInterpolation<oldPhiT>(); 
       ConvHelper1<UpwindInterpolation<oldPhiT>, oldPhiT>* convection_helper = 
         scinew ConvHelper1<UpwindInterpolation<oldPhiT>, oldPhiT>(the_interpolant, oldPhi);

       convection_helper->do_convection( p, Fconv, uVel, vVel, wVel, areaFraction, this ); 

       delete convection_helper; 
       delete the_interpolant; 

      } else if ( convScheme == "2upwind"){ 

       SecondOrderUpwindInterpolation<oldPhiT>* the_interpolant = scinew SecondOrderUpwindInterpolation<oldPhiT>(); 
       ConvHelper1<SecondOrderUpwindInterpolation<oldPhiT>, oldPhiT>* convection_helper = 
         scinew ConvHelper1<SecondOrderUpwindInterpolation<oldPhiT>, oldPhiT>(the_interpolant, oldPhi);

       convection_helper->do_convection( p, Fconv, uVel, vVel, wVel, areaFraction, this ); 

       delete convection_helper; 
       delete the_interpolant; 

      } else if ( convScheme == "quick"){ 

       QUICKInterpolation<oldPhiT>* the_interpolant = scinew QUICKInterpolation<oldPhiT>(); 
       ConvHelper1<QUICKInterpolation<oldPhiT>, oldPhiT>* convection_helper = 
         scinew ConvHelper1<QUICKInterpolation<oldPhiT>, oldPhiT>(the_interpolant, oldPhi);

       convection_helper->do_convection( p, Fconv, uVel, vVel, wVel, areaFraction, this ); 

       delete convection_helper; 
       delete the_interpolant; 



      } else if ( convScheme == "super_bee" || convScheme == "roe_minmod" || convScheme == "vanleer" ) { 

       FluxLimiterInterpolation<oldPhiT>* the_interpolant = scinew FluxLimiterInterpolation<oldPhiT>( convScheme ); 
       ConvHelper1<FluxLimiterInterpolation<oldPhiT>, oldPhiT>* convection_helper = 
         scinew ConvHelper1<FluxLimiterInterpolation<oldPhiT>, oldPhiT>(the_interpolant, oldPhi);

       convection_helper->do_convection( p, Fconv, uVel, vVel, wVel, areaFraction, this ); 

       delete convection_helper; 
       delete the_interpolant; 

      } else if ( convScheme == "super_bee_wall_upwind" || convScheme == "roe_minmod_wall_upwind" || convScheme == "vanleer_wall_upwind"){

       std::string mod_convScheme; 
       if ( convScheme == "super_bee_wall_upwind"){ 
         mod_convScheme = "super_bee"; 
       } else if ( convScheme == "roe_minmod_wall_upwind"){ 
<<<<<<< HEAD
         mod_convScheme = "roal_minmod"; 
=======
         mod_convScheme = "roe_minmod"; 
>>>>>>> d1d65a4e
       } else if ( convScheme == "vanleer_wall_upwind"){
         mod_convScheme = "vanleer";
       }

       FluxLimiterInterpolationWallUpwind<oldPhiT>* the_interpolant = scinew FluxLimiterInterpolationWallUpwind<oldPhiT>( mod_convScheme ); 
       ConvHelper1<FluxLimiterInterpolationWallUpwind<oldPhiT>, oldPhiT>* convection_helper = 
         scinew ConvHelper1<FluxLimiterInterpolationWallUpwind<oldPhiT>, oldPhiT>(the_interpolant, oldPhi);

       convection_helper->do_convection( p, Fconv, uVel, vVel, wVel, areaFraction, this ); 

       delete convection_helper; 
       delete the_interpolant; 

      } else if (convScheme == "central") {

       CentralInterpolation<oldPhiT>* the_interpolant = scinew CentralInterpolation<oldPhiT>(); 
       ConvHelper1<CentralInterpolation<oldPhiT>, oldPhiT>* convection_helper = 
         scinew ConvHelper1<CentralInterpolation<oldPhiT>, oldPhiT>(the_interpolant, oldPhi);

       convection_helper->do_convection( p, Fconv, uVel, vVel, wVel, areaFraction, this ); 

       delete convection_helper; 
       delete the_interpolant; 

      } else { 

        throw InvalidValue("Error: Convection scheme not recognized. Check UPS file and try again.", __FILE__, __LINE__);

      }

    }

  //---------------------------------------------------------------------------
  // Method: Compute the convection term (no density)
  // Specialized for DQMOM
  //---------------------------------------------------------------------------
  template <class fT, class oldPhiT> void 
    Discretization_new::computeConv( const Patch* p, fT& Fconv, oldPhiT& oldPhi, 
        constCCVariable<Vector>& partVel, 
        constCCVariable<Vector>& areaFraction, 
        std::string convScheme ) 
    {
      if (convScheme == "upwind") { 

       UpwindInterpolation<oldPhiT>* the_interpolant = scinew UpwindInterpolation<oldPhiT>(); 
       ConvHelper1<UpwindInterpolation<oldPhiT>, oldPhiT>* convection_helper = 
         scinew ConvHelper1<UpwindInterpolation<oldPhiT>, oldPhiT>(the_interpolant, oldPhi);

       convection_helper->do_convection( p, Fconv, partVel, areaFraction, this ); 

       delete convection_helper; 
       delete the_interpolant; 

      } else if ( convScheme == "2upwind" ){ 

       SecondOrderUpwindInterpolation<oldPhiT>* the_interpolant = scinew SecondOrderUpwindInterpolation<oldPhiT>(); 
       ConvHelper1<SecondOrderUpwindInterpolation<oldPhiT>, oldPhiT>* convection_helper = 
         scinew ConvHelper1<SecondOrderUpwindInterpolation<oldPhiT>, oldPhiT>(the_interpolant, oldPhi);

       convection_helper->do_convection( p, Fconv, partVel, areaFraction, this ); 

       delete convection_helper; 
       delete the_interpolant; 

      } else if ( convScheme == "quick" ){ 

       QUICKInterpolation<oldPhiT>* the_interpolant = scinew QUICKInterpolation<oldPhiT>(); 
       ConvHelper1<QUICKInterpolation<oldPhiT>, oldPhiT>* convection_helper = 
         scinew ConvHelper1<QUICKInterpolation<oldPhiT>, oldPhiT>(the_interpolant, oldPhi);

       convection_helper->do_convection( p, Fconv, partVel, areaFraction, this ); 

       delete convection_helper; 
       delete the_interpolant; 


      } else if ( convScheme == "super_bee" || convScheme == "roe_minmod" || convScheme == "vanleer" ) { 

       FluxLimiterInterpolation<oldPhiT>* the_interpolant = scinew FluxLimiterInterpolation<oldPhiT>( convScheme ); 
       ConvHelper1<FluxLimiterInterpolation<oldPhiT>, oldPhiT>* convection_helper = 
         scinew ConvHelper1<FluxLimiterInterpolation<oldPhiT>, oldPhiT>(the_interpolant, oldPhi);
 
       convection_helper->do_convection( p, Fconv, partVel,  areaFraction, this );

       delete convection_helper; 
       delete the_interpolant; 

      } else if ( convScheme == "super_bee_wall_upwind" || convScheme == "roe_minmod_wall_upwind" || convScheme == "vanleer_wall_upwind"){

       std::string mod_convScheme; 
       if ( convScheme == "super_bee_wall_upwind"){ 
         mod_convScheme = "super_bee"; 
       } else if ( convScheme == "roe_minmod_wall_upwind"){ 
<<<<<<< HEAD
         mod_convScheme = "roal_minmod"; 
=======
         mod_convScheme = "roe_minmod"; 
>>>>>>> d1d65a4e
       } else if ( convScheme == "vanleer_wall_upwind"){
         mod_convScheme = "vanleer";
       }

       FluxLimiterInterpolationWallUpwind<oldPhiT>* the_interpolant = scinew FluxLimiterInterpolationWallUpwind<oldPhiT>( mod_convScheme ); 
       ConvHelper1<FluxLimiterInterpolationWallUpwind<oldPhiT>, oldPhiT>* convection_helper = 
         scinew ConvHelper1<FluxLimiterInterpolationWallUpwind<oldPhiT>, oldPhiT>(the_interpolant, oldPhi);

       convection_helper->do_convection( p, Fconv, partVel, areaFraction, this ); 

       delete convection_helper; 
       delete the_interpolant; 

      } else if (convScheme == "central") {

       CentralInterpolation<oldPhiT>* the_interpolant = scinew CentralInterpolation<oldPhiT>(); 
       ConvHelper1<CentralInterpolation<oldPhiT>, oldPhiT>* convection_helper = 
         scinew ConvHelper1<CentralInterpolation<oldPhiT>, oldPhiT>(the_interpolant, oldPhi);

       convection_helper->do_convection( p, Fconv, partVel, areaFraction, this ); 

       delete convection_helper; 
       delete the_interpolant; 

      } else { 

        throw InvalidValue("Error: Convection scheme not recognized. Check UPS file and try again.", __FILE__, __LINE__);

      }
    }

  //========================= Diffusion ======================================
  //
  //-------------------------------------------------------
  // Method: Compute the diffusion term
  // Simple diffusion term: \f$ \int_{S} \rho \Gamma \nabla \phi \cdot dS \f$ 
  //---------------------------------------------------------------------------
  template <class fT, class oldPhiT> void 
    Discretization_new::computeDiff( const Patch* p, fT& Fdiff, 
        oldPhiT& oldPhi, constCCVariable<double>& mu_t,
        constCCVariable<double>& D_mol, constCCVariable<double>& rho, 
        constCCVariable<Vector>& areaFraction, constCCVariable<double>& prNo )
    {

      Vector Dx = p->dCell(); //assuming uniform grid
      
      for (CellIterator iter = p->getCellIterator(); !iter.done(); iter++){

        IntVector c = *iter; 
        IntVector coord; 

        FaceData1D face_gamma; 
        FaceData1D face_D; 
        FaceData1D grad_phi; 
        FaceData1D face_rho; 

        coord[0] = 1; coord[1] = 0; coord[2] = 0; 
        double dx = Dx.x(); 

        //NOTE: To save declaring too many variables, we stuff
        // mu_T into gamma and then add in the other bits afterwards
        //
        face_gamma = centralInterp( c, coord, mu_t ); 
        face_D     = centralInterp( c, coord, D_mol ); 
        face_rho   = centralInterp( c, coord, rho   ); 
        grad_phi   = gradPtoF( c, oldPhi, dx, coord ); 

        face_gamma.plus  = face_rho.plus  * face_D.plus  + face_gamma.plus/prNo[c]; 
        face_gamma.minus = face_rho.minus * face_D.minus + face_gamma.minus/prNo[c];  

        Vector c_af = areaFraction[c]; 
        Vector cp_af = areaFraction[c + coord]; 

        Fdiff[c] = Dx.y()*Dx.z() * 
                   ( face_gamma.plus * grad_phi.plus * cp_af.x() - 
                     face_gamma.minus * grad_phi.minus * c_af.x() ); 

#ifdef YDIM
        coord[0] = 0; coord[1] = 1; coord[2] = 0; 
        double dy = Dx.y(); 

        face_gamma = centralInterp( c, coord, mu_t ); 
        face_D     = centralInterp( c, coord, D_mol ); 
        face_rho   = centralInterp( c, coord, rho   ); 
        grad_phi   = gradPtoF( c, oldPhi, dy, coord ); 

        face_gamma.plus  = face_rho.plus  * face_D.plus  + face_gamma.plus/prNo[c]; 
        face_gamma.minus = face_rho.minus * face_D.minus + face_gamma.minus/prNo[c];  

        cp_af = areaFraction[c + coord]; 

        Fdiff[c] += Dx.x()*Dx.z() *  
                   ( face_gamma.plus * grad_phi.plus * cp_af.y() - 
                     face_gamma.minus * grad_phi.minus * c_af.y() ); 
#endif
#ifdef ZDIM
        coord[0] = 0; coord[1] = 0; coord[2] = 1; 
        double dz = Dx.z(); 

        face_gamma = centralInterp( c, coord, mu_t ); 
        face_D     = centralInterp( c, coord, D_mol ); 
        face_rho   = centralInterp( c, coord, rho   ); 
        grad_phi   = gradPtoF( c, oldPhi, dz, coord ); 

        face_gamma.plus  = face_rho.plus  * face_D.plus  + face_gamma.plus/prNo[c]; 
        face_gamma.minus = face_rho.minus * face_D.minus + face_gamma.minus/prNo[c];  

        cp_af = areaFraction[c + coord]; 

        Fdiff[c] += Dx.x()*Dx.y() * 
                   ( face_gamma.plus * grad_phi.plus * cp_af.z() - 
                     face_gamma.minus * grad_phi.minus * c_af.z() ); 

#endif

      }
    }

  //-------------------------------------------------------
  // Method: Compute the diffusion term
  // Simple diffusion term: \f$ \int_{S} \rho \Gamma \nabla \phi \cdot dS \f$ 
  //---------------------------------------------------------------------------
  template <class fT, class oldPhiT> void 
    Discretization_new::computeDiff( const Patch* p, fT& Fdiff, 
        oldPhiT& oldPhi, constCCVariable<double>& mu_t,
        double D_mol, constCCVariable<double>& rho, 
        constCCVariable<Vector>& areaFraction, constCCVariable<double>& prNo )
    {

      Vector Dx = p->dCell(); //assuming uniform grid
      
      for (CellIterator iter = p->getCellIterator(); !iter.done(); iter++){

        IntVector c = *iter; 
        IntVector coord; 

        FaceData1D face_gamma; 
        FaceData1D grad_phi; 
        FaceData1D face_rho; 

        coord[0] = 1; coord[1] = 0; coord[2] = 0; 
        double dx = Dx.x(); 

        //NOTE: To save declaring too many variables, we stuff
        // mu_T into gamma and then add in the other bits afterwards

        face_gamma = centralInterp( c, coord, mu_t ); 
        face_rho   = centralInterp( c, coord, rho   ); 
        grad_phi   = gradPtoF( c, oldPhi, dx, coord ); 

        face_gamma.plus  = face_rho.plus  * D_mol + face_gamma.plus/prNo[c]; 
        face_gamma.minus = face_rho.minus * D_mol + face_gamma.minus/prNo[c];  

        Vector c_af = areaFraction[c]; 
        Vector cp_af = areaFraction[c + coord]; 

        FaceBoundaryBool check = checkFacesForBoundaries( p, c, coord );

        double plus_flux = 0;
        double minus_flux = 0;

        if ( check.plus )
          plus_flux = 0.0;
        else
          plus_flux = face_gamma.plus * grad_phi.plus * cp_af.x(); 

        if ( check.minus )
          minus_flux = 0.0;
        else 
          minus_flux = face_gamma.minus * grad_phi.minus * c_af.x(); 

        Fdiff[c] += Dx.y()*Dx.z() * 
                   ( plus_flux - 
                     minus_flux ); 

#ifdef YDIM
        coord[0] = 0; coord[1] = 1; coord[2] = 0; 
        double dy = Dx.y(); 

        face_gamma = centralInterp( c, coord, mu_t ); 
        face_rho   = centralInterp( c, coord, rho   ); 
        grad_phi   = gradPtoF( c, oldPhi, dy, coord ); 

        face_gamma.plus  = face_rho.plus  * D_mol + face_gamma.plus/prNo[c]; 
        face_gamma.minus = face_rho.minus * D_mol + face_gamma.minus/prNo[c];  

        cp_af = areaFraction[c + coord]; 

        check = checkFacesForBoundaries( p, c, coord );

        if ( check.plus )
          plus_flux = 0.0;
        else
          plus_flux = face_gamma.plus * grad_phi.plus * cp_af.y(); 

        if ( check.minus )
          minus_flux = 0.0;
        else 
          minus_flux = face_gamma.minus * grad_phi.minus * c_af.y(); 

        Fdiff[c] += Dx.x()*Dx.z() * 
                   ( plus_flux - 
                     minus_flux ); 
#endif
#ifdef ZDIM
        coord[0] = 0; coord[1] = 0; coord[2] = 1; 
        double dz = Dx.z(); 

        face_gamma = centralInterp( c, coord, mu_t ); 
        face_rho   = centralInterp( c, coord, rho   ); 
        grad_phi   = gradPtoF( c, oldPhi, dz, coord ); 

        face_gamma.plus  = face_rho.plus  * D_mol + face_gamma.plus/prNo[c]; 
        face_gamma.minus = face_rho.minus * D_mol + face_gamma.minus/prNo[c];  

        cp_af = areaFraction[c + coord]; 

        check = checkFacesForBoundaries( p, c, coord );

        if ( check.plus )
          plus_flux = 0.0;
        else
          plus_flux = face_gamma.plus * grad_phi.plus * cp_af.z(); 

        if ( check.minus )
          minus_flux = 0.0;
        else 
          minus_flux = face_gamma.minus * grad_phi.minus * c_af.z(); 

        Fdiff[c] += Dx.x()*Dx.y() * 
                   ( plus_flux - 
                     minus_flux ); 

#endif

      }
    }

  //-------------------------------------------------------
  // Method: Compute the diffusion term
  // Simple diffusion term: \f$ \int_{S} \rho \Gamma \nabla \phi \cdot dS \f$
  // This version has a constant Pr/Sc no. 
  // This version has a density term. 
  //---------------------------------------------------------------------------
  template <class fT, class oldPhiT> void 
    Discretization_new::computeDiff( const Patch* p, fT& Fdiff, 
        oldPhiT& oldPhi, constCCVariable<double>& mu_t,
        double D_mol, constCCVariable<double>& rho, 
        constCCVariable<Vector>& areaFraction, const double prNo )
    {

      Vector Dx = p->dCell(); //assuming uniform grid
      
      for (CellIterator iter = p->getCellIterator(); !iter.done(); iter++){

        IntVector c = *iter; 
        IntVector coord; 

        FaceData1D face_gamma; 
        FaceData1D grad_phi; 
        FaceData1D face_rho; 

        coord[0] = 1; coord[1] = 0; coord[2] = 0; 
        double dx = Dx.x(); 

        //NOTE: To save declaring too many variables, we stuff
        // mu_T into gamma and then add in the other bits afterwards

        face_gamma = centralInterp( c, coord, mu_t ); 
        face_rho   = centralInterp( c, coord, rho   ); 
        grad_phi   = gradPtoF( c, oldPhi, dx, coord ); 

        face_gamma.plus  = face_rho.plus  * D_mol + face_gamma.plus/prNo; 
        face_gamma.minus = face_rho.minus * D_mol + face_gamma.minus/prNo;  

        Vector c_af = areaFraction[c]; 
        Vector cp_af = areaFraction[c + coord]; 

        FaceBoundaryBool check = checkFacesForBoundaries( p, c, coord );

        double plus_flux = 0;
        double minus_flux = 0;

        if ( check.plus )
          plus_flux = 0.0;
        else
          plus_flux = face_gamma.plus * grad_phi.plus * cp_af.x(); 

        if ( check.minus )
          minus_flux = 0.0;
        else 
          minus_flux = face_gamma.minus * grad_phi.minus * c_af.x(); 

        Fdiff[c] += Dx.y()*Dx.z() * 
                   ( plus_flux - 
                     minus_flux ); 

#ifdef YDIM
        coord[0] = 0; coord[1] = 1; coord[2] = 0; 
        double dy = Dx.y(); 

        face_gamma = centralInterp( c, coord, mu_t ); 
        face_rho   = centralInterp( c, coord, rho   ); 
        grad_phi   = gradPtoF( c, oldPhi, dy, coord ); 

        face_gamma.plus  = face_rho.plus  * D_mol + face_gamma.plus/prNo; 
        face_gamma.minus = face_rho.minus * D_mol + face_gamma.minus/prNo;  

        cp_af = areaFraction[c + coord]; 

        check = checkFacesForBoundaries( p, c, coord );

        if ( check.plus )
          plus_flux = 0.0;
        else
          plus_flux = face_gamma.plus * grad_phi.plus * cp_af.y(); 

        if ( check.minus )
          minus_flux = 0.0;
        else 
          minus_flux = face_gamma.minus * grad_phi.minus * c_af.y(); 

        Fdiff[c] += Dx.x()*Dx.z() * 
                   ( plus_flux - 
                     minus_flux ); 
#endif
#ifdef ZDIM
        coord[0] = 0; coord[1] = 0; coord[2] = 1; 
        double dz = Dx.z(); 

        face_gamma = centralInterp( c, coord, mu_t ); 
        face_rho   = centralInterp( c, coord, rho   ); 
        grad_phi   = gradPtoF( c, oldPhi, dz, coord ); 

        face_gamma.plus  = face_rho.plus  * D_mol + face_gamma.plus/prNo; 
        face_gamma.minus = face_rho.minus * D_mol + face_gamma.minus/prNo;  

        cp_af = areaFraction[c + coord]; 

        check = checkFacesForBoundaries( p, c, coord );

        if ( check.plus )
          plus_flux = 0.0;
        else
          plus_flux = face_gamma.plus * grad_phi.plus * cp_af.z(); 

        if ( check.minus )
          minus_flux = 0.0;
        else 
          minus_flux = face_gamma.minus * grad_phi.minus * c_af.z(); 

        Fdiff[c] += Dx.x()*Dx.y() * 
                   ( plus_flux - 
                     minus_flux ); 

#endif

      }
    }

  //---------------------------------------------------------------------------
  // Method: Compute the diffusion term
  // Simple diffusion term: \f$ \int_{S} \nabla \phi \cdot dS \f$
  //---------------------------------------------------------------------------
  template <class fT, class oldPhiT> void 
    Discretization_new::computeDiff( const Patch* p, fT& Fdiff, oldPhiT& oldPhi, 
        constCCVariable<double>& gamma, double molecular_diff, 
        constCCVariable<Vector>& areaFraction, double const_prNo )
    {

      Vector Dx = p->dCell(); //assuming uniform grid
      
      for (CellIterator iter = p->getCellIterator(); !iter.done(); iter++){

        IntVector c = *iter; 
        IntVector coord; 

        FaceData1D face_gamma; 
        FaceData1D grad_phi; 

        coord[0] = 1; coord[1] = 0; coord[2] = 0; 
        double dx = Dx.x(); 

        face_gamma = centralInterp( c, coord, gamma ); 
        grad_phi   = gradPtoF( c, oldPhi, dx, coord ); 

        face_gamma.plus  += molecular_diff; 
        face_gamma.minus += molecular_diff; 

        Vector c_af = areaFraction[c]; 
        Vector cp_af = areaFraction[c + coord]; 

        Fdiff[c] = 1.0/const_prNo * Dx.y()*Dx.z() * 
                   ( face_gamma.plus * grad_phi.plus * cp_af.x() - 
                     face_gamma.minus * grad_phi.minus * c_af.x() ); 

#ifdef YDIM
        coord[0] = 0; coord[1] = 1; coord[2] = 0; 
        double dy = Dx.y(); 

        face_gamma = centralInterp( c, coord, gamma ); 
        grad_phi   = gradPtoF( c, oldPhi, dy, coord ); 

        face_gamma.plus  += molecular_diff; 
        face_gamma.minus += molecular_diff; 

        cp_af = areaFraction[c + coord]; 

        Fdiff[c] += 1.0/const_prNo * Dx.x()*Dx.z() *  
                   ( face_gamma.plus * grad_phi.plus * cp_af.y() - 
                     face_gamma.minus * grad_phi.minus * c_af.y() ); 
#endif
#ifdef ZDIM
        coord[0] = 0; coord[1] = 0; coord[2] = 1; 
        double dz = Dx.z(); 

        face_gamma = centralInterp( c, coord, gamma ); 
        grad_phi   = gradPtoF( c, oldPhi, dz, coord ); 

        face_gamma.plus  += molecular_diff; 
        face_gamma.minus += molecular_diff; 

        cp_af = areaFraction[c + coord]; 

        Fdiff[c] += 1.0/const_prNo * Dx.x()*Dx.y() * 
                   ( face_gamma.plus * grad_phi.plus * cp_af.z() - 
                      face_gamma.minus * grad_phi.minus * c_af.z() ); 

#endif

      }
    }
} // namespace Uintah
#endif

// Code attic -- clean out after regression tests pass: 
//
//
//      /** @brief Minmod Interpolation -- should work for all cell types.
//       *      This function does not have boundary checking (for speed). */
//      template< class phiT >
//        inline FaceData1D minmodInterp( const IntVector c, const IntVector coord, phiT& phi,
//            FaceData1D vel, constCCVariable<Vector>& areaFraction ) {
//
//          FaceData1D face_values;
//          face_values.plus  = 0.0;
//          face_values.minus = 0.0;
//
//          double r=0.;
//          double psi;
//          double Sup;
//          double Sdn;
//          const double tiny = 1.0e-16;
//
//          IntVector cxp  = c + coord;
//          IntVector cxpp = c + coord + coord;
//          IntVector cxm  = c - coord;
//          IntVector cxmm = c - coord - coord;
//
//          int dim = 0;
//          if (coord[0] == 1)
//            dim =0;
//          else if (coord[1] == 1)
//            dim = 1;
//          else
//            dim = 2;
//
//          // - FACE
//          if ( vel.minus > 0.0 ) {
//            Sup = phi[cxm];
//            Sdn = phi[c];
//            r = ( phi[cxm] - phi[cxmm] ) / ( phi[c] - phi[cxm] );
//
//            if ( areaFraction[cxm][dim] < tiny || areaFraction[c][dim] < tiny )
//              r = 0.0;
//
//          } else if ( vel.minus < 0.0 ) {
//            Sup = phi[c];
//            Sdn = phi[cxm];
//            r = ( phi[cxp] - phi[c] ) / ( phi[c] - phi[cxm] );
//
//            if ( areaFraction[cxp][dim] < tiny || areaFraction[c][dim] < tiny )
//              r = 0.0;
//
//          } else {
//            Sup = 0.0;
//            Sdn = 0.0;
//            psi = 0.0;
//          }
//          psi = std::min(r, 1.0);
//          psi = std::max( 0.0, psi );
//
//          face_values.minus = Sup + 0.5*psi*( Sdn - Sup );
//
//          // + FACE
//          if ( vel.plus > 0.0 ) {
//            r = ( phi[c] - phi[cxm] ) / ( phi[cxp] - phi[c] );
//            Sup = phi[c];
//            Sdn = phi[cxp];
//
//            if ( areaFraction[c][dim] < tiny || areaFraction[cxp][dim] < tiny )
//              r = 0.0;
//
//          } else if ( vel.plus < 0.0 ) {
//            r = ( phi[cxpp] - phi[cxp] ) / ( phi[cxp] - phi[c] );
//            Sup = phi[cxp];
//            Sdn = phi[c];
//
//            if ( areaFraction[cxpp][dim] < tiny || areaFraction[cxp][dim] < tiny )
//              r = 0.0;
//
//          } else {
//            Sup = 0.0;
//            Sdn = 0.0;
//            psi = 0.0;
//          }
//          psi = std::min(r, 1.0);
//          psi = std::max( 0.0, psi );
//
//          face_values.plus = Sup + 0.5*psi*( Sdn - Sup );
//
//          return face_values;
//        }
//
//      /** @brief Minmod Interpolation -- should work for all cell types. 
//       *       This function includes boundary checking (slower).  */
//      template< class phiT >
//        inline FaceData1D minmodInterp( const IntVector c, const IntVector coord, phiT& phi,
//            FaceData1D vel, FaceBoundaryBool isBoundary, constCCVariable<Vector>& areaFraction ) {
//
//          FaceData1D face_values;
//          face_values.plus  = 0.0;
//          face_values.minus = 0.0;
//
//          double r = 0;
//          double psi;
//          double Sup;
//          double Sdn;
//          const double tiny = 1.0e-16;
//
//          IntVector cxp  = c + coord;
//          IntVector cxpp = c + coord + coord;
//          IntVector cxm  = c - coord;
//          IntVector cxmm = c - coord - coord;
//
//          int dim = 0;
//          if (coord[0] == 1)
//            dim =0;
//          else if (coord[1] == 1)
//            dim = 1;
//          else
//            dim = 2;
//
//          // - FACE
//          if (isBoundary.minus)
//            face_values.minus = 0.5*(phi[c]+phi[cxm]);
//          else {
//            if ( vel.minus > 0.0 ) {
//              Sup = phi[cxm];
//              Sdn = phi[c];
//              r = ( phi[cxm] - phi[cxmm] ) / ( phi[c] - phi[cxm] );
//
//            if ( areaFraction[cxm][dim] < tiny || areaFraction[c][dim] < tiny )
//              r = 0.0;
//
//            } else if ( vel.minus < 0.0 ) {
//              Sup = phi[c];
//              Sdn = phi[cxm];
//              r = ( phi[cxp] - phi[c] ) / ( phi[c] - phi[cxm] );
//
//            if ( areaFraction[cxp][dim] < tiny || areaFraction[c][dim] < tiny )
//              r = 0.0;
//
//            } else {
//              Sup = 0.0;
//              Sdn = 0.0;
//              psi = 0.0;
//            }
//            psi = std::min(r, 1.0);
//            psi = std::max( 0.0, psi );
//
//            face_values.minus = Sup + 0.5*psi*( Sdn - Sup );
//          }
//
//          // + FACE
//          if (isBoundary.plus)
//            face_values.plus = 0.5*(phi[c] + phi[cxp]);
//          else {
//            if ( vel.plus > 0.0 ) {
//              r = ( phi[c] - phi[cxm] ) / ( phi[cxp] - phi[c] );
//              Sup = phi[c];
//              Sdn = phi[cxp];
//
//            if ( areaFraction[c][dim] < tiny || areaFraction[cxp][dim] < tiny )
//              r = 0.0;
//
//            } else if ( vel.plus < 0.0 ) {
//              r = ( phi[cxpp] - phi[cxp] ) / ( phi[cxp] - phi[c] );
//              Sup = phi[cxp];
//              Sdn = phi[c];
//
//            if ( areaFraction[cxpp][dim] < tiny || areaFraction[cxp][dim] < tiny )
//              r = 0.0;
//
//            } else {
//              Sup = 0.0;
//              Sdn = 0.0;
//              psi = 0.0;
//            }
//            psi = std::min(r, 1.0);
//            psi = std::max( 0.0, psi );
//
//            face_values.plus = Sup + 0.5*psi*( Sdn - Sup );
//          }
//
//          return face_values;
//        }
//
//
////      /** @brief Super Bee Interpolation -- should work for all cell types.
////       *      This function does not have boundary checking (for speed). */
////      template< class phiT >
////        inline FaceData1D superBeeInterp( const IntVector c, const IntVector coord, phiT& phi, 
////            FaceData1D vel, constCCVariable<Vector>& areaFraction ) {
////
////          FaceData1D face_values;
////          face_values.plus  = 0.0;
////          face_values.minus = 0.0;
////
////          double r=0.; 
////          double psi; 
////          double Sup;
////          double Sdn;
////          const double tiny = 1.0e-16; 
////
////          IntVector cxp  = c + coord; 
////          IntVector cxpp = c + coord + coord; 
////          IntVector cxm  = c - coord; 
////          IntVector cxmm = c - coord - coord; 
////
////          int dim = 0; 
////          if (coord[0] == 1)
////            dim =0; 
////          else if (coord[1] == 1)
////            dim = 1; 
////          else 
////            dim = 2; 
////
////          // - FACE
////          if ( vel.minus > 0.0 ) {
////            Sup = phi[cxm];
////            Sdn = phi[c];
////            r = ( phi[cxm] - phi[cxmm] ) / ( phi[c] - phi[cxm] );
////
////            if ( areaFraction[cxm][dim] < tiny || areaFraction[c][dim] < tiny )
////              r = 0.0;
////
////          } else if ( vel.minus < 0.0 ) {
////            Sup = phi[c];
////            Sdn = phi[cxm];
////            r = ( phi[cxp] - phi[c] ) / ( phi[c] - phi[cxm] );
////
////            if ( areaFraction[cxp][dim] < tiny || areaFraction[c][dim] < tiny )
////              r = 0.0;
////
////          } else { 
////            Sup = 0.0;
////            Sdn = 0.0; 
////            psi = 0.0;
////          }
////          psi = std::max( std::min(2.0*r, 1.0), std::min(r, 2.0) );
////          psi = std::max( 0.0, psi );
////
////          face_values.minus = Sup + 0.5*psi*( Sdn - Sup );
////
////          // + FACE
////          if ( vel.plus > 0.0 ) {
////            r = ( phi[c] - phi[cxm] ) / ( phi[cxp] - phi[c] );
////            Sup = phi[c];
////            Sdn = phi[cxp];
////
////            if ( areaFraction[c][dim] < tiny || areaFraction[cxp][dim] < tiny )
////              r = 0.0;
////
////          } else if ( vel.plus < 0.0 ) {
////            r = ( phi[cxpp] - phi[cxp] ) / ( phi[cxp] - phi[c] );
////            Sup = phi[cxp];
////            Sdn = phi[c]; 
////
////            if ( areaFraction[cxpp][dim] < tiny || areaFraction[cxp][dim] < tiny )
////              r = 0.0; 
////
////          } else {
////            Sup = 0.0;
////            Sdn = 0.0; 
////            psi = 0.0;
////          }
////          psi = std::max( std::min(2.0*r, 1.0), std::min(r, 2.0) );
////          psi = std::max( 0.0, psi );
////
////          face_values.plus = Sup + 0.5*psi*( Sdn - Sup );
////
////          return face_values; 
////        }
////
////      /** @brief Super Bee Interpolation -- should work for all cell types. 
////       *       This function includes boundary checking (slower).  */ 
////      template< class phiT >
////        inline FaceData1D superBeeInterp( const IntVector c, const IntVector coord, phiT& phi, 
////            FaceData1D vel, FaceBoundaryBool isBoundary, constCCVariable<Vector>& areaFraction ) {
////
////          FaceData1D face_values;
////          face_values.plus  = 0.0;
////          face_values.minus = 0.0;
////
////          double r = 0; 
////          double psi; 
////          double Sup;
////          double Sdn;
////          const double tiny = 1.0e-16; 
////
////          IntVector cxp  = c + coord; 
////          IntVector cxpp = c + coord + coord; 
////          IntVector cxm  = c - coord; 
////          IntVector cxmm = c - coord - coord; 
////
////          int dim = 0; 
////          if (coord[0] == 1)
////            dim =0; 
////          else if (coord[1] == 1)
////            dim = 1; 
////          else 
////            dim = 2; 
////
////          // - FACE
////          if (isBoundary.minus) 
////            face_values.minus = 0.5*(phi[c]+phi[cxm]);
////          else { 
////            if ( vel.minus > 0.0 ) {
////              Sup = phi[cxm];
////              Sdn = phi[c];
////              r = ( phi[cxm] - phi[cxmm] ) / ( phi[c] - phi[cxm] ); 
////
////            if ( areaFraction[cxm][dim] < tiny || areaFraction[c][dim] < tiny )
////              r = 0.0;
////
////            } else if ( vel.minus < 0.0 ) {
////              Sup = phi[c];
////              Sdn = phi[cxm];
////              r = ( phi[cxp] - phi[c] ) / ( phi[c] - phi[cxm] );
////
////            if ( areaFraction[cxp][dim] < tiny || areaFraction[c][dim] < tiny )
////              r = 0.0;
////
////            } else { 
////              Sup = 0.0;
////              Sdn = 0.0; 
////              psi = 0.0;
////            }
////            psi = std::max( std::min(2.0*r, 1.0), std::min(r, 2.0) );
////            psi = std::max( 0.0, psi );
////
////            face_values.minus = Sup + 0.5*psi*( Sdn - Sup );
////          }
////
////          // + FACE
////          if (isBoundary.plus)
////            face_values.plus = 0.5*(phi[c] + phi[cxp]);
////          else { 
////            if ( vel.plus > 0.0 ) {
////              r = ( phi[c] - phi[cxm] ) / ( phi[cxp] - phi[c] );
////              Sup = phi[c];
////              Sdn = phi[cxp];
////
////            if ( areaFraction[c][dim] < tiny || areaFraction[cxp][dim] < tiny )
////              r = 0.0;
////
////            } else if ( vel.plus < 0.0 ) {
////              r = ( phi[cxpp] - phi[cxp] ) / ( phi[cxp] - phi[c] );
////              Sup = phi[cxp];
////              Sdn = phi[c]; 
////
////            if ( areaFraction[cxpp][dim] < tiny || areaFraction[cxp][dim] < tiny )
////              r = 0.0; 
////
////            } else {
////              Sup = 0.0;
////              Sdn = 0.0; 
////              psi = 0.0;
////            }
////            psi = std::max( std::min(2.0*r, 1.0), std::min(r, 2.0) );
////            psi = std::max( 0.0, psi );
////
////            face_values.plus = Sup + 0.5*psi*( Sdn - Sup );
////          }
////
////          return face_values; 
////        }
//
//      /* @brief Upwind interpolation -- should work for all data types. 
//       *      This function does not have boundary checking (for speed). */ 
//      template< class phiT >
//        inline FaceData1D upwindInterp( const IntVector c, const IntVector coord, phiT& phi, 
//            FaceData1D vel) {
//
//          Discretization_new::FaceData1D face_values; 
//          face_values.minus = 0.0;
//          face_values.plus = 0.0;
//
//          IntVector cxp = c + coord; 
//          IntVector cxm = c - coord; 
//
//          // - FACE 
//          if ( vel.minus > 0.0 )
//            face_values.minus = phi[cxm];
//          else if ( vel.minus <= 0.0 )
//            face_values.minus = phi[c]; 
//
//          // + FACE 
//          if ( vel.plus >= 0.0 )
//            face_values.plus = phi[c]; 
//          else if ( vel.plus < 0.0 )
//            face_values.plus = phi[cxp]; 
//
//          return face_values; 
//
//        }
//
//      /* @brief Upwind interpolation -- should work for all data types. 
//       *      This function includes boundary checking (slower). */ 
//      template< class phiT >
//        inline FaceData1D upwindInterp( const IntVector c, const IntVector coord, phiT& phi, 
//            FaceData1D vel, FaceBoundaryBool isBoundary ) {
//
//          Discretization_new::FaceData1D face_values; 
//          face_values.minus = 0.0;
//          face_values.plus = 0.0;
//
//          IntVector cxp = c + coord; 
//          IntVector cxm = c - coord; 
//
//          // - FACE 
//          if (isBoundary.minus)
//            face_values.minus = 0.5*(phi[c] + phi[cxm]);
//          else {
//            if ( vel.minus > 0.0 )
//              face_values.minus = phi[cxm];
//            else if ( vel.minus <= 0.0 )
//              face_values.minus = phi[c]; 
//          }
//
//          // + FACE 
//          if (isBoundary.plus)
//            face_values.plus = 0.5*(phi[c] + phi[cxp]);
//          else {
//            if ( vel.plus >= 0.0 )
//              face_values.plus = phi[c]; 
//            else if ( vel.plus < 0.0 )
//              face_values.plus = phi[cxp]; 
//          }
//
//          return face_values; 
//
//        }
//      // ---------------------------------------------------------------------------
//      // Minmod interpolator
//      //
//      /** @brief Minmod Interpolation */ 
//      template <typename phiT>
//      class MinmodInterpolation { 
//
//        public: 
//
//        MinmodInterpolation(){};
//        ~MinmodInterpolation(){}; 
//
//        FaceData1D inline no_bc( const IntVector c, const IntVector coord, phiT& phi, 
//            FaceData1D vel, constCCVariable<Vector>& areaFraction ) 
//        { 
//          FaceData1D face_values;
//          face_values.plus  = 0.0;
//          face_values.minus = 0.0;
//
//          double r=0.0; 
//          double psi; 
//          double Sup;
//          double Sdn;
//          const double tiny = 1.0e-16; 
//
//          IntVector cxp  = c + coord; 
//          IntVector cxpp = c + coord + coord; 
//          IntVector cxm  = c - coord; 
//          IntVector cxmm = c - coord - coord; 
//
//          int dim = 0; 
//          if (coord[0] == 1)
//            dim =0; 
//          else if (coord[1] == 1)
//            dim = 1; 
//          else 
//            dim = 2; 
//
//          // - FACE
//          if ( vel.minus > 0.0 ) {
//            Sup = phi[cxm];
//            Sdn = phi[c];
//            if(fabs(phi[c] - phi[cxm]) >  tiny){
//              r = ( phi[cxm] - phi[cxmm] ) / ( phi[c] - phi[cxm] );
//            } else {
//              r = 0.0;
//            }
//
//            if ( areaFraction[cxm][dim] < tiny || areaFraction[c][dim] < tiny )
//              r = 0.0;
//
//          } else if ( vel.minus < 0.0 ) {
//            Sup = phi[c];
//            Sdn = phi[cxm];
//            if(fabs(phi[c] - phi[cxm]) > tiny){
//              r = ( phi[cxp] - phi[c] ) / ( phi[c] - phi[cxm] );
//            } else {
//              r = 0.0;
//            }
//
//            if ( areaFraction[cxp][dim] < tiny || areaFraction[c][dim] < tiny )
//              r = 0.0;
//
//          } else { 
//            Sup = 0.0;
//            Sdn = 0.0; 
//            psi = 0.0;
//          }
//
//          psi = std::min(r, 1.0);
//          psi = std::max( 0.0, psi );
//
//          face_values.minus = Sup + 0.5*psi*( Sdn - Sup );
//
//          // + FACE
//          if ( vel.plus > 0.0 ) {
//            if(fabs(phi[cxp] - phi[c]) > tiny){
//              r = ( phi[c] - phi[cxm] ) / ( phi[cxp] - phi[c] );
//            } else {
//              r = 0.0;
//            }
//            Sup = phi[c];
//            Sdn = phi[cxp];
//
//            if ( areaFraction[c][dim] < tiny || areaFraction[cxp][dim] < tiny )
//              r = 0.0;
//
//          } else if ( vel.plus < 0.0 ) {
//            if(fabs(phi[cxp] - phi[c]) > tiny){
//              r = ( phi[cxpp] - phi[cxp] ) / ( phi[cxp] - phi[c] );
//            } else {
//              r = 0.0;
//            }
//            Sup = phi[cxp];
//            Sdn = phi[c]; 
//
//            if ( areaFraction[cxpp][dim] < tiny || areaFraction[cxp][dim] < tiny )
//              r = 0.0; 
//
//          } else {
//            Sup = 0.0;
//            Sdn = 0.0; 
//            psi = 0.0;
//          }
//
//          psi = std::min(r, 1.0);
//          psi = std::max( 0.0, psi );
//
//          face_values.plus = Sup + 0.5*psi*( Sdn - Sup );
//
//          return face_values; 
//        }; 
//
//        FaceData1D inline with_bc( const IntVector c, const IntVector coord, phiT& phi, 
//            FaceData1D vel, constCCVariable<Vector>& areaFraction, FaceBoundaryBool isBoundary ) 
//        { 
//          FaceData1D face_values;
//          face_values.plus  = 0.0;
//          face_values.minus = 0.0;
//
//          double r = 0; 
//          double psi; 
//          double Sup;
//          double Sdn;
//          const double tiny = 1.0e-16; 
//
//          IntVector cxp  = c + coord; 
//          IntVector cxpp = c + coord + coord; 
//          IntVector cxm  = c - coord; 
//          IntVector cxmm = c - coord - coord; 
//
//          int dim = 0; 
//          if (coord[0] == 1)
//            dim =0; 
//          else if (coord[1] == 1)
//            dim = 1; 
//          else 
//            dim = 2; 
//
//          // - FACE
//          if (isBoundary.minus) 
//            face_values.minus = 0.5*(phi[c]+phi[cxm]);
//          else { 
//            if ( vel.minus > 0.0 ) {
//              Sup = phi[cxm];
//              Sdn = phi[c];
//              if(fabs(phi[c] - phi[cxm]) > tiny){
//                r = ( phi[cxm] - phi[cxmm] ) / ( phi[c] - phi[cxm] );
//              } else {
//                r = 0.0;
//              } 
//
//            if ( areaFraction[cxm][dim] < tiny || areaFraction[c][dim] < tiny )
//              r = 0.0;
//
//            } else if ( vel.minus < 0.0 ) {
//              Sup = phi[c];
//              Sdn = phi[cxm];
//              if(fabs(phi[c] - phi[cxm]) > tiny){
//                r = ( phi[cxp] - phi[c] ) / ( phi[c] - phi[cxm] );
//              } else {
//                r = 0.0;
//              }
//
//            if ( areaFraction[cxp][dim] < tiny || areaFraction[c][dim] < tiny )
//              r = 0.0;
//
//            } else { 
//              Sup = 0.0;
//              Sdn = 0.0; 
//              psi = 0.0;
//            }
//
//            psi = std::min(r, 1.0);
//            psi = std::max( 0.0, psi );
//
//            face_values.minus = Sup + 0.5*psi*( Sdn - Sup );
//          }
//
//          // + FACE
//          if (isBoundary.plus)
//            face_values.plus = 0.5*(phi[c] + phi[cxp]);
//          else { 
//            if ( vel.plus > 0.0 ) {
//              if(fabs(phi[cxp] - phi[c]) > tiny){
//                r = ( phi[c] - phi[cxm] ) / ( phi[cxp] - phi[c] );
//              } else {
//                r = 0.0;
//              }
//              Sup = phi[c];
//              Sdn = phi[cxp];
//
//            if ( areaFraction[c][dim] < tiny || areaFraction[cxp][dim] < tiny )
//              r = 0.0;
//
//            } else if ( vel.plus < 0.0 ) {
//              if(fabs(phi[cxp] - phi[c]) > tiny){
//                r = ( phi[cxpp] - phi[cxp] ) / ( phi[cxp] - phi[c] );
//              } else {
//                r = 0.0;
//              }
//              Sup = phi[cxp];
//              Sdn = phi[c]; 
//
//            if ( areaFraction[cxpp][dim] < tiny || areaFraction[cxp][dim] < tiny )
//              r = 0.0; 
//
//            } else {
//              Sup = 0.0;
//              Sdn = 0.0; 
//              psi = 0.0;
//            }
//            psi = std::min(r, 1.0);
//            psi = std::max( 0.0, psi );
//
//            face_values.plus = Sup + 0.5*psi*( Sdn - Sup );
//          }
//
//          return face_values; 
//        };
//      }; 
//      
//      // ---------------------------------------------------------------------------
//      // Super Bee interpolator
//      //
//      /** @brief Super Bee Interpolation */ 
//      template <typename phiT>
//      class SuperBeeInterpolation { 
//
//        public: 
//
//        SuperBeeInterpolation(){};
//        ~SuperBeeInterpolation(){}; 
//
//        FaceData1D inline no_bc( const IntVector c, const IntVector coord, phiT& phi, 
//            FaceData1D vel, constCCVariable<Vector>& areaFraction ) 
//        { 
//          FaceData1D face_values;
//          face_values.plus  = 0.0;
//          face_values.minus = 0.0;
//
//          double r=0.0; 
//          double psi; 
//          double Sup;
//          double Sdn;
//          const double tiny = 1.0e-16; 
//
//          IntVector cxp  = c + coord; 
//          IntVector cxpp = c + coord + coord; 
//          IntVector cxm  = c - coord; 
//          IntVector cxmm = c - coord - coord; 
//
//          int dim = 0; 
//          if (coord[0] == 1)
//            dim =0; 
//          else if (coord[1] == 1)
//            dim = 1; 
//          else 
//            dim = 2; 
//
//          // - FACE
//          if ( vel.minus > 0.0 ) {
//            Sup = phi[cxm];
//            Sdn = phi[c];
//            r = ( phi[cxm] - phi[cxmm] ) / ( phi[c] - phi[cxm] );
//
//            if ( areaFraction[cxm][dim] < tiny || areaFraction[c][dim] < tiny )
//              r = 0.0;
//
//          } else if ( vel.minus < 0.0 ) {
//            Sup = phi[c];
//            Sdn = phi[cxm];
//            r = ( phi[cxp] - phi[c] ) / ( phi[c] - phi[cxm] );
//
//            if ( areaFraction[cxp][dim] < tiny || areaFraction[c][dim] < tiny )
//              r = 0.0;
//
//          } else { 
//            Sup = 0.0;
//            Sdn = 0.0; 
//            psi = 0.0;
//          }
//          psi = std::max( std::min(2.0*r, 1.0), std::min(r, 2.0) );
//          psi = std::max( 0.0, psi );
//
//          face_values.minus = Sup + 0.5*psi*( Sdn - Sup );
//
//          // + FACE
//          if ( vel.plus > 0.0 ) {
//            r = ( phi[c] - phi[cxm] ) / ( phi[cxp] - phi[c] );
//            Sup = phi[c];
//            Sdn = phi[cxp];
//
//            if ( areaFraction[c][dim] < tiny || areaFraction[cxp][dim] < tiny )
//              r = 0.0;
//
//          } else if ( vel.plus < 0.0 ) {
//            r = ( phi[cxpp] - phi[cxp] ) / ( phi[cxp] - phi[c] );
//            Sup = phi[cxp];
//            Sdn = phi[c]; 
//
//            if ( areaFraction[cxpp][dim] < tiny || areaFraction[cxp][dim] < tiny )
//              r = 0.0; 
//
//          } else {
//            Sup = 0.0;
//            Sdn = 0.0; 
//            psi = 0.0;
//          }
//          psi = std::max( std::min(2.0*r, 1.0), std::min(r, 2.0) );
//          psi = std::max( 0.0, psi );
//
//          face_values.plus = Sup + 0.5*psi*( Sdn - Sup );
//
//          return face_values; 
//        }; 
//
//        FaceData1D inline with_bc( const IntVector c, const IntVector coord, phiT& phi, 
//            FaceData1D vel, constCCVariable<Vector>& areaFraction, FaceBoundaryBool isBoundary ) 
//        { 
//          FaceData1D face_values;
//          face_values.plus  = 0.0;
//          face_values.minus = 0.0;
//
//          double r = 0; 
//          double psi; 
//          double Sup;
//          double Sdn;
//          const double tiny = 1.0e-16; 
//
//          IntVector cxp  = c + coord; 
//          IntVector cxpp = c + coord + coord; 
//          IntVector cxm  = c - coord; 
//          IntVector cxmm = c - coord - coord; 
//
//          int dim = 0; 
//          if (coord[0] == 1)
//            dim =0; 
//          else if (coord[1] == 1)
//            dim = 1; 
//          else 
//            dim = 2; 
//
//          // - FACE
//          if (isBoundary.minus) 
//            face_values.minus = 0.5*(phi[c]+phi[cxm]);
//          else { 
//            if ( vel.minus > 0.0 ) {
//              Sup = phi[cxm];
//              Sdn = phi[c];
//              r = ( phi[cxm] - phi[cxmm] ) / ( phi[c] - phi[cxm] ); 
//
//            if ( areaFraction[cxm][dim] < tiny || areaFraction[c][dim] < tiny )
//              r = 0.0;
//
//            } else if ( vel.minus < 0.0 ) {
//              Sup = phi[c];
//              Sdn = phi[cxm];
//              r = ( phi[cxp] - phi[c] ) / ( phi[c] - phi[cxm] );
//
//            if ( areaFraction[cxp][dim] < tiny || areaFraction[c][dim] < tiny )
//              r = 0.0;
//
//            } else { 
//              Sup = 0.0;
//              Sdn = 0.0; 
//              psi = 0.0;
//            }
//            psi = std::max( std::min(2.0*r, 1.0), std::min(r, 2.0) );
//            psi = std::max( 0.0, psi );
//
//            face_values.minus = Sup + 0.5*psi*( Sdn - Sup );
//          }
//
//          // + FACE
//          if (isBoundary.plus)
//            face_values.plus = 0.5*(phi[c] + phi[cxp]);
//          else { 
//            if ( vel.plus > 0.0 ) {
//              r = ( phi[c] - phi[cxm] ) / ( phi[cxp] - phi[c] );
//              Sup = phi[c];
//              Sdn = phi[cxp];
//
//            if ( areaFraction[c][dim] < tiny || areaFraction[cxp][dim] < tiny )
//              r = 0.0;
//
//            } else if ( vel.plus < 0.0 ) {
//              r = ( phi[cxpp] - phi[cxp] ) / ( phi[cxp] - phi[c] );
//              Sup = phi[cxp];
//              Sdn = phi[c]; 
//
//            if ( areaFraction[cxpp][dim] < tiny || areaFraction[cxp][dim] < tiny )
//              r = 0.0; 
//
//            } else {
//              Sup = 0.0;
//              Sdn = 0.0; 
//              psi = 0.0;
//            }
//            psi = std::max( std::min(2.0*r, 1.0), std::min(r, 2.0) );
//            psi = std::max( 0.0, psi );
//
//            face_values.plus = Sup + 0.5*psi*( Sdn - Sup );
//          }
//
//          return face_values; 
//        };
//      }; <|MERGE_RESOLUTION|>--- conflicted
+++ resolved
@@ -2099,11 +2099,7 @@
        if ( convScheme == "super_bee_wall_upwind"){ 
          mod_convScheme = "super_bee"; 
        } else if ( convScheme == "roe_minmod_wall_upwind"){ 
-<<<<<<< HEAD
-         mod_convScheme = "roal_minmod"; 
-=======
          mod_convScheme = "roe_minmod"; 
->>>>>>> d1d65a4e
        } else if ( convScheme == "vanleer_wall_upwind"){
          mod_convScheme = "vanleer";
        }
@@ -2208,11 +2204,7 @@
        if ( convScheme == "super_bee_wall_upwind"){ 
          mod_convScheme = "super_bee"; 
        } else if ( convScheme == "roe_minmod_wall_upwind"){ 
-<<<<<<< HEAD
-         mod_convScheme = "roal_minmod"; 
-=======
          mod_convScheme = "roe_minmod"; 
->>>>>>> d1d65a4e
        } else if ( convScheme == "vanleer_wall_upwind"){
          mod_convScheme = "vanleer";
        }
@@ -2306,11 +2298,7 @@
        if ( convScheme == "super_bee_wall_upwind"){ 
          mod_convScheme = "super_bee"; 
        } else if ( convScheme == "roe_minmod_wall_upwind"){ 
-<<<<<<< HEAD
-         mod_convScheme = "roal_minmod"; 
-=======
          mod_convScheme = "roe_minmod"; 
->>>>>>> d1d65a4e
        } else if ( convScheme == "vanleer_wall_upwind"){
          mod_convScheme = "vanleer";
        }
