#ifndef Uintah_Component_Arches_DQMOMEqn_h
#define Uintah_Component_Arches_DQMOMEqn_h
#include <CCA/Ports/Scheduler.h>
#include <Core/Grid/SimulationState.h>
#include <Core/Grid/Variables/VarTypes.h>
#include <CCA/Components/Arches/TransportEqns/EqnBase.h>
#include <CCA/Components/Arches/TransportEqns/DQMOMEqnFactory.h>
#include <Core/Grid/Variables/CCVariable.h>
#include <Core/Grid/Variables/SFCXVariable.h>
#include <Core/Grid/Variables/SFCYVariable.h>
#include <Core/Grid/Variables/SFCZVariable.h>
#include <CCA/Components/Arches/Directives.h>

//==========================================================================

/**
* @class DQMOMEqn
* @author Jeremy Thornock
* @date Oct 16, 2008
*
* @brief Transport equation class for a DQMOM scalar (weight or weighted 
*        abscissa)
*
*
*/

namespace Uintah{

//---------------------------------------------------------------------------
// Builder 
class DQMOMEqn; 
class DQMOMEqnBuilder: public DQMOMEqnBuilderBase
{
public:
  DQMOMEqnBuilder( ArchesLabel* fieldLabels, 
                   ExplicitTimeInt* timeIntegrator, 
                   std::string eqnName, 
                   std::string ic_name, 
                   const int quadNode );
  ~DQMOMEqnBuilder();

  EqnBase* build(); 
private:

  std::string d_ic_name; 
  int d_quadNode;

}; 
// End Builder
//---------------------------------------------------------------------------

class ArchesLabel; 
class ExplicitTimeInt; 
class DQMOMEqn: 
public EqnBase{

public: 

  DQMOMEqn( ArchesLabel* fieldLabels, ExplicitTimeInt* timeIntegrator, std::string eqnName, std::string ic_name, const int quadNode );

  ~DQMOMEqn();

  /** @brief Set any parameters from input file, initialize any constants, etc.. */
  void problemSetup(const ProblemSpecP& inputdb);

  /** @brief not needed here. **/ 
  void assign_stage_to_sources(){};
  
  /** @brief Schedule a transport equation to be built */
  void sched_evalTransportEqn( const LevelP&, 
                               SchedulerP& sched, int timeSubStep );

  /** @brief Adds the DQMOM source to the RHS and time updates the eqn **/ 
  void sched_updateTransportEqn( const LevelP&, 
                                 SchedulerP& sched, int timeSubStep ); 

  /** @brief Schedule the build for the terms needed in the transport equation */
  void sched_buildTransportEqn( const LevelP& level, 
                                SchedulerP& sched, const int timeSubStep );
  /** @brief Actually build the transport equation */ 
  void buildTransportEqn( const ProcessorGroup*, 
                          const PatchSubset* patches, 
                          const MaterialSubset*, 
                          DataWarehouse* old_dw, 
                          DataWarehouse* new_dw, 
                          const int timeSubStep );

  /** @brief Schedule the addition of the sources from the linear system */ 
  void sched_addSources( const LevelP& level, SchedulerP& sched, const int timeSubStep ); 

  /** @brief Callback function for sched_addSources **/ 
  void addSources( const ProcessorGroup*, 
                   const PatchSubset* patches, 
                   const MaterialSubset*, 
                   DataWarehouse* old_dw, 
                   DataWarehouse* new_dw, 
                   const int timeSubStep );

  /** @brief Schedule the solution the transport equation */
  void sched_solveTransportEqn(const LevelP& level, 
                                SchedulerP& sched, int timeSubStep );
  /** @brief Solve the transport equation */ 
  void solveTransportEqn(const ProcessorGroup*, 
                         const PatchSubset* patches, 
                         const MaterialSubset*, 
                         DataWarehouse* old_dw, 
                         DataWarehouse* new_dw,
                         int timeSubStep);

  /** @brief Schedule the initialization of the variables */ 
  void sched_initializeVariables( const LevelP& level, SchedulerP& sched );

  /** @brief Actually initialize the variables at the begining of a time step */ 
  void initializeVariables( const ProcessorGroup* pc, 
                              const PatchSubset* patches, 
                              const MaterialSubset* matls, 
                              DataWarehouse* old_dw, 
                              DataWarehouse* new_dw );

  /** @brief Compute all source terms for this scalar eqn */
  void sched_computeSources( const LevelP& level, SchedulerP& schedi, int timeSubStep );

  /** @brief Apply boundary conditions */
  template <class phiType> void computeBCs( const Patch* patch, std::string varName, phiType& phi ){
    d_boundaryCond->setScalarValueBC( 0, patch, phi, varName );
  };

  /** @brief Time averaging method required by base class. This method is empty (not needed) at the moment */
  void sched_timeAve( const LevelP& level, SchedulerP& sched, int timeSubStep ){};

  /** @brief  Schedule computation of unweighted and unscaled values of DQMOM scalars */
  void sched_getUnscaledValues( const LevelP& level, SchedulerP& sched );
  
  /** @brief  Compute unweighted and unscaled values of DQMOM scalars (wts and wtd abscissas)
    *         by un-scaling and (if applicable) dividing by weights */
  // previously called getAbscissaValues, but renamed because this is used for weights too
  void getUnscaledValues( const ProcessorGroup* pc, 
                    const PatchSubset* patches, 
                    const MaterialSubset* matls, 
                    DataWarehouse* old_dw, 
                    DataWarehouse* new_dw );

  void sched_advClipping( const LevelP& level, SchedulerP& sched, int timeSubStep );


  // --------------------------------------
  // Access functions:

  /** @brief Set the time integrator. */ 
  inline void setTimeInt( ExplicitTimeInt* timeIntegrator ) {
    d_timeIntegrator = timeIntegrator; 
  }

  /** @brief Return the list of models associated with this equation. */
  inline const std::vector<std::string> getModelsList(){
    return d_models; }
<<<<<<< HEAD
=======

  /** @brief Return the model name associated with this equation */ 
  inline const std::string get_model_by_type( std::string type ){ 

    std::map<std::string, std::string>::iterator i = d_type_to_model.find(type); 
    if ( i != d_type_to_model.end() ){ 
      return i->second; 
    } 

    return "NULLSTRING";

  }
>>>>>>> d1d65a4e

  /** @brief Return the VarLabel for this equation's source term. */ 
  inline const VarLabel* getSourceLabel(){
    return d_sourceLabel; }

  /** @brief  Return the VarLabel for the unweighted (and unscaled) value of this transport equation */
  inline const VarLabel* getUnscaledLabel(){
    return d_icLabel; }

  /** @brief return a bool to tell if this equation is a weight.
   If false, this eqn is a weighted abscissa */
  inline bool weight(){
    return d_weight; }

  /** @brief Get the small clipping value (for weights only). */
  inline double getSmallClip(){

    if( clip.activated && clip.do_low ) {

      return clip.low;  

    } else {

      return 0.0; 
    } 
  }

  /** @brief Get the small clipping value (for weights only). */
  inline double getSmallClipPlusTol(){

    if( clip.activated && clip.do_low ) {

      return clip.low+clip.tol; 

    } else {

      return 1e300;  // Infinity
    } 
  } 

  /** @brief Set this equation as a weight.
   this seems a little dangerous.  Is there a better way? */
  inline void setAsWeight(){
    d_weight = true; }

  /** @brief Get the quadrature node value. */
  inline int getQuadNode(){
    return d_quadNode; }

  /** @brief Get the IC name. */ 
  inline std::string getICName(){ 
    return d_ic_name; }

 
private:

  const VarLabel* d_sourceLabel;  ///< DQMOM Eqns only have ONE source term; this is the VarLabel for it
  const VarLabel* d_icLabel;      ///< This is the label that holds the unscaled and (if applicable) unweighted DQMOM scalar value 
  const VarLabel* d_weightLabel;  ///< Label for weight corresponding to this quadrature node

  std::vector<std::string> d_models;   ///< This is the list of models for this internal coordinate
  std::map<std::string, std::string> d_type_to_model; ///< The list of model types and names
  bool d_weight;                  ///< Boolean: is this equation object for a weight?
  std::vector<std::string> d_sources;
  bool d_addExtraSources; 
  double d_w_small;               ///< Value of "small" weights
  std::vector<double> d_nominal;               ///< nominal value for each IC when weight -> zero
  bool d_unweighted;
  DQMOMEqnFactory::NDF_DESCRIPTOR d_descriptor;    ///< This actor plays this role.  
  std::string d_ic_name; 
  const int d_quadNode;


}; // class DQMOMEqn
} // namespace Uintah

#endif<|MERGE_RESOLUTION|>--- conflicted
+++ resolved
@@ -154,8 +154,6 @@
   /** @brief Return the list of models associated with this equation. */
   inline const std::vector<std::string> getModelsList(){
     return d_models; }
-<<<<<<< HEAD
-=======
 
   /** @brief Return the model name associated with this equation */ 
   inline const std::string get_model_by_type( std::string type ){ 
@@ -168,7 +166,6 @@
     return "NULLSTRING";
 
   }
->>>>>>> d1d65a4e
 
   /** @brief Return the VarLabel for this equation's source term. */ 
   inline const VarLabel* getSourceLabel(){
