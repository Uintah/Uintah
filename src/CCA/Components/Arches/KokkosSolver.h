/*
 * The MIT License
 *
 * Copyright (c) 1997-2015 The University of Utah
 *
 * Permission is hereby granted, free of charge, to any person obtaining a copy
 * of this software and associated documentation files (the "Software"), to
 * deal in the Software without restriction, including without limitation the
 * rights to use, copy, modify, merge, publish, distribute, sublicense, and/or
 * sell copies of the Software, and to permit persons to whom the Software is
 * furnished to do so, subject to the following conditions:
 *
 * The above copyright notice and this permission notice shall be included in
 * all copies or substantial portions of the Software.
 *
 * THE SOFTWARE IS PROVIDED "AS IS", WITHOUT WARRANTY OF ANY KIND, EXPRESS OR
 * IMPLIED, INCLUDING BUT NOT LIMITED TO THE WARRANTIES OF MERCHANTABILITY,
 * FITNESS FOR A PARTICULAR PURPOSE AND NONINFRINGEMENT. IN NO EVENT SHALL THE
 * AUTHORS OR COPYRIGHT HOLDERS BE LIABLE FOR ANY CLAIM, DAMAGES OR OTHER
 * LIABILITY, WHETHER IN AN ACTION OF CONTRACT, TORT OR OTHERWISE, ARISING
 * FROM, OUT OF OR IN CONNECTION WITH THE SOFTWARE OR THE USE OR OTHER DEALINGS
 * IN THE SOFTWARE.
 */

//----- KokkosSolver.h -----------------------------------------------

#ifndef Uintah_Component_Arches_KokkosSolver_h
#define Uintah_Component_Arches_KokkosSolver_h

#include <CCA/Components/Arches/NonlinearSolver.h>
#include <CCA/Ports/SolverInterface.h>
#include <Core/Exceptions/InvalidValue.h>

namespace Uintah{

  class WBCHelper;
  class TaskFactoryBase;
  class TableLookup;

  class KokkosSolver : NonlinearSolver {

  public:

    //builder
  class Builder : public NonlinearSolver::NLSolverBuilder{

  public:
    Builder( MaterialManagerP& materialManager,
             const ProcessorGroup* myWorld,
             SolverInterface* solver,
             ApplicationCommon* arches ) :
             m_materialManager(materialManager),
             m_myWorld(myWorld),
             m_solver(solver),
             m_arches(arches)
    { }
     ~Builder(){}

     KokkosSolver* build(){
       return scinew KokkosSolver( m_materialManager,
                                   m_myWorld,
                                   m_solver,
                                   m_arches );
     }

  private:

    MaterialManagerP& m_materialManager;
    const ProcessorGroup* m_myWorld;
    SolverInterface* m_solver;
    ApplicationCommon* m_arches;

  };

  KokkosSolver( MaterialManagerP& materialManager,
                const ProcessorGroup* myworld,
                SolverInterface* solver,
		ApplicationCommon* arches );

  virtual ~KokkosSolver();

  void sched_restartInitialize( const LevelP& level, SchedulerP& sched );

  void sched_restartInitializeTimeAdvance( const LevelP& level, SchedulerP& sched );

  /** @brief Input file interface. **/
  void problemSetup( const ProblemSpecP& input_db,
                     MaterialManagerP& materialManager,
                     GridP& grid );

  /** @brief Solve the nonlinear system. (also does some actual computations) **/
  int sched_nonlinearSolve( const LevelP& level,
                            SchedulerP& sched );

  /** @brief Solve the system with an SSP-RK method, Gottlieb et al, 2001, SIAM Review **/
  void SSPRKSolve( const LevelP& level, SchedulerP& sched );

  /** @brief Solve the system with an SSP-RK method, Gottlieb et al, 2001, SIAM Review : using production code algorithm**/
  void SSPRKv2Solve( const LevelP& level, SchedulerP& sched );

  /** @brief A Sandbox solver **/
  void SandBox( const LevelP& level, SchedulerP& sched );

  /** @brief Schedule compute of a stable timestep **/
  void computeTimestep(const LevelP& level, SchedulerP& sched);

  void computeStableTimeStep( const ProcessorGroup*,
                              const PatchSubset* patches,
                              const MaterialSubset*,
                              DataWarehouse* old_dw,
                              DataWarehouse* new_dw );

  void setTimeStep( const ProcessorGroup*,
                    const PatchSubset* patches,
                    const MaterialSubset*,
                    DataWarehouse* old_dw,
                    DataWarehouse* new_dw );

  double recomputeDelT(const double delT) { return delT/2.0; };

  inline bool mayRecomputeTimeStep() {
    return false;
  }

  void sched_initialize( const LevelP& lvl, SchedulerP& sched, const bool doing_restart );

  private:

    /** @brief Determines/schedules the work performed for the timestep **/
    enum NONLINEARSOLVER {SSPRK, SANDBOX, HELIUM_PLUME};

    /** @brief Map a string value to the enum for the solver type **/
    void setSolver( std::string solver_string ){
      if ( solver_string == "ssprk" ){
        m_nonlinear_solver =  SSPRK;
      } else if ( solver_string == "helium_plume" ){
        m_nonlinear_solver = HELIUM_PLUME;
      } else if ( solver_string == "sandbox" ){
        m_nonlinear_solver = SANDBOX;
      } else {
        throw InvalidValue("Error: For the KokkosSolver, the solver type is not recognized.",
        __FILE__, __LINE__);
      }
    }

    void setupBCs( const LevelP& level, SchedulerP& sched, const MaterialSet* matls );

<<<<<<< HEAD
    int getTaskGraphIndex(const int timeStep ) const {
      return 0;
    }

=======
>>>>>>> be11f691
    MaterialManagerP& m_materialManager;

    std::map<std::string,std::shared_ptr<TaskFactoryBase> > m_task_factory_map;

    std::map<int,WBCHelper*> m_bcHelper;

    int m_rk_order;

    NONLINEARSOLVER m_nonlinear_solver;

    // Store these labels to compute a stable dt
    const VarLabel* m_delTLabel;
    const VarLabel* m_uLabel;
    const VarLabel* m_vLabel;
    const VarLabel* m_wLabel;
    const VarLabel* m_rhoLabel;
    const VarLabel* m_tot_muLabel;
    const VarLabel* m_simtime_label;

    double m_dt_init;

    SolverInterface* m_hypreSolver;
    TableLookup* m_table_lookup;

};
}
#endif<|MERGE_RESOLUTION|>--- conflicted
+++ resolved
@@ -145,13 +145,6 @@
 
     void setupBCs( const LevelP& level, SchedulerP& sched, const MaterialSet* matls );
 
-<<<<<<< HEAD
-    int getTaskGraphIndex(const int timeStep ) const {
-      return 0;
-    }
-
-=======
->>>>>>> be11f691
     MaterialManagerP& m_materialManager;
 
     std::map<std::string,std::shared_ptr<TaskFactoryBase> > m_task_factory_map;
