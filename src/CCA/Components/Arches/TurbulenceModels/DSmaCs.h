#ifndef Uintah_Component_Arches_DSmaCs_h
#define Uintah_Component_Arches_DSmaCs_h

#include <CCA/Components/Arches/Task/TaskInterface.h>
#include <CCA/Components/Arches/TurbulenceModels/DynamicSmagorinskyHelper.h>

namespace Uintah{

  template <typename TT>
  class DSmaCs : public TaskInterface {

public:

    DSmaCs( std::string task_name, int matl_index, const std::string turb_model_name );
    ~DSmaCs();

    void problemSetup( ProblemSpecP& db );

    void register_initialize( std::vector<ArchesFieldContainer::VariableInformation>& variable_registry , const bool packed_tasks);

    void register_timestep_init( std::vector<ArchesFieldContainer::VariableInformation>& variable_registry , const bool packed_tasks);

    void register_timestep_eval( std::vector<ArchesFieldContainer::VariableInformation>& variable_registry, const int time_substep , const bool packed_tasks);

    void register_compute_bcs( std::vector<ArchesFieldContainer::VariableInformation>& variable_registry, const int time_substep , const bool packed_tasks){}

    void compute_bcs( const Patch* patch, ArchesTaskInfoManager* tsk_info ){}

    void initialize( const Patch* patch, ArchesTaskInfoManager* tsk_info );

    void timestep_init( const Patch* patch, ArchesTaskInfoManager* tsk_info );

    void eval( const Patch* patch, ArchesTaskInfoManager* tsk_info );

    void create_local_labels();

    //Build instructions for this (DSmaCs) class.
    class Builder : public TaskInterface::TaskBuilder {

      public:

<<<<<<< HEAD
      Builder( std::string task_name, int matl_index ) : m_task_name(task_name), m_matl_index(matl_index){}
      ~Builder(){}

      DSmaCs* build()
      { return scinew DSmaCs<TT>( m_task_name, m_matl_index ); }
=======
      Builder( std::string task_name, int matl_index, const std::string turb_model_name )
        : m_task_name(task_name), m_matl_index(matl_index), m_turb_model_name(turb_model_name){}
      ~Builder(){}

      DSmaCs* build()
      { return scinew DSmaCs<TT>( m_task_name, m_matl_index, m_turb_model_name ); }
>>>>>>> be11f691

      private:

      std::string m_task_name;
      int m_matl_index;
<<<<<<< HEAD
=======
      const std::string m_turb_model_name;
>>>>>>> be11f691
    };

private:

    std::string m_Cs_name; //DSmaCs constant
    std::string m_turb_viscosity_name;
    double m_molecular_visc;
    //std::string m_t_vis_name_production;
    std::string m_t_vis_name;
    //int Type_filter ;
    Uintah::ArchesCore::FILTER Type_filter;
    std::string m_volFraction_name;
    std::string m_density_name;
    std::string m_IsI_name;
    bool m_create_labels_IsI_t_viscosity{true};
    Uintah::ArchesCore::TestFilter m_Filter;
<<<<<<< HEAD
=======
    const std::string m_turb_model_name;
>>>>>>> be11f691
  };

//--------------------------------------------------------------------------------------------------
template<typename TT>
DSmaCs<TT>::DSmaCs( std::string task_name, int matl_index, const std::string turb_model_name ) :
TaskInterface( task_name, matl_index ), m_turb_model_name(turb_model_name) {

}

//--------------------------------------------------------------------------------------------------
template<typename TT>
DSmaCs<TT>::~DSmaCs(){
}

//--------------------------------------------------------------------------------------------------
template<typename TT> void
DSmaCs<TT>::problemSetup( ProblemSpecP& db ){

  using namespace Uintah::ArchesCore;
  // u, v , w velocities

  //db->findBlock("Smagorinsky_constant_name")->getAttribute("Cs",m_Cs_name);
  m_Cs_name = "CsLabel";
  m_turb_viscosity_name = "turb_viscosity";
  if (db->findBlock("use_my_name_viscosity")){
    db->findBlock("use_my_name_viscosity")->getAttribute("label",m_t_vis_name);
  } else{
    m_t_vis_name = parse_ups_for_role( TOTAL_VISCOSITY, db, "viscosityCTS" );
  }

  //m_t_vis_name_production = "viscosityCTS";
  const ProblemSpecP params_root = db->getRootNode();
  if (params_root->findBlock("PhysicalConstants")) {
    params_root->findBlock("PhysicalConstants")->require("viscosity", m_molecular_visc);
    if( m_molecular_visc == 0 ) {
      throw InvalidValue("ERROR: Constant DSmaCs: problemSetup(): Zero viscosity specified in <PhysicalConstants> section of input file.",__FILE__,__LINE__);
    }
  } else {
    throw InvalidValue("ERROR: Constant DSmaCs: problemSetup(): Missing <PhysicalConstants> section in input file!",__FILE__,__LINE__);
  }

  std::string m_Type_filter_name;
  db->findBlock("filter")->getAttribute("type",m_Type_filter_name);
  Type_filter = get_filter_from_string( m_Type_filter_name );
  m_Filter.get_w(Type_filter);

  m_density_name     = parse_ups_for_role( DENSITY, db, "density" );
  m_volFraction_name = "volFraction";
  std::stringstream composite_name;
  composite_name << "strainMagnitude_" << m_turb_model_name;
  m_IsI_name = composite_name.str();

  if (m_t_vis_name == "viscosityCTS") { // this is production code
    m_create_labels_IsI_t_viscosity = false;
    m_IsI_name = "strainMagnitudeLabel";
  }

}

//--------------------------------------------------------------------------------------------------
template<typename TT> void
DSmaCs<TT>::create_local_labels(){

  if (m_create_labels_IsI_t_viscosity) {
    register_new_variable<CCVariable<double> >( m_t_vis_name);
    register_new_variable<CCVariable<double> >( m_turb_viscosity_name);
    register_new_variable<CCVariable<double> >( m_Cs_name);
  }

  register_new_variable<CCVariable<double> >( "filterML");
  register_new_variable<CCVariable<double> >( "filterMM");

}

//--------------------------------------------------------------------------------------------------
template<typename TT> void
DSmaCs<TT>::register_initialize( std::vector<ArchesFieldContainer::VariableInformation>&
                                       variable_registry , const bool packed_tasks){
  if (m_create_labels_IsI_t_viscosity) {
    register_variable( m_t_vis_name, ArchesFieldContainer::COMPUTES, variable_registry );
    register_variable( m_turb_viscosity_name, ArchesFieldContainer::COMPUTES, variable_registry );
  }

  register_variable( m_Cs_name, ArchesFieldContainer::COMPUTES, variable_registry );
  register_variable( "filterMM", ArchesFieldContainer::COMPUTES, variable_registry );
  register_variable( "filterML", ArchesFieldContainer::COMPUTES, variable_registry );
}

//--------------------------------------------------------------------------------------------------
template<typename TT> void
DSmaCs<TT>::initialize( const Patch* patch, ArchesTaskInfoManager* tsk_info ){
  if (m_create_labels_IsI_t_viscosity) {
    CCVariable<double>& mu_sgc = *(tsk_info->get_uintah_field<CCVariable<double> >(m_t_vis_name));
    CCVariable<double>& mu_turb = *(tsk_info->get_uintah_field<CCVariable<double> >(m_turb_viscosity_name));
    mu_sgc.initialize(0.0);
    mu_turb.initialize(0.0);
  }
  CCVariable<double>& Cs = *(tsk_info->get_uintah_field<CCVariable<double> >(m_Cs_name));
  CCVariable<double>& filterMM = *(tsk_info->get_uintah_field<CCVariable<double> >("filterMM"));
  CCVariable<double>& filterML = *(tsk_info->get_uintah_field<CCVariable<double> >("filterML"));
  Cs.initialize(0.0);
  filterMM.initialize(0.0);
  filterML.initialize(0.0);
}
//--------------------------------------------------------------------------------------------------
template<typename TT> void
DSmaCs<TT>::register_timestep_init( std::vector<ArchesFieldContainer::VariableInformation>&
                                          variable_registry , const bool packed_tasks){
  //register_variable( m_t_vis_name, ArchesFieldContainer::COMPUTES, variable_registry );
  //register_variable( m_Cs_name, ArchesFieldContainer::COMPUTES, variable_registry );
}

//--------------------------------------------------------------------------------------------------
template<typename TT> void
DSmaCs<TT>::timestep_init( const Patch* patch, ArchesTaskInfoManager* tsk_info ){
  //CCVariable<double>& mu_sgc = *(tsk_info->get_uintah_field<CCVariable<double> >(m_t_vis_name));
  //CCVariable<double>& Cs = *(tsk_info->get_uintah_field<CCVariable<double> >(m_Cs_name));
}

//--------------------------------------------------------------------------------------------------
template<typename TT> void
DSmaCs<TT>::register_timestep_eval( std::vector<ArchesFieldContainer::VariableInformation>&
                                    variable_registry,
                                    const int time_substep , const bool packed_tasks ){

  if (m_create_labels_IsI_t_viscosity) {
    register_variable( m_t_vis_name, ArchesFieldContainer::COMPUTES ,  variable_registry, time_substep );
    register_variable( m_turb_viscosity_name, ArchesFieldContainer::COMPUTES ,  variable_registry, time_substep );
  } else {
    register_variable( m_t_vis_name, ArchesFieldContainer::MODIFIES ,  variable_registry, time_substep );
    register_variable( m_turb_viscosity_name, ArchesFieldContainer::MODIFIES ,  variable_registry, time_substep );
    //register_variable( m_Cs_name, ArchesFieldContainer::MODIFIES ,  variable_registry, time_substep );
  }

  register_variable( m_Cs_name, ArchesFieldContainer::COMPUTES ,  variable_registry, time_substep );
  //register_variable( m_t_vis_name_production, ArchesFieldContainer::MODIFIES ,  variable_registry, time_substep );

  int nG = 1;
  if (packed_tasks ){
   nG = 3;
  }

  register_variable( m_density_name, ArchesFieldContainer::REQUIRES, nG, ArchesFieldContainer::NEWDW, variable_registry, time_substep);
  register_variable( m_volFraction_name, ArchesFieldContainer::REQUIRES, nG, ArchesFieldContainer::NEWDW, variable_registry, time_substep );

<<<<<<< HEAD
  register_variable( "filterML" , ArchesFieldContainer::COMPUTES ,  variable_registry, time_substep , m_task_name, packed_tasks);
  register_variable( "filterMM" , ArchesFieldContainer::COMPUTES ,  variable_registry, time_substep , m_task_name, packed_tasks);

  register_variable("MM" , ArchesFieldContainer::REQUIRES, 1, ArchesFieldContainer::NEWDW, variable_registry, time_substep, m_task_name, packed_tasks );
  register_variable("ML" , ArchesFieldContainer::REQUIRES, 1, ArchesFieldContainer::NEWDW, variable_registry, time_substep, m_task_name, packed_tasks );
  register_variable(m_IsI_name , ArchesFieldContainer::REQUIRES, 0, ArchesFieldContainer::NEWDW, variable_registry, time_substep, m_task_name, packed_tasks );
=======
  register_variable( "filterML", ArchesFieldContainer::COMPUTES, variable_registry, time_substep , m_task_name, packed_tasks);
  register_variable( "filterMM", ArchesFieldContainer::COMPUTES, variable_registry, time_substep , m_task_name, packed_tasks);
>>>>>>> be11f691

  register_variable("MM" , ArchesFieldContainer::REQUIRES, 1, ArchesFieldContainer::NEWDW, variable_registry, time_substep, m_task_name, packed_tasks );
  register_variable("ML" , ArchesFieldContainer::REQUIRES, 1, ArchesFieldContainer::NEWDW, variable_registry, time_substep, m_task_name, packed_tasks );
  register_variable(m_IsI_name , ArchesFieldContainer::REQUIRES, 0, ArchesFieldContainer::NEWDW, variable_registry, time_substep, m_task_name, packed_tasks );

}

//--------------------------------------------------------------------------------------------------
template<typename TT> void
DSmaCs<TT>::eval( const Patch* patch, ArchesTaskInfoManager* tsk_info ){

  CCVariable<double>& mu_sgc = *(tsk_info->get_uintah_field<CCVariable<double> >(m_t_vis_name));
  CCVariable<double>& mu_turb = *(tsk_info->get_uintah_field<CCVariable<double> >(m_turb_viscosity_name));
  CCVariable<double>& Cs = *(tsk_info->get_uintah_field<CCVariable<double> >(m_Cs_name));
  constCCVariable<double>& rho = *(tsk_info->get_const_uintah_field<constCCVariable<double> >(m_density_name));
  constCCVariable<double>& vol_fraction = tsk_info->get_const_uintah_field_add<constCCVariable<double> >(m_volFraction_name);
  Cs.initialize(0.0);
  mu_sgc.initialize(0.0);
  mu_turb.initialize(0.0);

  Uintah::BlockRange range(patch->getCellLowIndex(), patch->getCellHighIndex() );
  // int nG = -1;
  // if ( tsk_info->packed_tasks() ){
  //   nG = 0;
  // }


  const Vector Dx = patch->dCell(); //
  double filter = pow(Dx.x()*Dx.y()*Dx.z(),1.0/3.0);
  double filter2 = filter*filter;

  FieldTool< TT > c_field_tool(tsk_info);

  TT* ML;
  TT* MM;
  TT* IsI;

  ML = c_field_tool.get("ML");
  MM = c_field_tool.get("MM");
  IsI = c_field_tool.get(m_IsI_name);

  CCVariable<double>& filterML = tsk_info->get_uintah_field_add< CCVariable<double> >("filterML");
  CCVariable<double>& filterMM = tsk_info->get_uintah_field_add< CCVariable<double> >("filterMM");
  filterML.initialize(0.0);
  filterMM.initialize(0.0);

  m_Filter.applyFilter<TT>((*MM),filterMM,range,vol_fraction);
  m_Filter.applyFilter<TT>((*ML),filterML,range,vol_fraction);

  const double m_MM_lower_value = 1.0e-14;
  const double m_ML_lower_value = 1.0e-14;
  Uintah::parallel_for( range, [&](int i, int j, int k){
    double value = 0;
    //if ( (*MM)(i,j,k) < m_MM_lower_value || (*ML)(i,j,k) < m_ML_lower_value) {
    if ( filterMM(i,j,k) < m_MM_lower_value || filterML(i,j,k) < m_ML_lower_value) {
    // value = 0.0;
    }else {
     //value  = (*ML)(i,j,k)/(*MM)(i,j,k);
      value  = filterML(i,j,k)/filterMM(i,j,k);
    }

    //double value  = filterML(i,j,k)/filterMM(i,j,k);
    //if (value < 0 || filterMM(i,j,k) < m_MM_lower_value) {
    //  value = 0;
    //}


    Cs(i,j,k) = vol_fraction(i,j,k)*Min(value,10.0);
    mu_sgc(i,j,k) = (Cs(i,j,k)*filter2*(*IsI)(i,j,k)*rho(i,j,k) + m_molecular_visc)*vol_fraction(i,j,k); //
    mu_turb(i,j,k) = mu_sgc(i,j,k) - m_molecular_visc; //

  });
  Uintah::ArchesCore::BCFilter bcfilter;
  bcfilter.apply_zero_neumann(patch,mu_sgc,vol_fraction);
  bcfilter.apply_zero_neumann(patch,mu_turb,vol_fraction);
  bcfilter.apply_zero_neumann(patch,Cs,vol_fraction);

  //Uintah::parallel_for( range, [&](int i, int j, int k){
  //  mu_sgc_p(i,j,k) = mu_sgc(i,j,k);
  //});
}
//--------------------------------------------------------------------------------------------------
}
#endif<|MERGE_RESOLUTION|>--- conflicted
+++ resolved
@@ -39,29 +39,18 @@
 
       public:
 
-<<<<<<< HEAD
-      Builder( std::string task_name, int matl_index ) : m_task_name(task_name), m_matl_index(matl_index){}
-      ~Builder(){}
-
-      DSmaCs* build()
-      { return scinew DSmaCs<TT>( m_task_name, m_matl_index ); }
-=======
       Builder( std::string task_name, int matl_index, const std::string turb_model_name )
         : m_task_name(task_name), m_matl_index(matl_index), m_turb_model_name(turb_model_name){}
       ~Builder(){}
 
       DSmaCs* build()
       { return scinew DSmaCs<TT>( m_task_name, m_matl_index, m_turb_model_name ); }
->>>>>>> be11f691
 
       private:
 
       std::string m_task_name;
       int m_matl_index;
-<<<<<<< HEAD
-=======
       const std::string m_turb_model_name;
->>>>>>> be11f691
     };
 
 private:
@@ -78,10 +67,7 @@
     std::string m_IsI_name;
     bool m_create_labels_IsI_t_viscosity{true};
     Uintah::ArchesCore::TestFilter m_Filter;
-<<<<<<< HEAD
-=======
     const std::string m_turb_model_name;
->>>>>>> be11f691
   };
 
 //--------------------------------------------------------------------------------------------------
@@ -227,17 +213,8 @@
   register_variable( m_density_name, ArchesFieldContainer::REQUIRES, nG, ArchesFieldContainer::NEWDW, variable_registry, time_substep);
   register_variable( m_volFraction_name, ArchesFieldContainer::REQUIRES, nG, ArchesFieldContainer::NEWDW, variable_registry, time_substep );
 
-<<<<<<< HEAD
-  register_variable( "filterML" , ArchesFieldContainer::COMPUTES ,  variable_registry, time_substep , m_task_name, packed_tasks);
-  register_variable( "filterMM" , ArchesFieldContainer::COMPUTES ,  variable_registry, time_substep , m_task_name, packed_tasks);
-
-  register_variable("MM" , ArchesFieldContainer::REQUIRES, 1, ArchesFieldContainer::NEWDW, variable_registry, time_substep, m_task_name, packed_tasks );
-  register_variable("ML" , ArchesFieldContainer::REQUIRES, 1, ArchesFieldContainer::NEWDW, variable_registry, time_substep, m_task_name, packed_tasks );
-  register_variable(m_IsI_name , ArchesFieldContainer::REQUIRES, 0, ArchesFieldContainer::NEWDW, variable_registry, time_substep, m_task_name, packed_tasks );
-=======
   register_variable( "filterML", ArchesFieldContainer::COMPUTES, variable_registry, time_substep , m_task_name, packed_tasks);
   register_variable( "filterMM", ArchesFieldContainer::COMPUTES, variable_registry, time_substep , m_task_name, packed_tasks);
->>>>>>> be11f691
 
   register_variable("MM" , ArchesFieldContainer::REQUIRES, 1, ArchesFieldContainer::NEWDW, variable_registry, time_substep, m_task_name, packed_tasks );
   register_variable("ML" , ArchesFieldContainer::REQUIRES, 1, ArchesFieldContainer::NEWDW, variable_registry, time_substep, m_task_name, packed_tasks );
