#ifndef Uintah_Component_Arches_DSFT_h
#define Uintah_Component_Arches_DSFT_h

#include <CCA/Components/Arches/Task/TaskInterface.h>
#include <CCA/Components/Arches/TurbulenceModels/DynamicSmagorinskyHelper.h>

namespace Uintah{

  class DSFT : public TaskInterface {

public:

    DSFT( std::string task_name, int matl_index, const std::string turb_model_name );
    ~DSFT();

    void problemSetup( ProblemSpecP& db );

    void register_initialize( std::vector<ArchesFieldContainer::VariableInformation>& variable_registry , const bool packed_tasks);

    void register_timestep_init( std::vector<ArchesFieldContainer::VariableInformation>& variable_registry , const bool packed_tasks){}

    void register_timestep_eval( std::vector<ArchesFieldContainer::VariableInformation>& variable_registry, const int time_substep , const bool packed_tasks);

    void register_compute_bcs( std::vector<ArchesFieldContainer::VariableInformation>& variable_registry, const int time_substep , const bool packed_tasks){}

    void compute_bcs( const Patch* patch, ArchesTaskInfoManager* tsk_info ){}

    void initialize( const Patch* patch, ArchesTaskInfoManager* tsk_info );

    void timestep_init( const Patch* patch, ArchesTaskInfoManager* tsk_info ){}

    void eval( const Patch* patch, ArchesTaskInfoManager* tsk_info );

    void create_local_labels();

    //Build instructions for this (DSFT) class.
    class Builder : public TaskInterface::TaskBuilder {

      public:

<<<<<<< HEAD
      Builder( std::string task_name, int matl_index ) : m_task_name(task_name), m_matl_index(matl_index){}
      ~Builder(){}

      DSFT* build()
      { return scinew DSFT( m_task_name, m_matl_index ); }
=======
      Builder( std::string task_name, int matl_index, const std::string turb_model_name )
        : m_task_name(task_name), m_matl_index(matl_index), m_turb_model_name(turb_model_name){}
      ~Builder(){}

      DSFT* build()
      { return scinew DSFT( m_task_name, m_matl_index, m_turb_model_name ); }
>>>>>>> be11f691

      private:

      std::string m_task_name;
      int m_matl_index;
<<<<<<< HEAD
=======
      const std::string m_turb_model_name;

>>>>>>> be11f691
    };

private:
    std::string m_u_vel_name;
    std::string m_v_vel_name;
    std::string m_w_vel_name;
    std::string m_density_name;
    std::string m_volFraction_name;

    std::string m_cc_u_vel_name;
    std::string m_cc_v_vel_name;
    std::string m_cc_w_vel_name;

    std::string m_rhou_vel_name;
    std::string m_rhov_vel_name;
    std::string m_rhow_vel_name;
    std::string m_IsI_name;

    const std::string m_turb_model_name; 
    //std::string m_ref_density_name;
    //std::string m_cell_type_name;
    //int Type_filter ;
    bool m_create_labels_IsI_t_viscosity{true};
    Uintah::ArchesCore::FILTER Type_filter;
    Uintah::ArchesCore::TestFilter m_Filter;
  };
}
#endif<|MERGE_RESOLUTION|>--- conflicted
+++ resolved
@@ -38,30 +38,19 @@
 
       public:
 
-<<<<<<< HEAD
-      Builder( std::string task_name, int matl_index ) : m_task_name(task_name), m_matl_index(matl_index){}
-      ~Builder(){}
-
-      DSFT* build()
-      { return scinew DSFT( m_task_name, m_matl_index ); }
-=======
       Builder( std::string task_name, int matl_index, const std::string turb_model_name )
         : m_task_name(task_name), m_matl_index(matl_index), m_turb_model_name(turb_model_name){}
       ~Builder(){}
 
       DSFT* build()
       { return scinew DSFT( m_task_name, m_matl_index, m_turb_model_name ); }
->>>>>>> be11f691
 
       private:
 
       std::string m_task_name;
       int m_matl_index;
-<<<<<<< HEAD
-=======
       const std::string m_turb_model_name;
 
->>>>>>> be11f691
     };
 
 private:
