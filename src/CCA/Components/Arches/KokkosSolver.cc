--- conflicted
+++ resolved
@@ -473,13 +473,6 @@
   //  TaskInterface::INITIALIZE, level, sched, matls, 0, true, true );
   //m_task_factory_map["property_models_factory"]->schedule_task( "compute_cc_velocities",
   // TaskInterface::INITIALIZE, level, sched, matls, 0, true, true );
-  
-  for (auto i = m_task_factory_map.begin(); i != m_task_factory_map.end(); i++ ){
-    std::map<std::string, int> the_newdw_map = i->second->get_max_ghost_info(true);
-    std::map<std::string, int> the_olddw_map = i->second->get_max_ghost_info(false);
-    insert_max_ghost( the_newdw_map, true );
-    insert_max_ghost( the_olddw_map, false );
-  }
 
   for (auto i = m_task_factory_map.begin(); i != m_task_factory_map.end(); i++ ){
     std::map<std::string, TaskFactoryBase::GhostHelper>& the_ghost_info = i->second->get_max_ghost_info();
@@ -566,15 +559,6 @@
   }
 
   for (auto i = m_task_factory_map.begin(); i != m_task_factory_map.end(); i++ ){
-<<<<<<< HEAD
-    std::map<std::string, int> the_newdw_map = i->second->get_max_ghost_info(true);
-    std::map<std::string, int> the_olddw_map = i->second->get_max_ghost_info(false);
-    insert_max_ghost( the_newdw_map, true );
-    insert_max_ghost( the_olddw_map, false );
-  }
-
-  //print_variable_max_ghost();
-=======
     std::map<std::string, TaskFactoryBase::GhostHelper>& the_ghost_info = i->second->get_max_ghost_info();
     insert_max_ghost( the_ghost_info );
     //SCI_DEBUG for printing across tasks per factory
@@ -583,7 +567,6 @@
 
   //SCI_DEBUG for printing across all tasks
   print_variable_max_ghost();
->>>>>>> 1ad03ad0
 
   return 0;
 
