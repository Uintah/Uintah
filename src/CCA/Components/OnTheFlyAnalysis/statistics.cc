/*
 * The MIT License
 *
 * Copyright (c) 1997-2015 The University of Utah
 *
 * Permission is hereby granted, free of charge, to any person obtaining a copy
 * of this software and associated documentation files (the "Software"), to
 * deal in the Software without restriction, including without limitation the
 * rights to use, copy, modify, merge, publish, distribute, sublicense, and/or
 * sell copies of the Software, and to permit persons to whom the Software is
 * furnished to do so, subject to the following conditions:
 *
 * The above copyright notice and this permission notice shall be included in
 * all copies or substantial portions of the Software.
 *
 * THE SOFTWARE IS PROVIDED "AS IS", WITHOUT WARRANTY OF ANY KIND, EXPRESS OR
 * IMPLIED, INCLUDING BUT NOT LIMITED TO THE WARRANTIES OF MERCHANTABILITY,
 * FITNESS FOR A PARTICULAR PURPOSE AND NONINFRINGEMENT. IN NO EVENT SHALL THE
 * AUTHORS OR COPYRIGHT HOLDERS BE LIABLE FOR ANY CLAIM, DAMAGES OR OTHER
 * LIABILITY, WHETHER IN AN ACTION OF CONTRACT, TORT OR OTHERWISE, ARISING
 * FROM, OUT OF OR IN CONNECTION WITH THE SOFTWARE OR THE USE OR OTHER DEALINGS
 * IN THE SOFTWARE.
 */

#include <CCA/Components/OnTheFlyAnalysis/statistics.h>

#include <CCA/Ports/ApplicationInterface.h>
#include <CCA/Ports/Output.h>
#include <CCA/Ports/Scheduler.h>

#include <Core/Exceptions/InternalError.h>
#include <Core/Exceptions/ProblemSetupException.h>
#include <Core/Grid/DbgOutput.h>
#include <Core/Grid/Grid.h>
#include <Core/Grid/MaterialManager.h>
#include <Core/Grid/Variables/CellIterator.h>
#include <Core/Util/DebugStream.h>

#include <sci_defs/visit_defs.h>

#include <iostream>
#include <cstdio>
#include <iomanip>

//______________________________________________________________________
//    TO DO:
//   Each variable needs to keep track of the timestep.  The user can add
//   a variable in a checkpoint.
//______________________________________________________________________
//

using namespace Uintah;
using namespace std;

static DebugStream cout_doing("STATISTICS_DOING_COUT", false);
static DebugStream cout_dbg("STATISTICS_DBG_COUT", false);

//______________________________________________________________________
statistics::statistics( const ProcessorGroup* myworld,
                        const MaterialManagerP materialManager,
                        const ProblemSpecP& module_spec )
  : AnalysisModule(myworld, materialManager, module_spec)
{
  d_matlSet     = 0;
  d_stopTime    = DBL_MAX;
  d_monitorCell = IntVector(0,0,0);
  d_doHigherOrderStats = false;

  // Reynolds Shear Stress related
  d_RS_matl     = -9;
  d_computeReynoldsStress = false;

  required = false;
}

//__________________________________
statistics::~statistics()
{
  cout_doing << " Doing: destorying statistics " << endl;
  if(d_matlSet && d_matlSet->removeReference()) {
    delete d_matlSet;
  }

  // delete each Qstats label
  for (unsigned int i =0 ; i < d_Qstats.size(); i++) {
    Qstats& Q = d_Qstats[i];
    VarLabel::destroy( Q.Qsum_Label );
    VarLabel::destroy( Q.Qsum2_Label );
    VarLabel::destroy( Q.Qmean_Label );
    VarLabel::destroy( Q.Qmean2_Label );
    VarLabel::destroy( Q.Qvariance_Label );

    if( d_doHigherOrderStats ){
      VarLabel::destroy( Q.Qsum3_Label );
      VarLabel::destroy( Q.Qmean3_Label );
      VarLabel::destroy( Q.Qsum4_Label );
      VarLabel::destroy( Q.Qmean4_Label );
    }
  }

  if ( d_computeReynoldsStress ){
    VarLabel::destroy( d_velPrime_Label );
    VarLabel::destroy( d_velSum_Label  );
    VarLabel::destroy( d_velMean_Label  );
  }
}

//______________________________________________________________________
//     P R O B L E M   S E T U P
<<<<<<< HEAD
void statistics::problemSetup(const ProblemSpecP&,
                              const ProblemSpecP& restart_prob_spec,
                              GridP& grid,
=======
void statistics::problemSetup(const ProblemSpecP &,
                              const ProblemSpecP & restart_prob_spec,
                              GridP & grid,
>>>>>>> be11f691
                              std::vector<std::vector<const VarLabel* > > &PState,
                              std::vector<std::vector<const VarLabel* > > &PState_preReloc)
{
  cout_doing << "Doing problemSetup \t\t\t\tstatistics" << endl;

  int numMatls  = m_materialManager->getNumMatls();

  //__________________________________
  //  Read in timing information
  m_module_spec->require("timeStart",  d_startTime);
  m_module_spec->require("timeStop",   d_stopTime);
  
  // Start time < stop time
  if(d_startTime > d_stopTime ){
    throw ProblemSetupException("\n ERROR:statistics: startTime > stopTime. \n", __FILE__, __LINE__);
  }
  
  // debugging
  m_module_spec->get("monitorCell",    d_monitorCell);


  //__________________________________
  //  read in when each variable started 
  string comment = "__________________________________\n"
                   "\tIf you want to overide the value of\n \t  startTimeTimestep\n \t  startTimeTimestepReynoldsStress\n"
                   "\tsee checkpoints/t*****/timestep.xml\n"
                   "\t__________________________________";
  m_module_spec->addComment( comment ) ;

  
  //__________________________________
  // find the material to extract data from.  Default is matl 0.
  // The user can use either
  //  <material>   atmosphere </material>
  //  <materialIndex> 1 </materialIndex>

  Material* matl = nullptr;

  if(m_module_spec->findBlock("material") ){
    matl = m_materialManager->parseAndLookupMaterial(m_module_spec, "material");
<<<<<<< HEAD
  } else if (m_module_spec->findBlock("materialIndex") ){
    int indx;
    m_module_spec->get("materialIndex", indx);
    matl = m_materialManager->getMaterial(indx);
  } else {
=======
  } 
  else if (m_module_spec->findBlock("materialIndex") ){
    int indx;
    m_module_spec->get("materialIndex", indx);
    matl = m_materialManager->getMaterial(indx);
  } 
  else {
>>>>>>> be11f691
    matl = m_materialManager->getMaterial(0);
  }

  int defaultMatl = matl->getDWIndex();

  vector<int> m;
  m.push_back( defaultMatl );

  proc0cout << "__________________________________ Data Analysis module: statistics" << endl;
  m_module_spec->get("computeHigherOrderStats", d_doHigherOrderStats );
  if (d_doHigherOrderStats){

    proc0cout << "         Computing 2nd, 3rd and 4th order statistics for all of the variables listed"<< endl;
  } 
  else {
    proc0cout << "         Computing 2nd order statistics for all of the variables listed"<< endl;
  }

  //__________________________________
  //  Read in variables label names

   ProblemSpecP vars_ps = m_module_spec->findBlock("Variables");
  if (!vars_ps){
    throw ProblemSetupException("statistics: Couldn't find <Variables> tag", __FILE__, __LINE__);
  }

  for( ProblemSpecP var_spec = vars_ps->findBlock("analyze"); var_spec != nullptr; var_spec = var_spec->findNextBlock("analyze") ) {
    map<string,string> attribute;
    var_spec->getAttributes(attribute);

    //__________________________________
    //  Read in the optional material index from the variables that may be different
    //  from the default index and construct the material set
    int matl = defaultMatl;
    if (attribute["matl"].empty() == false){
      matl = atoi(attribute["matl"].c_str());
    }

    // bulletproofing
    if(matl < 0 || matl > numMatls){
      throw ProblemSetupException("statistics: problemSetup: analyze: Invalid material index specified for a variable", __FILE__, __LINE__);
    }
    m.push_back(matl);


    // What is the label name and does it exist?
    string name = attribute["label"];
    VarLabel* label = VarLabel::find(name);
    if(label == nullptr){
      throw ProblemSetupException("statistics label not found: " + name , __FILE__, __LINE__);
    }

    //__________________________________
    // Only CCVariable Doubles and Vectors for now
    const Uintah::TypeDescription* td = label->typeDescription();
    const Uintah::TypeDescription* subtype = td->getSubType();

    if( td->getType() != TypeDescription::CCVariable  ||
        ( subtype->getType() != TypeDescription::double_type &&
          subtype->getType() != TypeDescription::Vector ) ) {
      ostringstream warn;
      warn << "ERROR:AnalysisModule:statisticst: ("<<label->getName() << " " << td->getName() << " ) has not been implemented\n";
      throw ProblemSetupException(warn.str(), __FILE__, __LINE__);
    }

    //__________________________________
    // create the labels for this variable
    Qstats Q;
    Q.matl    = matl;
    Q.Q_Label = label;
    Q.subtype = subtype;
    Q.computeRstess = false;
    Q.initializeTimestep();          // initialize the start timestep = 0;

    Q.Qsum_Label      = VarLabel::create( "sum_" + name,      td);
    Q.Qsum2_Label     = VarLabel::create( "sum2_" + name,     td);
    Q.Qmean_Label     = VarLabel::create( "mean_" + name,     td);
    Q.Qmean2_Label    = VarLabel::create( "mean2_" + name,    td);
    Q.Qvariance_Label = VarLabel::create( "variance_" + name, td);

    if( d_doHigherOrderStats ){
      Q.Qsum3_Label     = VarLabel::create( "sum3_" + name,      td);
      Q.Qmean3_Label    = VarLabel::create( "mean3_" + name,     td);
      Q.Qskewness_Label = VarLabel::create( "skewness_" + name,  td);

      Q.Qsum4_Label     = VarLabel::create( "sum4_" + name,      td);
      Q.Qmean4_Label    = VarLabel::create( "mean4_" + name,     td);
      Q.Qkurtosis_Label = VarLabel::create( "kurtosis_" + name,  td);
    }

    //__________________________________
    //  computeReynoldsStress with this Var?
    if (attribute["computeReynoldsStress"].empty() == false){
      d_computeReynoldsStress = true;
      Q.computeRstess    = true;
      d_RS_matl = matl;
      proc0cout << "         Computing uv_prime, uw_prime, vw_prime using ("<< name << ")" << endl;
    }

    //__________________________________
    // keep track of which summation variables
    // have been initialized.  A user can
    // add a variable on a restart.  Default is false.
    Q.isInitialized[lowOrder]     = false;
    Q.isInitialized[highOrder]    = false;
    d_isReynoldsStressInitialized = false;

    d_Qstats.push_back( Q );

    //__________________________________
    //  bulletproofing
    std::string variance = "variance_"+ name;
    std::string skew     = "skewness_"+ name;
    std::string kurtosis = "kurtosis_"+ name;
    ostringstream mesg;
    mesg << "";
    if( !m_output->isLabelSaved( variance ) ){
      mesg << variance;
    }
    if( !m_output->isLabelSaved( skew )  && d_doHigherOrderStats){
      mesg << " " << skew;
    }
    if( !m_output->isLabelSaved( kurtosis ) && d_doHigherOrderStats){
      mesg << " " << kurtosis;
    }

    if( mesg.str() != "" ){
      ostringstream warn;
      warn << "WARNING:  You've activated the DataAnalysis:statistics module but your not saving the variable(s) ("
           << mesg.str() << ")";
      proc0cout << warn.str() << endl;
    }
  }


  //__________________________________
  //  computeReynoldsStress with this Var?
  if ( d_computeReynoldsStress){
    const TypeDescription* td = CCVariable<Vector>::getTypeDescription();
    d_velPrime_Label = VarLabel::create( "uv_vw_wu_prime", td);
    d_velSum_Label   = VarLabel::create( "sum_uv_vw_wu",   td);
    d_velMean_Label  = VarLabel::create( "mean_uv_vw_wu",  td);
  }

  //__________________________________
  //  On restart read the starttimestep for each variable from checkpoing/t***/timestep.xml
  if(restart_prob_spec){ 
    ProblemSpecP da_rs_ps = restart_prob_spec->findBlock("DataAnalysisRestart");
    
    ProblemSpecP stat_ps = da_rs_ps->findBlockWithAttributeValue("Module", "name", "statistics");
    ProblemSpecP st_ps   = stat_ps->findBlock("StartTimestep");
    
    for ( unsigned int i =0 ; i < d_Qstats.size(); i++ ) {
      Qstats& Q = d_Qstats[i];
      int timestep;
      st_ps->require( Q.Q_Label->getName().c_str(), timestep  );
      Q.setStart(timestep);
      proc0cout <<  "         " << Q.Q_Label->getName() << "\t\t startTimestep: " << timestep << endl;                   
      
    }
  }

  //__________________________________
  //  create the matl set
  // remove any duplicate entries
  sort(m.begin(), m.end());
  vector<int>::iterator it;
  it = unique(m.begin(), m.end());
  m.erase(it, m.end());

  d_matlSet = scinew MaterialSet();
  d_matlSet->addAll(m);
  d_matlSet->addReference();
  d_matSubSet = d_matlSet->getUnion();
  proc0cout << "__________________________________ Data Analysis module: statistics" << endl;
  
#ifdef HAVE_VISIT
  static bool initialized = false;

  if( m_application->getVisIt() && !initialized ) {
    required = true;

    initialized = true;
  }
#endif
}

//______________________________________________________________________
void statistics::scheduleInitialize(SchedulerP& sched,
                                   const LevelP& level)
{
  printSchedule( level,cout_doing,"statistics::scheduleInitialize" );

  Task* t = scinew Task("statistics::initialize",
                   this,&statistics::initialize);

  for ( unsigned int i =0 ; i < d_Qstats.size(); i++ ) {
    const Qstats Q = d_Qstats[i];

    t->computes ( Q.Qsum_Label );
    t->computes ( Q.Qsum2_Label );

    if( d_doHigherOrderStats ){
      t->computes ( Q.Qsum3_Label );
      t->computes ( Q.Qsum4_Label );
    }
  }

  //__________________________________
  //  For Reynolds Stress components
  if( d_computeReynoldsStress ){
    t->computes ( d_velSum_Label );
  }

  sched->addTask(t, level->eachPatch(), d_matlSet);
}

//______________________________________________________________________
//
void statistics::initialize(const ProcessorGroup*,
                            const PatchSubset* patches,
                            const MaterialSubset*,
                            DataWarehouse*,
                            DataWarehouse* new_dw)
{
  for(int p=0;p<patches->size();p++){
    const Patch* patch = patches->get(p);
    printTask(patches, patch,cout_doing,"Doing statistics::initialize");

    for ( unsigned int i =0 ; i < d_Qstats.size(); i++ ) {
      Qstats& Q = d_Qstats[i];

      switch(Q.subtype->getType()) {

        case TypeDescription::double_type:{         // double
          allocateAndZeroSums<double>( new_dw, patch, Q);
          break;
        }
        case TypeDescription::Vector: {             // Vector
          allocateAndZeroSums<Vector>( new_dw, patch, Q);
          break;
        }
        default: {
          throw InternalError("statistics: invalid data type", __FILE__, __LINE__);
        }
      }
    }  // loop over Qstat

    //__________________________________
    //
    if( d_computeReynoldsStress && !d_isReynoldsStressInitialized ){
      proc0cout << "    Statistics: initializing summation variables needed for Reynolds Stress calculation" << endl;
      allocateAndZero<Vector>( new_dw, d_velSum_Label,  d_RS_matl, patch );
    }
  }  // pathes
}

//______________________________________________________________________
// This allows the user to restart from an uda in which this module was
// turned off.  Only execute task if the labels were NOT in the checkpoint
void statistics::scheduleRestartInitialize(SchedulerP& sched,
                                           const LevelP& level)
{

  printSchedule( level,cout_doing,"statistics::scheduleRestartInitialize" );

  DataWarehouse* new_dw = sched->getLastDW();

  // Find the first patch on this level that this mpi rank owns.
  const Uintah::PatchSet* const ps =
    sched->getLoadBalancer()->getPerProcessorPatchSet(level);
  int rank = Parallel::getMPIRank();
  const PatchSubset* myPatches = ps->getSubset(rank);
  const Patch* firstPatch = myPatches->get(0);

  Task* t = scinew Task("statistics::restartInitialize",
                   this,&statistics::restartInitialize);

  bool addTask = false;

  for ( unsigned int i =0 ; i < d_Qstats.size(); i++ ) {
    Qstats Q = d_Qstats[i];

    // Do the summation Variables exist in checkpoint
    //              low order
    if (new_dw->exists( Q.Qsum_Label, Q.matl, firstPatch) ){
      Q.isInitialized[lowOrder] = true;
      d_Qstats[i].isInitialized[lowOrder] = true;
    }


    //              high order
    if( d_doHigherOrderStats ){
      if ( new_dw->exists( Q.Qsum3_Label, Q.matl, firstPatch) ){
        Q.isInitialized[highOrder] = true;
        d_Qstats[i].isInitialized[highOrder] = true;
      }
    }

    // if the Q.sum was not in previous checkpoint compute it
    if( !Q.isInitialized[lowOrder] ){
      t->computes ( Q.Qsum_Label );
      t->computes ( Q.Qsum2_Label );
      addTask = true;
      proc0cout << "    Statistics: Adding lowOrder computes for " << Q.Q_Label->getName() << endl;
    }

    if( d_doHigherOrderStats && !Q.isInitialized[highOrder] ){
      t->computes ( Q.Qsum3_Label );
      t->computes ( Q.Qsum4_Label );
      addTask = true;
      proc0cout << "    Statistics: Adding highOrder computes for " << Q.Q_Label->getName() << endl;
    }
  }

  //__________________________________
  //  Reynolds stress
  // Do the summation Variables exist in checkpoint
  if(d_computeReynoldsStress ){
    if (new_dw->exists( d_velSum_Label, d_RS_matl, firstPatch) ){
      d_isReynoldsStressInitialized = true;
    } else {
      t->computes ( d_velSum_Label );
      addTask = true;
      proc0cout << "    Statistics: Adding computes for Reynolds Stress (u'v', u'w', w'u') terms "  << endl;
    }
  }

  // only add task if a variable was not found in old_dw
  if ( addTask ){
    sched->addTask(t, level->eachPatch(), d_matlSet);
  }
}


//______________________________________________________________________
//
void statistics::restartInitialize(const ProcessorGroup*,
                                   const PatchSubset* patches,
                                   const MaterialSubset*,
                                   DataWarehouse*,
                                   DataWarehouse* new_dw)
{
  for(int p=0;p<patches->size();p++){
    const Patch* patch = patches->get(p);
    printTask(patches, patch,cout_doing,"Doing statistics::restartInitialize");

    for ( unsigned int i =0 ; i < d_Qstats.size(); i++ ) {
      Qstats Q = d_Qstats[i];
      switch(Q.subtype->getType()) {

        case TypeDescription::double_type:{         // double
          allocateAndZeroSums<double>( new_dw, patch, Q);
          break;
        }
        case TypeDescription::Vector: {             // Vector
          allocateAndZeroSums<Vector>( new_dw, patch, Q);
          break;
        }
        default: {
          throw InternalError("statistics: invalid data type", __FILE__, __LINE__);
        }
      }
    }  // loop over Qstat

    //__________________________________
    //
    if ( d_computeReynoldsStress && !d_isReynoldsStressInitialized ){
      proc0cout << "    Statistics: initializing summation variables needed for Reynolds Stress calculation" << endl;
      allocateAndZero<Vector>( new_dw, d_velSum_Label,  d_RS_matl, patch );
    }

  }  // pathes
}

//______________________________________________________________________
//
void
statistics::restartInitialize()
{
}

//______________________________________________________________________
//  output the starting timestep for each variable
//  The user can turn add variables on restarts
void
statistics::outputProblemSpec( ProblemSpecP& root_ps)
{
  if( root_ps == nullptr ) {
    throw InternalError("ERROR: DataAnalysis Module:statistics::outputProblemSpec:  ProblemSpecP is nullptr", __FILE__, __LINE__);
  }

  ProblemSpecP da_ps = root_ps->appendChild("DataAnalysisRestart");

  ProblemSpecP m_ps = da_ps->appendChild("Module");
  m_ps->setAttribute( "name","statistics" );
  ProblemSpecP st_ps = m_ps->appendChild("StartTimestep");

  for ( unsigned int i =0 ; i < d_Qstats.size(); i++ ) {
    Qstats Q = d_Qstats[i];
    st_ps->appendElement( Q.Q_Label->getName().c_str(), Q.getStart() );
  }
}

//______________________________________________________________________
void statistics::scheduleDoAnalysis(SchedulerP& sched,
                                    const LevelP& level)
{
  printSchedule( level,cout_doing,"statistics::scheduleDoAnalysis" );

  Task* t = scinew Task("statistics::doAnalysis",
                   this,&statistics::doAnalysis);

  t->requires(Task::OldDW, m_timeStepLabel);
  t->requires(Task::OldDW, m_simulationTimeLabel);
  
  Ghost::GhostType  gn  = Ghost::None;
  
  for ( unsigned int i =0 ; i < d_Qstats.size(); i++ ) {
    Qstats Q = d_Qstats[i];

    // define the matl subset for this variable
    MaterialSubset* matSubSet = scinew MaterialSubset();
    matSubSet->add( Q.matl );
    matSubSet->addReference();

    //__________________________________
    //  Lower order statistics
    t->requires( Task::NewDW, Q.Q_Label,     matSubSet, gn, 0 );
    t->requires( Task::OldDW, Q.Qsum_Label,  matSubSet, gn, 0 );
    t->requires( Task::OldDW, Q.Qsum2_Label, matSubSet, gn, 0 );

#ifdef HAVE_VISIT
    if( required )
    {
      t->requires( Task::OldDW, Q.Qmean_Label,     matSubSet, gn, 0 );
      t->requires( Task::OldDW, Q.Qmean2_Label,    matSubSet, gn, 0 );
      t->requires( Task::OldDW, Q.Qvariance_Label, matSubSet, gn, 0 );
    }
#endif
    
    t->computes ( Q.Qsum_Label,       matSubSet );
    t->computes ( Q.Qsum2_Label,      matSubSet );
    t->computes ( Q.Qmean_Label,      matSubSet );
    t->computes ( Q.Qmean2_Label,     matSubSet );
    t->computes ( Q.Qvariance_Label,  matSubSet );

    //__________________________________
    // Higher order statistics
    if( d_doHigherOrderStats ){

      t->requires( Task::OldDW, Q.Qsum3_Label, matSubSet, gn, 0 );
      t->requires( Task::OldDW, Q.Qsum4_Label, matSubSet, gn, 0 );

#ifdef HAVE_VISIT
      if( required )
      {
        t->requires( Task::OldDW, Q.Qmean3_Label,    matSubSet, gn, 0 );
        t->requires( Task::OldDW, Q.Qmean4_Label,    matSubSet, gn, 0 );
        t->requires( Task::OldDW, Q.Qskewness_Label, matSubSet, gn, 0 );
        t->requires( Task::OldDW, Q.Qkurtosis_Label, matSubSet, gn, 0 );
      }
#endif

      t->computes ( Q.Qsum3_Label,     matSubSet );
      t->computes ( Q.Qsum4_Label,     matSubSet );
      t->computes ( Q.Qmean3_Label,    matSubSet );
      t->computes ( Q.Qmean4_Label,    matSubSet );
      t->computes ( Q.Qskewness_Label, matSubSet );
      t->computes ( Q.Qkurtosis_Label, matSubSet );
    }
    if(matSubSet && matSubSet->removeReference()){
      delete matSubSet;
    }
//    Q.print();
  }

  //__________________________________
  //  Reynolds Stress Terms
  if ( d_computeReynoldsStress ){
    MaterialSubset* matSubSet = scinew MaterialSubset();
    matSubSet->add( d_RS_matl );
    matSubSet->addReference();

    t->requires( Task::OldDW, d_velSum_Label,  matSubSet, gn, 0 );

#ifdef HAVE_VISIT
    if( required )
    {
      t->requires( Task::OldDW, d_velPrime_Label, matSubSet, gn, 0 );
      t->requires( Task::OldDW, d_velMean_Label,  matSubSet, gn, 0 );
    }
#endif

    t->computes ( d_velPrime_Label,  matSubSet );
    t->computes ( d_velSum_Label,    matSubSet );
    t->computes ( d_velMean_Label,   matSubSet );
    if(matSubSet && matSubSet->removeReference()){
      delete matSubSet;
    }
  }

  sched->addTask(t, level->eachPatch(), d_matlSet);
}

//______________________________________________________________________
// Compute the statistics for each variable the user requested
void statistics::doAnalysis(const ProcessorGroup* pg,
                            const PatchSubset* patches,
                            const MaterialSubset* ,
                            DataWarehouse* old_dw,
                            DataWarehouse* new_dw)
{
  for(int p=0;p<patches->size();p++){
    const Patch* patch = patches->get(p);

    printTask(patches, patch,cout_doing,"Doing statistics::doAnalysis");

    for ( unsigned int i =0 ; i < d_Qstats.size(); i++ ) {
      Qstats& Q = d_Qstats[i];

      switch(Q.subtype->getType()) {

        case TypeDescription::double_type:{         // double
          computeStatsWrapper< double >(old_dw, new_dw, patches, patch, Q);
          break;
        }
        case TypeDescription::Vector: {             // Vector
          computeStatsWrapper< Vector >(old_dw, new_dw, patches,  patch, Q);

          computeReynoldsStressWrapper( old_dw, new_dw, patches,  patch, Q);

          break;
        }
        default: {
          throw InternalError("statistics: invalid data type", __FILE__, __LINE__);
        }
      }
    }  // qstats loop
  }  // patches
}




//______________________________________________________________________
//  computeStatsWrapper:
template <class T>
void statistics::computeStatsWrapper( DataWarehouse* old_dw,
                                      DataWarehouse* new_dw,
                                      const PatchSubset* patches,
                                      const Patch*    patch,
                                      Qstats& Q)
{
  simTime_vartype simTimeVar;
  old_dw->get(simTimeVar, m_simulationTimeLabel);
  double now = simTimeVar;

  if(now < d_startTime || now > d_stopTime){

//    proc0cout << " IGNORING------------DataAnalysis: Statistics" << endl;
    allocateAndZeroStats<T>( new_dw, patch, Q);
    carryForwardSums( old_dw, new_dw, patches, Q );
  }
  else {
//    proc0cout << " Computing------------DataAnalysis: Statistics" << endl;

    computeStats< T >(old_dw, new_dw, patch, Q);
  }
}



//______________________________________________________________________
//
template <class T>
void statistics::computeStats( DataWarehouse* old_dw,
                               DataWarehouse* new_dw,
                               const Patch*    patch,
                               Qstats& Q)
{
  const int matl = Q.matl;

  constCCVariable<T> Qvar;
  constCCVariable<T> Qsum_old;
  constCCVariable<T> Qsum2_old;

  Ghost::GhostType  gn  = Ghost::None;
  new_dw->get ( Qvar,      Q.Q_Label,      matl, patch, gn, 0 );
  old_dw->get ( Qsum_old,  Q.Qsum_Label,   matl, patch, gn, 0 );
  old_dw->get ( Qsum2_old, Q.Qsum2_Label,  matl, patch, gn, 0 );

  CCVariable< T > Qsum;
  CCVariable< T > Qsum2;
  CCVariable< T > Qmean;
  CCVariable< T > Qmean2;
  CCVariable< T > Qvariance;

  new_dw->allocateAndPut( Qsum,      Q.Qsum_Label,      matl, patch );
  new_dw->allocateAndPut( Qsum2,     Q.Qsum2_Label,     matl, patch );
  new_dw->allocateAndPut( Qmean,     Q.Qmean_Label,     matl, patch );
  new_dw->allocateAndPut( Qmean2,    Q.Qmean2_Label,    matl, patch );
  new_dw->allocateAndPut( Qvariance, Q.Qvariance_Label, matl, patch );

  timeStep_vartype timeStep_var;      
  old_dw->get(timeStep_var, m_timeStepLabel);
  int ts = timeStep_var;

  Q.setStart(ts);
  int Q_ts = Q.getStart();
  int timestep = ts - Q_ts + 1;

  T nTimesteps(timestep);

  //__________________________________
  //  Lower order stats  1st and 2nd
  for (CellIterator iter=patch->getExtraCellIterator();!iter.done();iter++){
    IntVector c = *iter;

    T me = Qvar[c];     // for readability
    Qsum[c]    = me + Qsum_old[c];
    Qmean[c]   = Qsum[c]/nTimesteps;

    Qsum2[c]   = me * me + Qsum2_old[c];
    Qmean2[c]  = Qsum2[c]/nTimesteps;

    Qvariance[c] = Qmean2[c] - Qmean[c] * Qmean[c];

#if 0
    //__________________________________
    //  debugging
    if ( c == d_monitorCell ){
      cout << "  stats:  " << d_monitorCell <<  setw(10)<< Q.Q_Label->getName() << " nTimestep: " << nTimesteps
           <<"\t timestep " << ts
           << " d_startTimeStep: " << d_startTimeTimestep
           <<"\t Q_var: " << me
           <<"\t Qsum: "  << Qsum[c]
           <<"\t Qmean: " << Qmean[c] << endl;
    }
#endif

  }

  //__________________________________
  //  Higher order stats  3rd and 4th
  if( d_doHigherOrderStats ){

    constCCVariable<T> Qsum3_old;
    constCCVariable<T> Qsum4_old;

    old_dw->get ( Qsum3_old, Q.Qsum3_Label, matl, patch, gn, 0 );
    old_dw->get ( Qsum4_old, Q.Qsum4_Label, matl, patch, gn, 0 );

    CCVariable< T > Qsum3;
    CCVariable< T > Qsum4;
    CCVariable< T > Qmean3;
    CCVariable< T > Qmean4;

    CCVariable< T > Qskewness;
    CCVariable< T > Qkurtosis;
    new_dw->allocateAndPut( Qsum3,     Q.Qsum3_Label,     matl, patch );
    new_dw->allocateAndPut( Qsum4,     Q.Qsum4_Label,     matl, patch );
    new_dw->allocateAndPut( Qmean3,    Q.Qmean3_Label,    matl, patch );
    new_dw->allocateAndPut( Qmean4,    Q.Qmean4_Label,    matl, patch );
    new_dw->allocateAndPut( Qskewness, Q.Qskewness_Label, matl, patch );
    new_dw->allocateAndPut( Qkurtosis, Q.Qkurtosis_Label, matl, patch );

    for (CellIterator iter=patch->getExtraCellIterator();!iter.done();iter++){
      IntVector c = *iter;

      T me = Qvar[c];     // for readability
      T me2 = me * me;
      T Qbar = Qmean[c];
      T Qbar2 = Qbar * Qbar;
      T Qbar3 = Qbar * Qbar2;
      T Qbar4 = Qbar2 * Qbar2;

      // skewness
      Qsum3[c]  = me * me2 + Qsum3_old[c];
      Qmean3[c] = Qsum3[c]/nTimesteps;

      Qskewness[c] = Qmean3[c] - Qbar3 - 3 * Qvariance[c] * Qbar;

      // kurtosis
      Qsum4[c]  = me2 * me2 + Qsum4_old[c];
      Qmean4[c] = Qsum4[c]/nTimesteps;

      Qkurtosis[c] = Qmean4[c] - Qbar4
                   - 6 * Qvariance[c] * Qbar2
                   - 4 * Qskewness[c] * Qbar;
    }
  }
}
//______________________________________________________________________
//  computeReynoldsStressWrapper:
void statistics::computeReynoldsStressWrapper( DataWarehouse* old_dw,
                                               DataWarehouse* new_dw,
                                               const PatchSubset* patches,
                                               const Patch*    patch,
                                               Qstats& Q)
{
  simTime_vartype simTimeVar;
  old_dw->get(simTimeVar, m_simulationTimeLabel);
  double now = simTimeVar;

  if(now < d_startTime || now > d_stopTime){

//    proc0cout << " IGNORING------------statistics::computeReynoldsStress" << endl;
    // define the matl subset for this variable
    MaterialSubset* matSubSet = scinew MaterialSubset();
    matSubSet->add( Q.matl );
    matSubSet->addReference();

    new_dw->transferFrom(    old_dw, d_velSum_Label,   patches, matSubSet );
    allocateAndZero<Vector>( new_dw, d_velPrime_Label, d_RS_matl, patch );
    allocateAndZero<Vector>( new_dw, d_velMean_Label,  d_RS_matl, patch );

    if(matSubSet && matSubSet->removeReference()){
      delete matSubSet;
    }
  }else {
//    proc0cout << " Computing------------statistics::computeReynoldsStress" << endl;
    computeReynoldsStress( old_dw, new_dw,patch, Q);
  }
}

//______________________________________________________________________
//  Computes u'v', u'w', v'w'
void statistics::computeReynoldsStress( DataWarehouse* old_dw,
                                        DataWarehouse* new_dw,
                                        const Patch* patch,
                                        Qstats& Q)
{
  if ( Q.computeRstess == false ){
    return;
  }

  const int matl = Q.matl;
  constCCVariable<Vector> vel;
  constCCVariable<Vector> vel_mean;
  constCCVariable<Vector> Qsum_old;

  Ghost::GhostType  gn  = Ghost::None;
  new_dw->get ( vel,       Q.Q_Label,        matl, patch, gn, 0 );
  new_dw->get ( vel_mean,  Q.Qmean_Label,    matl, patch, gn, 0 );
  old_dw->get ( Qsum_old,  d_velSum_Label,   matl, patch, gn, 0 );

  CCVariable< Vector > Qsum;
  CCVariable< Vector > Qmean;
  CCVariable< Vector > uv_vw_wu;

  new_dw->allocateAndPut( Qsum,      d_velSum_Label,    matl, patch );
  new_dw->allocateAndPut( Qmean,     d_velMean_Label,   matl, patch );
  new_dw->allocateAndPut( uv_vw_wu,  d_velPrime_Label,  matl, patch );
  
  timeStep_vartype timeStep_var;      
  old_dw->get(timeStep_var, m_timeStepLabel);
  int ts = timeStep_var;

  Q.setStart(ts);
  int Q_ts = Q.getStart();
  int timestep = ts - Q_ts + 1;

  Vector nTimesteps(timestep);

  //__________________________________
  // UV_prime(i) = mean(U .* V) - mean(U) .* mean(V);
  // UW_prime(i) = mean(U .* W) - mean(U) .* mean(W);
  // VW_prime(i) = mean(V .* W) - mean(V) .* mean(W)

  for (CellIterator iter=patch->getExtraCellIterator();!iter.done();iter++){
    IntVector c = *iter;

    Vector me  = Multiply(vel[c], vel[c] );   /// u = uv, vw, wu
    Qsum[c]    = me + Qsum_old[c];
    Qmean[c]   = Qsum[c]/nTimesteps;


    uv_vw_wu[c] = Qmean[c] - Multiply(vel_mean[c],vel_mean[c]);
#if 0
    //__________________________________
    //  debugging
    if ( c == d_monitorCell ){
      cout << "  ReynoldsStress stats:  \n \t \t"<< d_monitorCell << " nTimestep: " << nTimesteps.x()
           <<  " timestep " << ts
           << " d_startTimeTimestepReynoldsStress: " << d_startTimeTimestepReynoldsStress
           <<"\n \t \t"<<Q.Q_Label->getName()<< ": " << vel[c]<< " vel_CC_mean: " << vel_mean[c]
           <<"\n \t \tuv_vw_wu: " << me << ",  uv_vw_wu_sum: " << Qsum[c]<< ",  uv_vw_wu_mean: " << Qmean[c]
           <<"\n \t \tuv_vw_wu_prime: " <<  uv_vw_wu[c] << endl;
    }
#endif
  }
}

//______________________________________________________________________
//  allocateAndZero  statistics variables
template <class T>
void statistics::allocateAndZeroStats( DataWarehouse* new_dw,
                                      const Patch* patch,
                                      const Qstats& Q )
{
  int matl = Q.matl;
  allocateAndZero<T>( new_dw, Q.Qvariance_Label,  matl, patch );
  allocateAndZero<T>( new_dw, Q.Qmean_Label,      matl, patch );

  if( d_doHigherOrderStats ){
    allocateAndZero<T>( new_dw, Q.Qskewness_Label, matl, patch );
    allocateAndZero<T>( new_dw, Q.Qkurtosis_Label, matl, patch );
  }

}

//______________________________________________________________________
//  allocateAndZero  summation variables
template <class T>
void statistics::allocateAndZeroSums( DataWarehouse* new_dw,
                                      const Patch* patch,
                                      Qstats& Q )
{
  int matl = Q.matl;
  if ( !Q.isInitialized[lowOrder] ){
    allocateAndZero<T>( new_dw, Q.Qsum_Label,  matl, patch );
    allocateAndZero<T>( new_dw, Q.Qsum2_Label, matl, patch );
//    proc0cout << "    Statistics: " << Q.Q_Label->getName() << " initializing low order sums on patch: " << patch->getID()<<endl;
  }

  if( d_doHigherOrderStats && !Q.isInitialized[highOrder] ){
    allocateAndZero<T>( new_dw, Q.Qsum3_Label, matl, patch );
    allocateAndZero<T>( new_dw, Q.Qsum4_Label, matl, patch );
//    proc0cout << "    Statistics: " << Q.Q_Label->getName() << " initializing high order sums on patch: " << patch->getID() << endl;
  }
}

//______________________________________________________________________
//  allocateAndZero
template <class T>
void statistics::allocateAndZero( DataWarehouse* new_dw,
                                  const VarLabel* label,
                                  const int       matl,
                                  const Patch*    patch )
{
  CCVariable<T> Q;
  new_dw->allocateAndPut( Q, label, matl, patch );
  T zero(0.0);
  Q.initialize( zero );
}


//______________________________________________________________________
//  carryForward  summation variables
void statistics::carryForwardSums( DataWarehouse* old_dw,
                                   DataWarehouse* new_dw,
                                   const PatchSubset* patches,
                                   const Qstats& Q )
{
    // define the matl subset for this variable
  MaterialSubset* matSubSet = scinew MaterialSubset();
  matSubSet->add( Q.matl );
  matSubSet->addReference();

  new_dw->transferFrom(old_dw, Q.Qsum_Label,  patches, matSubSet  );
  new_dw->transferFrom(old_dw, Q.Qsum2_Label, patches, matSubSet );

  if( d_doHigherOrderStats ){
    new_dw->transferFrom(old_dw, Q.Qsum3_Label, patches, matSubSet );
    new_dw->transferFrom(old_dw, Q.Qsum4_Label, patches, matSubSet );
  }

  if(matSubSet && matSubSet->removeReference()){
    delete matSubSet;
  }
}<|MERGE_RESOLUTION|>--- conflicted
+++ resolved
@@ -107,15 +107,9 @@
 
 //______________________________________________________________________
 //     P R O B L E M   S E T U P
-<<<<<<< HEAD
-void statistics::problemSetup(const ProblemSpecP&,
-                              const ProblemSpecP& restart_prob_spec,
-                              GridP& grid,
-=======
 void statistics::problemSetup(const ProblemSpecP &,
                               const ProblemSpecP & restart_prob_spec,
                               GridP & grid,
->>>>>>> be11f691
                               std::vector<std::vector<const VarLabel* > > &PState,
                               std::vector<std::vector<const VarLabel* > > &PState_preReloc)
 {
@@ -156,13 +150,6 @@
 
   if(m_module_spec->findBlock("material") ){
     matl = m_materialManager->parseAndLookupMaterial(m_module_spec, "material");
-<<<<<<< HEAD
-  } else if (m_module_spec->findBlock("materialIndex") ){
-    int indx;
-    m_module_spec->get("materialIndex", indx);
-    matl = m_materialManager->getMaterial(indx);
-  } else {
-=======
   } 
   else if (m_module_spec->findBlock("materialIndex") ){
     int indx;
@@ -170,7 +157,6 @@
     matl = m_materialManager->getMaterial(indx);
   } 
   else {
->>>>>>> be11f691
     matl = m_materialManager->getMaterial(0);
   }
 
