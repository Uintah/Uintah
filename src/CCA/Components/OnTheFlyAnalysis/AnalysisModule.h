/*
 * The MIT License
 *
 * Copyright (c) 1997-2019 The University of Utah
 *
 * Permission is hereby granted, free of charge, to any person obtaining a copy
 * of this software and associated documentation files (the "Software"), to
 * deal in the Software without restriction, including without limitation the
 * rights to use, copy, modify, merge, publish, distribute, sublicense, and/or
 * sell copies of the Software, and to permit persons to whom the Software is
 * furnished to do so, subject to the following conditions:
 *
 * The above copyright notice and this permission notice shall be included in
 * all copies or substantial portions of the Software.
 *
 * THE SOFTWARE IS PROVIDED "AS IS", WITHOUT WARRANTY OF ANY KIND, EXPRESS OR
 * IMPLIED, INCLUDING BUT NOT LIMITED TO THE WARRANTIES OF MERCHANTABILITY,
 * FITNESS FOR A PARTICULAR PURPOSE AND NONINFRINGEMENT. IN NO EVENT SHALL THE
 * AUTHORS OR COPYRIGHT HOLDERS BE LIABLE FOR ANY CLAIM, DAMAGES OR OTHER
 * LIABILITY, WHETHER IN AN ACTION OF CONTRACT, TORT OR OTHERWISE, ARISING
 * FROM, OUT OF OR IN CONNECTION WITH THE SOFTWARE OR THE USE OR OTHER DEALINGS
 * IN THE SOFTWARE.
 */

#ifndef Packages_Uintah_CCA_Ports_AnalysisModule_h
#define Packages_Uintah_CCA_Ports_AnalysisModule_h

#include <Core/Parallel/UintahParallelComponent.h>
#include <CCA/Ports/DataWarehouse.h>
#include <CCA/Ports/SchedulerP.h>

#include <Core/Grid/GridP.h>
#include <Core/Grid/LevelP.h>
#include <Core/Grid/MaterialManager.h>
#include <Core/Grid/MaterialManagerP.h>
<<<<<<< HEAD
=======
#include <Core/Grid/Variables/VarTypes.h>
>>>>>>> be11f691
#include <Core/ProblemSpec/ProblemSpec.h>
#include <Core/ProblemSpec/ProblemSpecP.h>

namespace Uintah {

  class ApplicationInterface;
  class Output;
  class Scheduler;

  class Material;
  class VarLabel;

  class AnalysisModule : public UintahParallelComponent {
  public:

    AnalysisModule(const ProcessorGroup* myworld,
                   const MaterialManagerP materialManager,
                   const ProblemSpecP& module_spec);
<<<<<<< HEAD
    
=======

>>>>>>> be11f691
    virtual ~AnalysisModule();

    // Methods for managing the components attached via the ports.
    virtual void setComponents( UintahParallelComponent *comp ) {};
    virtual void setComponents( ApplicationInterface *comp );
    virtual void getComponents();
    virtual void releaseComponents();

    virtual void problemSetup(const ProblemSpecP& prob_spec,
                              const ProblemSpecP& restart_prob_spec,
                              GridP& grid,
                              std::vector<std::vector<const VarLabel* > > &PState,
                              std::vector<std::vector<const VarLabel* > > &PState_preReloc) = 0;

    virtual void outputProblemSpec(ProblemSpecP& ps) = 0;


    virtual void scheduleInitialize(SchedulerP& sched,
                                    const LevelP& level) = 0;
<<<<<<< HEAD
                                    
    virtual void scheduleRestartInitialize(SchedulerP& sched,
                                           const LevelP& level) = 0;
    
=======

    virtual void scheduleRestartInitialize(SchedulerP& sched,
                                           const LevelP& level) = 0;

>>>>>>> be11f691
    virtual void restartInitialize() = 0;

    virtual void scheduleDoAnalysis(SchedulerP& sched,
                                    const LevelP& level) = 0;
<<<<<<< HEAD
    
    virtual void scheduleDoAnalysis_preReloc(SchedulerP& sched,
                                             const LevelP& level) = 0;
=======

    virtual void scheduleDoAnalysis_preReloc(SchedulerP& sched,
                                             const LevelP& level) = 0;


    //__________________________________
    //  time related
    struct timeVars{
        double prevAnlysTime {-9e9};
        double nextAnlysTime {-9e9};
        double now           {-9e9};
        bool isItTime {false};
    };

    void sched_TimeVars( Task * t,
                         const LevelP   & level,
                         const VarLabel * prev_AnlysTimeLabel,
                         const bool addComputes );
                                                                       
    bool getTimeVars( DataWarehouse  * old_dw,
                      const Level    * level,
                      const VarLabel * prev_AnlysTime,
                      timeVars       & tv );
                   
    void putTimeVars( DataWarehouse  * new_dw,
                      const VarLabel * prev_AnlysTimeLabel,
                      timeVars tv);
>>>>>>> be11f691

    bool isItTime( DataWarehouse  * old_dw,
                   const Level    * level,
                   const VarLabel * prev_AnlysTime );



    //__________________________________
    //  Variables
  protected:
    ApplicationInterface*  m_application {nullptr};
    Output*                m_output      {nullptr};
    Scheduler*             m_scheduler   {nullptr};

    MaterialManagerP m_materialManager {nullptr};
<<<<<<< HEAD
    
    ProblemSpecP m_module_spec {nullptr};
=======
    ProblemSpecP     m_module_spec     {nullptr};
>>>>>>> be11f691

    const VarLabel* m_timeStepLabel       {nullptr};
    const VarLabel* m_simulationTimeLabel {nullptr};
    const VarLabel* m_delTLabel           {nullptr};

    double     m_analysisFreq;               // analysis frequency: units 1/sec
    double     d_startTime{0.0};
    double     d_stopTime{DBL_MAX};
  };
}

#endif<|MERGE_RESOLUTION|>--- conflicted
+++ resolved
@@ -33,10 +33,7 @@
 #include <Core/Grid/LevelP.h>
 #include <Core/Grid/MaterialManager.h>
 #include <Core/Grid/MaterialManagerP.h>
-<<<<<<< HEAD
-=======
 #include <Core/Grid/Variables/VarTypes.h>
->>>>>>> be11f691
 #include <Core/ProblemSpec/ProblemSpec.h>
 #include <Core/ProblemSpec/ProblemSpecP.h>
 
@@ -55,11 +52,7 @@
     AnalysisModule(const ProcessorGroup* myworld,
                    const MaterialManagerP materialManager,
                    const ProblemSpecP& module_spec);
-<<<<<<< HEAD
-    
-=======
 
->>>>>>> be11f691
     virtual ~AnalysisModule();
 
     // Methods for managing the components attached via the ports.
@@ -79,26 +72,14 @@
 
     virtual void scheduleInitialize(SchedulerP& sched,
                                     const LevelP& level) = 0;
-<<<<<<< HEAD
-                                    
-    virtual void scheduleRestartInitialize(SchedulerP& sched,
-                                           const LevelP& level) = 0;
-    
-=======
 
     virtual void scheduleRestartInitialize(SchedulerP& sched,
                                            const LevelP& level) = 0;
 
->>>>>>> be11f691
     virtual void restartInitialize() = 0;
 
     virtual void scheduleDoAnalysis(SchedulerP& sched,
                                     const LevelP& level) = 0;
-<<<<<<< HEAD
-    
-    virtual void scheduleDoAnalysis_preReloc(SchedulerP& sched,
-                                             const LevelP& level) = 0;
-=======
 
     virtual void scheduleDoAnalysis_preReloc(SchedulerP& sched,
                                              const LevelP& level) = 0;
@@ -126,7 +107,6 @@
     void putTimeVars( DataWarehouse  * new_dw,
                       const VarLabel * prev_AnlysTimeLabel,
                       timeVars tv);
->>>>>>> be11f691
 
     bool isItTime( DataWarehouse  * old_dw,
                    const Level    * level,
@@ -142,12 +122,7 @@
     Scheduler*             m_scheduler   {nullptr};
 
     MaterialManagerP m_materialManager {nullptr};
-<<<<<<< HEAD
-    
-    ProblemSpecP m_module_spec {nullptr};
-=======
     ProblemSpecP     m_module_spec     {nullptr};
->>>>>>> be11f691
 
     const VarLabel* m_timeStepLabel       {nullptr};
     const VarLabel* m_simulationTimeLabel {nullptr};
