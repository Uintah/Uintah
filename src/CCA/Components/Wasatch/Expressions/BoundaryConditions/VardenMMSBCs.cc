/*
 * The MIT License
 *
 * Copyright (c) 2012-2015 The University of Utah
 *
 * Permission is hereby granted, free of charge, to any person obtaining a copy
 * of this software and associated documentation files (the "Software"), to
 * deal in the Software without restriction, including without limitation the
 * rights to use, copy, modify, merge, publish, distribute, sublicense, and/or
 * sell copies of the Software, and to permit persons to whom the Software is
 * furnished to do so, subject to the following conditions:
 *
 * The above copyright notice and this permission notice shall be included in
 * all copies or substantial portions of the Software.
 *
 * THE SOFTWARE IS PROVIDED "AS IS", WITHOUT WARRANTY OF ANY KIND, EXPRESS OR
 * IMPLIED, INCLUDING BUT NOT LIMITED TO THE WARRANTIES OF MERCHANTABILITY,
 * FITNESS FOR A PARTICULAR PURPOSE AND NONINFRINGEMENT. IN NO EVENT SHALL THE
 * AUTHORS OR COPYRIGHT HOLDERS BE LIABLE FOR ANY CLAIM, DAMAGES OR OTHER
 * LIABILITY, WHETHER IN AN ACTION OF CONTRACT, TORT OR OTHERWISE, ARISING
 * FROM, OUT OF OR IN CONNECTION WITH THE SOFTWARE OR THE USE OR OTHER DEALINGS
 * IN THE SOFTWARE.
 */

#include <CCA/Components/Wasatch/Expressions/BoundaryConditions/VardenMMSBCs.h>

#include <math.h>

// ###################################################################
//
//                          Implementation
//
// ###################################################################

template< typename FieldT >
void
VarDen1DMMSDensity<FieldT>::evaluate()
{
  using namespace SpatialOps;
  FieldT& f = this->value();
  const TimeField& time = t_->field_ref();
  const double ci = this->ci_;
  const double cg = this->cg_;
  const double t = time[0];

  const double bcValue = -1 / ( (5/(exp(1125/( t + 10)) * (2 * t + 5)) - 1)/rho0_ - 5/(rho1_ * exp(1125 / (t + 10)) * (2 * t + 5)));
  if( (this->vecGhostPts_) && (this->vecInteriorPts_) ){
    std::vector<SpatialOps::IntVec>::const_iterator ig = (this->vecGhostPts_)->begin();    // ig is the ghost flat index
    std::vector<SpatialOps::IntVec>::const_iterator ii = (this->vecInteriorPts_)->begin(); // ii is the interior flat index
    for( ; ig != (this->vecGhostPts_)->end(); ++ig, ++ii ){
      f(*ig) = ( bcValue - ci*f(*ii) ) / cg;
    }
  }
}

// ###################################################################
//
//                          Implementation
//
// ###################################################################

template< typename FieldT >
void
VarDen1DMMSMixtureFraction<FieldT>::evaluate()
{
  using namespace SpatialOps;
  FieldT& f = this->value();
  const TimeField& time = t_->field_ref();
  const double ci = this->ci_;
  const double cg = this->cg_;
  
  const double t = time[0];  // this breaks GPU.
  
  if( (this->vecGhostPts_) && (this->vecInteriorPts_) ){
    std::vector<SpatialOps::IntVec>::const_iterator ig = (this->vecGhostPts_)->begin();    // ig is the ghost flat index
    std::vector<SpatialOps::IntVec>::const_iterator ii = (this->vecInteriorPts_)->begin(); // ii is the interior flat index
    const double bcValue = ( (5. / (2. * t +5.)) * exp(-1125 / (10. + t)) );
    for( ; ig != (this->vecGhostPts_)->end(); ++ig, ++ii ){
      f(*ig) = ( bcValue - ci*f(*ii) ) / cg;
    }
  }
}

// ###################################################################
//
//                          Implementation
//
// ###################################################################

template< typename FieldT >
void
VarDen1DMMSMomentum<FieldT>::evaluate()
{
  using namespace SpatialOps;
  FieldT& f = this->value();
  const double ci = this->ci_;
  const double cg = this->cg_;
  const TimeField& time = t_->field_ref();
  const double t = time[0];
  
  if( (this->vecGhostPts_) && (this->vecInteriorPts_) ){
    std::vector<IntVec>::const_iterator ig = (this->vecGhostPts_)->begin();    // ig is the ghost flat index
    std::vector<IntVec>::const_iterator ii = (this->vecInteriorPts_)->begin(); // ii is the interior flat index
    if( this->isStaggeredNormal_ ){
      if( side_==PLUS_SIDE ){
        const double bcValue = (5 * t * sin((30 * M_PI )/(3 * t + 30)))/(( (t * t) + 1)*((5 / (exp(1125/(t + 10))*(2 * t + 5)) - 1)/rho0_ - 5/(rho1_ * exp(1125/(t + 10))*(2 * t + 5))));
        for( ; ig != (this->vecGhostPts_)->end(); ++ig, ++ii ){
          f(*ig) = ( bcValue - ci*f(*ii) ) / cg;
          f(*ii) = ( bcValue - ci*f(*ig) ) / cg;
        }
      }
      else if( side_ == MINUS_SIDE ){
        const double bcValue = (5 * t * sin((-30 * M_PI )/(3 * t + 30)))/(( (t * t) + 1)*((5 / (exp(1125/(t + 10))*(2 * t + 5)) - 1)/rho0_ - 5/(rho1_ * exp(1125/(t + 10))*(2 * t + 5))));
        for( ; ig != (this->vecGhostPts_)->end(); ++ig, ++ii ){
          f(*ig) = ( bcValue - ci*f(*ii) ) / cg;
          f(*ii) = ( bcValue - ci*f(*ii) ) / cg;
        }
      }
    }
    else{
      if( side_==PLUS_SIDE ){
        const double bcValue = (5 * t * sin((30 * M_PI )/(3 * t + 30)))/(( (t * t) + 1)*((5 / (exp(1125/(t + 10))*(2 * t + 5)) - 1)/rho0_ - 5/(rho1_ * exp(1125/(t + 10))*(2 * t + 5))));
        for( ; ig != (this->vecGhostPts_)->end(); ++ig, ++ii ){
          f(*ig) = ( bcValue - ci*f(*ii) ) / cg;
        }
      }
      else if( side_ == MINUS_SIDE ){
        const double bcValue = (5 * t * sin((-30 * M_PI )/(3 * t + 30)))/(( (t * t) + 1)*((5 / (exp(1125/(t + 10))*(2 * t + 5)) - 1)/rho0_ - 5/(rho1_ * exp(1125/(t + 10))*(2 * t + 5))));
        for( ; ig != (this->vecGhostPts_)->end(); ++ig, ++ii ){
          f(*ig) = ( bcValue - ci*f(*ii) ) / cg;
        }
      }
    }
  }
}

// ###################################################################
//
//                          Implementation
//
// ###################################################################

template< typename FieldT >
void
VarDen1DMMSSolnVar<FieldT>::evaluate()
{
  using namespace SpatialOps;
  FieldT& f = this->value();
  const TimeField& time = t_->field_ref();
  const double ci = this->ci_;
  const double cg = this->cg_;
  const double t = time[0];  // this breaks GPU
  
  if( (this->vecGhostPts_) && (this->vecInteriorPts_) ){
    std::vector<SpatialOps::IntVec>::const_iterator ig = (this->vecGhostPts_)->begin();    // ig is the ghost flat index
    std::vector<SpatialOps::IntVec>::const_iterator ii = (this->vecInteriorPts_)->begin(); // ii is the interior flat index
    const double bcValue = -5/(exp(1125/(t + 10))*(2 * t + 5) * ((5/(exp(1125/(t + 10))*(2 * t + 5)) - 1)/rho0_ - 5/(rho1_ * exp(1125/(t + 10))*(2 * t + 5))));
    for( ; ig != (this->vecGhostPts_)->end(); ++ig, ++ii ){
      f(*ig) = ( bcValue - ci*f(*ii) ) / cg;
    }
  }
}

// ###################################################################
//
//                          Implementation
//
// ###################################################################

template< typename FieldT >
void
VarDen1DMMSVelocity<FieldT>::evaluate()
{
  using namespace SpatialOps;
  
  FieldT& f = this->value();
  const TimeField& time = t_->field_ref();
  const double ci = this->ci_;
  const double cg = this->cg_;
  const double t = time[0];  // this breaks GPU
  
  if( (this->vecGhostPts_) && (this->vecInteriorPts_) ){
    std::vector<IntVec>::const_iterator ig = (this->vecGhostPts_)->begin();    // ig is the ghost flat index
    std::vector<IntVec>::const_iterator ii = (this->vecInteriorPts_)->begin(); // ii is the interior flat index
<<<<<<< HEAD
    if( this->isStaggered_ ){
=======
    if( this->isStaggeredNormal_ ){
>>>>>>> d1d65a4e
      if( side_== PLUS_SIDE ){
        const double bcValue = ( ((-5 * t)/( t * t + 1)) * sin(10 * M_PI / (t + 10) ) );
        for( ; ig != (this->vecGhostPts_)->end(); ++ig, ++ii ){
          f(*ig) = ( bcValue - ci*f(*ii) ) / cg;
          f(*ii) = ( bcValue - ci*f(*ig) ) / cg;
        }
      }
      else if( side_ == MINUS_SIDE ){
        const double bcValue = ( ((-5 * t)/( t * t + 1)) * sin(-10 * M_PI / (t + 10) ) );
        for( ; ig != (this->vecGhostPts_)->end(); ++ig, ++ii ){
          f(*ig) = ( bcValue - ci*f(*ii) ) / cg;
          f(*ii) = ( bcValue - ci*f(*ii) ) / cg;
        }
      }
    } else {
      if( side_== PLUS_SIDE ){
        const double bcValue = ( ((-5 * t)/( t * t + 1)) * sin(10 * M_PI / (t + 10) ) );
        for( ; ig != (this->vecGhostPts_)->end(); ++ig, ++ii ){
          f(*ig) = ( bcValue - ci*f(*ii) ) / cg;
        }
      }
      else if( side_ == MINUS_SIDE ){
        const double bcValue = ( ((-5 * t)/( t * t + 1)) * sin(-10 * M_PI / (t + 10) ) );
        for( ; ig != (this->vecGhostPts_)->end(); ++ig, ++ii ){
          f(*ig) = ( bcValue - ci*f(*ii) ) / cg;
        }
      }
    }
  }
}

//------------------

#define INSTANTIATE_VARDEN_MMS_BCS( VOLT )            \
  template class VarDen1DMMSDensity<VOLT>;            \
  template class VarDen1DMMSMixtureFraction<VOLT>;    \
  template class VarDen1DMMSSolnVar<VOLT>;            \
  template class VarDen1DMMSMomentum<VOLT>;           \
  template class VarDen1DMMSVelocity<VOLT>;           

INSTANTIATE_VARDEN_MMS_BCS(SVolField)
INSTANTIATE_VARDEN_MMS_BCS(XVolField)
INSTANTIATE_VARDEN_MMS_BCS(YVolField)
INSTANTIATE_VARDEN_MMS_BCS(ZVolField)<|MERGE_RESOLUTION|>--- conflicted
+++ resolved
@@ -182,11 +182,7 @@
   if( (this->vecGhostPts_) && (this->vecInteriorPts_) ){
     std::vector<IntVec>::const_iterator ig = (this->vecGhostPts_)->begin();    // ig is the ghost flat index
     std::vector<IntVec>::const_iterator ii = (this->vecInteriorPts_)->begin(); // ii is the interior flat index
-<<<<<<< HEAD
-    if( this->isStaggered_ ){
-=======
     if( this->isStaggeredNormal_ ){
->>>>>>> d1d65a4e
       if( side_== PLUS_SIDE ){
         const double bcValue = ( ((-5 * t)/( t * t + 1)) * sin(10 * M_PI / (t + 10) ) );
         for( ; ig != (this->vecGhostPts_)->end(); ++ig, ++ii ){
