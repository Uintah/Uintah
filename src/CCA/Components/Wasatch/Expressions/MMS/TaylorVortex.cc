--- conflicted
+++ resolved
@@ -106,7 +106,6 @@
            const double nu )
   : Expr::Expression<FieldT>(),
     a_(A), nu_(nu)
-<<<<<<< HEAD
 {
   this->set_gpu_runnable( true );
   
@@ -165,9 +164,8 @@
 //--------------------------------------------------------------------
 
 template<typename FieldT>
-GradPX<FieldT>::
-GradPX( const Expr::Tag& xtag,
-        const Expr::Tag& ytag,
+GradP<FieldT>::
+GradP( const Expr::Tag& xtag,
         const Expr::Tag& ttag,
         const double A,
         const double nu )
@@ -176,142 +174,27 @@
 {
   this->set_gpu_runnable( true );
   x_ = this->template create_field_request<FieldT>(xtag);
-  y_ = this->template create_field_request<FieldT>(ytag);
   t_ = this->template create_field_request<TimeField>(ttag);
-=======
-{
-  this->set_gpu_runnable( true );
-  
-   x_ = this->template create_field_request<FieldT>(xtag);
-   y_ = this->template create_field_request<FieldT>(ytag);
-   t_ = this->template create_field_request<TimeField>(ttag);
->>>>>>> d1d65a4e
 }
 
 //--------------------------------------------------------------------
 
 template< typename FieldT >
 void
-<<<<<<< HEAD
-GradPX<FieldT>::
-=======
-VelocityY<FieldT>::
->>>>>>> d1d65a4e
+GradP<FieldT>::
 evaluate()
 {
   using namespace SpatialOps;
   FieldT& phi = this->value();
   const FieldT& x = x_->field_ref();
-  const FieldT& y = y_->field_ref();
-  const TimeField& t = t_->field_ref();
-<<<<<<< HEAD
-  phi <<= -1.0*(a_*a_/2.0) * sin( 2.0*( 2.0*PI * x - t ) ) * exp( -4.0*nu_ * t );
-=======
-  phi <<= 1.0 + a_ * sin( 2.0*PI * x - t ) * cos( 2.0*PI * y - t ) * exp( -2.0*nu_ * t );
->>>>>>> d1d65a4e
-}
-
-//--------------------------------------------------------------------
-
-template< typename FieldT >
-<<<<<<< HEAD
-GradPX<FieldT>::Builder::
-=======
-VelocityY<FieldT>::Builder::
->>>>>>> d1d65a4e
-Builder( const Expr::Tag& result,
-         const Expr::Tag& xtag,
-         const Expr::Tag& ytag,
-         const Expr::Tag& ttag,
-         const double A,
-         const double nu )
-  : ExpressionBuilder(result),
-    A_(A),
-    nu_(nu),
-    xt_( xtag ),
-    yt_( ytag ),
-    tt_( ttag )
-{}
-
-//--------------------------------------------------------------------
-
-template< typename FieldT >
-Expr::ExpressionBase*
-<<<<<<< HEAD
-GradPX<FieldT>::Builder::
-build() const
-{
-  return new GradPX<FieldT>( xt_, yt_, tt_, A_, nu_ );
-=======
-VelocityY<FieldT>::Builder::
-build() const
-{
-  return new VelocityY<FieldT>( xt_, yt_, tt_, A_, nu_ );
->>>>>>> d1d65a4e
-}
-
-//--------------------------------------------------------------------
-
-//====================================================================
-
-//--------------------------------------------------------------------
-
-template<typename FieldT>
-<<<<<<< HEAD
-GradPY<FieldT>::
-GradPY( const Expr::Tag& xtag,
-        const Expr::Tag& ytag,
-=======
-GradP<FieldT>::
-GradP( const Expr::Tag& xtag,
->>>>>>> d1d65a4e
-        const Expr::Tag& ttag,
-        const double A,
-        const double nu )
-  : Expr::Expression<FieldT>(),
-    a_(A), nu_(nu)
-{
-  this->set_gpu_runnable( true );
-  x_ = this->template create_field_request<FieldT>(xtag);
-<<<<<<< HEAD
-  y_ = this->template create_field_request<FieldT>(ytag);
-=======
->>>>>>> d1d65a4e
-  t_ = this->template create_field_request<TimeField>(ttag);
-}
-
-//--------------------------------------------------------------------
-
-template< typename FieldT >
-void
-<<<<<<< HEAD
-GradPY<FieldT>::
-=======
-GradP<FieldT>::
->>>>>>> d1d65a4e
-evaluate()
-{
-  using namespace SpatialOps;
-  FieldT& phi = this->value();
-  const FieldT& x = x_->field_ref();
-<<<<<<< HEAD
-  const FieldT& y = y_->field_ref();
-  const TimeField& t = t_->field_ref();
-  phi <<= -1.0*(a_*a_/2.0) * sin( 2.0*(2.0*PI * y- t) ) * exp(-4.0 * nu_ * t);
-=======
   const TimeField& t = t_->field_ref();
   phi <<= -(a_*a_/2.0) * sin( 2.0*( 2.0*PI * x - t ) ) * exp( -4.0*nu_ * t );
->>>>>>> d1d65a4e
-}
-
-//--------------------------------------------------------------------
-
-template< typename FieldT >
-<<<<<<< HEAD
-GradPY<FieldT>::Builder::
-=======
+}
+
+//--------------------------------------------------------------------
+
+template< typename FieldT >
 GradP<FieldT>::Builder::
->>>>>>> d1d65a4e
 Builder( const Expr::Tag& result,
          const Expr::Tag& xtag,
          const Expr::Tag& ttag,
@@ -328,17 +211,10 @@
 
 template< typename FieldT >
 Expr::ExpressionBase*
-<<<<<<< HEAD
-GradPY<FieldT>::Builder::
-build() const
-{
-  return new GradPY<FieldT>( xt_, yt_, tt_, A_, nu_ );
-=======
 GradP<FieldT>::Builder::
 build() const
 {
   return new GradP<FieldT>( xt_, tt_, A_, nu_ );
->>>>>>> d1d65a4e
 }
 
 //--------------------------------------------------------------------
