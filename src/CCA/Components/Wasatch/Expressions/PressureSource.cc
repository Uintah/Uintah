#include <CCA/Components/Wasatch/Expressions/PressureSource.h>
#include <CCA/Components/Wasatch/TimeIntegratorTools.h>
#include <CCA/Components/Wasatch/TagNames.h>

//-- SpatialOps Includes --//
#include <spatialops/OperatorDatabase.h>
#include <spatialops/structured/SpatialFieldStore.h>


PressureSource::PressureSource( const Expr::TagList& momTags,
                                const Expr::TagList& oldMomTags,
                                const Expr::TagList& velTags,
                                const Expr::TagList& velStarTags,
                                const bool isConstDensity,
                                const Expr::Tag& densTag,
                                const Expr::Tag& densStarTag,
                                const Expr::Tag& dens2StarTag,
                                const Wasatch::VarDenParameters varDenParams,
                                const Expr::Tag& divmomstarTag)
: Expr::Expression<SVolField>(),
  isConstDensity_( isConstDensity ),
  doX_      ( momTags[0]!=Expr::Tag() ),
  doY_      ( momTags[1]!=Expr::Tag() ),
  doZ_      ( momTags[2]!=Expr::Tag() ),
  is3d_     ( doX_ && doY_ && doZ_    ),
  useOnePredictor_(varDenParams.onePredictor),
  a0_   (varDenParams.alpha0),
<<<<<<< HEAD
  model_(varDenParams.model )
=======
  model_(varDenParams.model ),
  varDenParams_(varDenParams)
>>>>>>> d1d65a4e
{
  set_gpu_runnable( true );
  
  if( doX_ )  xMomOld_ = create_field_request<XVolField>(oldMomTags[0]);
  if( doY_ )  yMomOld_ = create_field_request<YVolField>(oldMomTags[1]);
  if( doZ_ )  zMomOld_ = create_field_request<ZVolField>(oldMomTags[2]);
  
  if (!isConstDensity_) {
    
    if( doX_ ){
       xMom_ = create_field_request<XVolField>(momTags[0]);
       xVel_ = create_field_request<XVolField>(velTags[0]);
       uStar_ = create_field_request<XVolField>(velStarTags[0]);
    }
    if( doY_ ){
       yMom_ = create_field_request<YVolField>(momTags[1]);
       yVel_ = create_field_request<YVolField>(velTags[1]);
       vStar_ = create_field_request<YVolField>(velStarTags[1]);
    }
    if( doZ_ ){
       zMom_ = create_field_request<ZVolField>(momTags[2]);
       zVel_ = create_field_request<ZVolField>(velTags[2]);
       wStar_ = create_field_request<ZVolField>(velStarTags[2]);
    }
     densStar_ = create_field_request<SVolField>(densStarTag);

    // if we are using more than one predictor then we will need rho**
    if (!useOnePredictor_)  dens2Star_ = create_field_request<SVolField>(dens2StarTag);
     divmomstar_ = create_field_request<SVolField>(divmomstarTag);
  }
  else {
    const Expr::Tag dilt = Wasatch::TagNames::self().dilatation;
     dil_ = create_field_request<SVolField>(dilt);
  }
   dens_ = create_field_request<SVolField>(densTag);
  const Expr::Tag dtt = Wasatch::TagNames::self().dt;
   dt_ = create_field_request<TimeField>(dtt);
  const Expr::Tag rkst = Wasatch::TagNames::self().rkstage;
   rkStage_ = create_field_request<TimeField>(rkst);
}

//------------------------------------------------------------------

PressureSource::~PressureSource()
{}

//------------------------------------------------------------------

void PressureSource::bind_operators( const SpatialOps::OperatorDatabase& opDB )
{
  if( doX_ ) gradXOp_     = opDB.retrieve_operator<GradXT>();
  if( doY_ ) gradYOp_     = opDB.retrieve_operator<GradYT>();
  if( doZ_ ) gradZOp_     = opDB.retrieve_operator<GradZT>();
  
  timeIntInfo_ = opDB.retrieve_operator<Wasatch::TimeIntegrator>();
  
  if (!isConstDensity_) {
    if( doX_ ){
      s2XInterpOp_ = opDB.retrieve_operator<S2XInterpOpT>();
      gradXSOp_    = opDB.retrieve_operator<GradXST>();
      x2SInterpOp_ = opDB.retrieve_operator<X2SInterpOpT>();
    }
    if( doY_ ){
      s2YInterpOp_ = opDB.retrieve_operator<S2YInterpOpT>();
      gradYSOp_    = opDB.retrieve_operator<GradYST>();
      y2SInterpOp_ = opDB.retrieve_operator<Y2SInterpOpT>();
    }
    if( doZ_ ){
      s2ZInterpOp_ = opDB.retrieve_operator<S2ZInterpOpT>();
      gradZSOp_    = opDB.retrieve_operator<GradZST>();
      z2SInterpOp_ = opDB.retrieve_operator<Z2SInterpOpT>();
    }
  }
}

//------------------------------------------------------------------

void PressureSource::evaluate()
{
  using namespace SpatialOps;
  typedef std::vector<SVolField*> SVolFieldVec;
  SVolFieldVec& results = this->get_value_vec();
  
  const TimeField& dt = dt_->field_ref();
  const TimeField& rkStage = rkStage_->field_ref();
  const SVolField& rho = dens_->field_ref();
  
  
  SVolField& psrc = *results[0];

  
  const Wasatch::TimeIntegrator& timeIntInfo = *timeIntInfo_;
  const double a2 = timeIntInfo.alpha[1];
  const double a3 = timeIntInfo.alpha[2];
  
  const double b2 = timeIntInfo.beta[1];
  const double b3 = timeIntInfo.beta[2];

  if( isConstDensity_ ) {
    const SVolField& dil = dil_->field_ref();

    if( is3d_ ){ // for 3D cases, inline the whole thing
      const XVolField& rUOld = xMomOld_->field_ref();
      const YVolField& rVOld = yMomOld_->field_ref();
      const ZVolField& rWOld = zMomOld_->field_ref();
      psrc <<= cond( rkStage > 1.0, (*gradXOp_)(rUOld) + (*gradYOp_)(rVOld) + (*gradZOp_)(rWOld) )
                   ( 0.0 );
    } else {
      // for 1D and 2D cases, we are not as efficient - add terms as needed...
      if( doX_ ) psrc <<=        (*gradXOp_)( xMomOld_->field_ref() );
      else       psrc <<= 0.0;
      if( doY_ ) psrc <<= psrc + (*gradYOp_)( yMomOld_->field_ref() );
      if( doZ_ ) psrc <<= psrc + (*gradZOp_)( zMomOld_->field_ref() );
    } // 1D, 2D cases

    psrc <<= cond( rkStage == 1.0,                  rho * dil  / dt        )
                 ( rkStage == 2.0, (a2* psrc + b2 * rho * dil) / (b2 * dt) )
                 ( rkStage == 3.0, (a3* psrc + b3 * rho * dil) / (b3 * dt) )
                 ( 0.0 ); // should never get here.
    
  } else { // variable density
    
    SVolField& drhodt     = *results[1];
    SVolField& alpha      = *results[2];
//    SVolField& beta       = *results[3];
    SVolField& drhodtstar = *results[4];

    const SVolField& rhoStar = densStar_->field_ref();
    const SVolField& divMomStar = divmomstar_->field_ref();

    if (useOnePredictor_) drhodtstar <<= (rhoStar - rho) / dt;
    else                  drhodtstar <<= (dens2Star_->field_ref() - rho) / (2.0 * dt);
    
    // beta is the ratio of drhodt to div(mom*)
//    beta  <<= cond (abs(drhodtstar - divmomstar) <= 1e-10, 1.0)
//                   (abs(divmomstar) <= 1e-12, 2.0)
//                   (abs(drhodtstar/divmomstar));
    
//    alpha <<= cond( beta != beta, 0.0 )
//                  ( 1.0/(beta + 1.0)  );
    
//    alpha <<= cond( beta != beta, 0.0 )
//                  ( exp(log(0.2)*(pow(beta,0.2))) ); // Increase the value of the exponent to get closer to a step function
    
    // MAYBE THE FOLLOWING BETA BETA BEHAVES A BIT BETTER?
//    beta  <<= abs( drhodtstar/ (divmomstar + 1) );

    // INSTEAD OF SCALING WITH BETA, TRY DRHODT
//    alpha <<=  0.9/(abs(drhodtstar) + 1.0) + 0.1 ;

    switch (model_) {
      case Wasatch::VarDenParameters::CONSTANT:
        alpha <<= a0_;
        break;
      case Wasatch::VarDenParameters::IMPULSE:
        alpha <<= cond(drhodtstar == 0.0, 1.0)(a0_);
        break;
      case Wasatch::VarDenParameters::SMOOTHIMPULSE:
      {
        const double c = varDenParams_.gaussWidth;
        alpha <<= a0_ + (1.0 - a0_)*exp(-drhodtstar*drhodtstar/(2.0*c*c));
      }
        break;
      case Wasatch::VarDenParameters::DYNAMIC:
      {
        SpatialOps::SpatFldPtr<SVolField> velDotDensGrad = SpatialOps::SpatialFieldStore::get<SVolField>( alpha );
        if( is3d_ ){ // for 3D cases, inline the whole thing
          const XVolField& u = xVel_->field_ref();
          const YVolField& v = yVel_->field_ref();
          const ZVolField& w = zVel_->field_ref();
          *velDotDensGrad <<= (*x2SInterpOp_)(u) * (*gradXSOp_)(rho) + (*y2SInterpOp_)(v) * (*gradYSOp_)(rho) + (*z2SInterpOp_)(w) * (*gradZSOp_)(rho);
        } else {
          // for 1D and 2D cases, we are not as efficient - add terms as needed...
          if( doX_ ) *velDotDensGrad <<= (*x2SInterpOp_)(xVel_->field_ref()) * (*gradXSOp_)(rho);
          else       *velDotDensGrad <<= 0.0;
          if( doY_ ) *velDotDensGrad <<= *velDotDensGrad + (*y2SInterpOp_)(yVel_->field_ref()) * (*gradYSOp_)(rho);
          if( doZ_ ) *velDotDensGrad <<= *velDotDensGrad + (*z2SInterpOp_)(zVel_->field_ref()) * (*gradZSOp_)(rho);
        } // 1D, 2D cases
        *velDotDensGrad <<= abs(*velDotDensGrad);
        alpha <<= cond(drhodtstar == 0.0, 1.0)( (1.0 - a0_) * ((0.1 * *velDotDensGrad) / ( 0.1 * *velDotDensGrad + 1)) + a0_ );
      }
        //    case Wasatch::VarDenParameters::DYNAMIC:
        //    {
        //      SpatialOps::SpatFldPtr<SVolField> densGrad = SpatialOps::SpatialFieldStore::get<SVolField>( alpha );
        //      *densGrad <<= sqrt( (*gradXOp_)(*dens_) * (*gradXOp_)(*dens_) + (*gradYOp_)(*dens_) * (*gradYOp_)(*dens_) + (*gradZOp_)(*dens_) * (*gradZOp_)(*dens_));
        //
        //      alpha <<= 0.9*((0.1 * *densGrad) / ( 0.1 * *densGrad + 1))+0.1;
        //    }
        break;
      default:
        alpha <<= 0.1;
        break;
    }

    drhodt <<= alpha * drhodtstar - (1.0 - alpha) * divMomStar;
    
    SpatFldPtr<SVolField> divmomlatest_ = SpatialFieldStore::get<SVolField>( psrc );
    SVolField& divmomlatest = *divmomlatest_;
    
    if( is3d_ ){ // for 3D cases, inline the whole thing
      // always add the divergence of momentum from the old timestep div(r u)^n
      const XVolField& rUOld = xMomOld_->field_ref();
      const YVolField& rVOld = yMomOld_->field_ref();
      const ZVolField& rWOld = zMomOld_->field_ref();
      const XVolField& rU = xMom_->field_ref();
      const YVolField& rV = yMom_->field_ref();
      const ZVolField& rW = zMom_->field_ref();

      psrc <<= (*gradXOp_)(rUOld) + (*gradYOp_)(rVOld) + (*gradZOp_)(rWOld);
      // if we are at an rkstage > 1, then add the divergence of the most recent momentum
      psrc <<= cond( rkStage == 1.0,                  psrc                                                             )
                   ( rkStage == 2.0, a2* psrc + b2 * ((*gradXOp_)(rU) + (*gradYOp_)(rV) + (*gradZOp_)(rW)) )
                   ( rkStage == 3.0, a3* psrc + b3 * ((*gradXOp_)(rU) + (*gradYOp_)(rV) + (*gradZOp_)(rW)) )
                   ( 0.0 ); // should never get here.

    } else {
      // for 1D and 2D cases, we are not as efficient - add terms as needed...
      if( doX_ ) {
        // always add the divergence of momentum from the old timestep div(r u)^n
        psrc <<= (*gradXOp_)( xMomOld_->field_ref() );
        if (timeIntInfo_->nStages > 1) divmomlatest <<= (*gradXOp_)(xMom_->field_ref());
      }
      else       psrc <<= 0.0;
      if( doY_ )
      {
        psrc <<= psrc + (*gradYOp_)( yMomOld_->field_ref() );
        if (timeIntInfo_->nStages > 1) divmomlatest <<= divmomlatest + (*gradYOp_)(yMom_->field_ref());
      }
      if( doZ_ )
      {
        psrc <<= psrc + (*gradZOp_)( zMomOld_->field_ref() );
        if (timeIntInfo_->nStages > 1) divmomlatest <<= divmomlatest + (*gradZOp_)(zMom_->field_ref());
      }
      
      psrc <<= cond( rkStage == 1.0,                  psrc         )
                   ( rkStage == 2.0, a2* psrc + b2 * divmomlatest  )
                   ( rkStage == 3.0, a3* psrc + b3 * divmomlatest  )
                   ( 0.0 ); // should never get here.
      
    } // 1D, 2D cases

    //
    psrc <<= cond( rkStage == 1.0, (psrc + drhodt)  / dt       )
                 ( rkStage == 2.0, (psrc + drhodt) / (b2 * dt) )
                 ( rkStage == 3.0, (psrc + drhodt) / (b3 * dt) )
                 ( 0.0 ); // should never get here.

  } // Variable density
}

//------------------------------------------------------------------

PressureSource::Builder::Builder( const Expr::TagList& results,
                                  const Expr::TagList& momTags,
                                  const Expr::TagList& oldMomTags,
                                  const Expr::TagList& velTags,
                                  const Expr::TagList& velStarTags,
                                  const bool isConstDensity,
                                  const Expr::Tag& densTag,
                                  const Expr::Tag& densStarTag,
                                  const Expr::Tag& dens2StarTag,
                                  const Wasatch::VarDenParameters varDenParams,
                                  const Expr::Tag& divmomstarTag)
: ExpressionBuilder(results),
  isConstDens_( isConstDensity ),
  momTs_      ( densStarTag==Expr::Tag() ? Expr::TagList() : momTags     ),
  oldMomTags_ ( oldMomTags     ),
  velTs_      ( densStarTag==Expr::Tag() ? Expr::TagList() : velTags     ),
  velStarTs_  ( densStarTag==Expr::Tag() ? Expr::TagList() : velStarTags ),
  denst_      ( densTag       ),
  densStart_  ( densStarTag   ),
  dens2Start_ ( dens2StarTag  ),
  divmomstart_( divmomstarTag ),
  varDenParams_(varDenParams)
{}

//------------------------------------------------------------------

Expr::ExpressionBase*
PressureSource::Builder::build() const
{
  return new PressureSource( momTs_, oldMomTags_, velTs_, velStarTs_, isConstDens_, denst_, densStart_, dens2Start_, varDenParams_, divmomstart_ );
}
//------------------------------------------------------------------
<|MERGE_RESOLUTION|>--- conflicted
+++ resolved
@@ -25,12 +25,8 @@
   is3d_     ( doX_ && doY_ && doZ_    ),
   useOnePredictor_(varDenParams.onePredictor),
   a0_   (varDenParams.alpha0),
-<<<<<<< HEAD
-  model_(varDenParams.model )
-=======
   model_(varDenParams.model ),
   varDenParams_(varDenParams)
->>>>>>> d1d65a4e
 {
   set_gpu_runnable( true );
   
