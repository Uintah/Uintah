--- conflicted
+++ resolved
@@ -1,11 +1,7 @@
 /*
  * The MIT License
  *
-<<<<<<< HEAD
- * Copyright (c) 1997-2019 The University of Utah
-=======
  * Copyright (c) 1997-2020 The University of Utah
->>>>>>> 89148391
  *
  * Permission is hereby granted, free of charge, to any person obtaining a copy
  * of this software and associated documentation files (the "Software"), to
@@ -120,26 +116,12 @@
                                 ,       DataWarehouse  * new_dw
                                 );
 
-<<<<<<< HEAD
       void timeAdvance( const PatchSubset           * patches
                       , const MaterialSubset        * matls
                       ,       OnDemandDataWarehouse * old_dw
                       ,       OnDemandDataWarehouse * new_dw
                       ,       UintahParams          & uintahParams
                       ,       ExecutionObject       & execObj
-=======
-      void timeAdvance(       DetailedTask        * task
-                      ,       Task::CallBackEvent   event
-                      , const ProcessorGroup      * pg
-                      , const PatchSubset         * patches
-                      , const MaterialSubset      * matls
-                      ,       DataWarehouse       * old_dw
-                      ,       DataWarehouse       * new_dw
-                      ,       void                * old_TaskGpuDW
-                      ,       void                * new_TaskGpuDW
-                      ,       void                * stream
-                      ,       int                   device_id
->>>>>>> 89148391
                       );
 
       void timeAdvance1DP( const ProcessorGroup * pg
