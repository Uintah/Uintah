/*
 * The MIT License
 *
 * Copyright (c) 1997-2019 The University of Utah
 *
 * Permission is hereby granted, free of charge, to any person obtaining a copy
 * of this software and associated documentation files (the "Software"), to
 * deal in the Software without restriction, including without limitation the
 * rights to use, copy, modify, merge, publish, distribute, sublicense, and/or
 * sell copies of the Software, and to permit persons to whom the Software is
 * furnished to do so, subject to the following conditions:
 *
 * The above copyright notice and this permission notice shall be included in
 * all copies or substantial portions of the Software.
 *
 * THE SOFTWARE IS PROVIDED "AS IS", WITHOUT WARRANTY OF ANY KIND, EXPRESS OR
 * IMPLIED, INCLUDING BUT NOT LIMITED TO THE WARRANTIES OF MERCHANTABILITY,
 * FITNESS FOR A PARTICULAR PURPOSE AND NONINFRINGEMENT. IN NO EVENT SHALL THE
 * AUTHORS OR COPYRIGHT HOLDERS BE LIABLE FOR ANY CLAIM, DAMAGES OR OTHER
 * LIABILITY, WHETHER IN AN ACTION OF CONTRACT, TORT OR OTHERWISE, ARISING
 * FROM, OUT OF OR IN CONNECTION WITH THE SOFTWARE OR THE USE OR OTHER DEALINGS
 * IN THE SOFTWARE.
 */

#ifndef CCA_COMPONENTS_SCHEDULERS_DETAILEDTASKS_H
#define CCA_COMPONENTS_SCHEDULERS_DETAILEDTASKS_H

#include <CCA/Components/Schedulers/DetailedDependency.h>
#include <CCA/Components/Schedulers/DetailedTask.h>
#include <CCA/Components/Schedulers/DWDatabase.h>
#include <CCA/Components/Schedulers/OnDemandDataWarehouse.h>
#include <CCA/Components/Schedulers/OnDemandDataWarehouseP.h>

#include <Core/Containers/FastHashTable.h>
#include <Core/Grid/Patch.h>
#include <Core/Grid/Task.h>
#include <Core/Grid/Variables/ComputeSet.h>
#include <Core/Grid/Variables/PSPatchMatlGhostRange.h>
#include <Core/Grid/Variables/ScrubItem.h>

#include <Core/Lockfree/Lockfree_Pool.hpp>


#ifdef HAVE_CUDA
  #include <CCA/Components/Schedulers/GPUGridVariableGhosts.h>
  #include <CCA/Components/Schedulers/GPUGridVariableInfo.h>
#endif

#include <sci_defs/cuda_defs.h>

#include <map>
#include <queue>
#include <set>
#include <vector>
#include <atomic>
#include <list>

namespace Uintah {

class ProcessorGroup;
class DependencyBatch;
class DataWarehouse;
class DetailedTask;
class TaskGraph;
class SchedulerCommon;

using ParticleExchangeVar = std::map<int, std::set<PSPatchMatlGhostRange> >;
using ScrubCountTable     = FastHashTable<ScrubItem>;
using DepCommCond         = DetailedDep::CommCondition;


//_____________________________________________________________________________
//
enum QueueAlg {
    FCFS = 0
  , Stack
  , Random
  , MostChildren
  , LeastChildren
  , MostAllChildren
  , LeastAllChildren
  , MostMessages
  , LeastMessages
<<<<<<< HEAD
=======
  , MostL2Children
  , LeastL2Children
>>>>>>> 1ad03ad0
  , PatchOrder
  , PatchOrderRandom
};


//_____________________________________________________________________________
//
class DetailedTaskPriorityComparison {

public:

  bool operator()( DetailedTask *& ltask, DetailedTask *& rtask );
};


//_____________________________________________________________________________
//
class DetailedTasks {

public:

  DetailedTasks(       SchedulerCommon         * sc
               , const ProcessorGroup          * pg
               , const TaskGraph               * taskgraph
               , const std::unordered_set<int> & neighborhood_processors
               ,       bool                      mustConsiderInternalDependencies = false
               );

  ~DetailedTasks();

  void add( DetailedTask * dtask );

  void makeDWKeyDatabase();

  void copyoutDWKeyDatabase( OnDemandDataWarehouseP dws )
  {
    dws->copyKeyDB(m_var_keyDB, m_level_keyDB);
  }

  int numTasks() const
  {
    return (int)m_tasks.size();
  }

  DetailedTask* getTask( int i )
  {
    return m_tasks[i];
  }

  void assignMessageTags( int me );

  void initializeScrubs( std::vector<OnDemandDataWarehouseP> & dws, int dwmap[] );

  void possiblyCreateDependency(       DetailedTask     * from
                               ,       Task::Dependency * cmp
                               , const Patch            * fromPatch
                               ,       DetailedTask     * to
                               ,       Task::Dependency * req
                               , const Patch            * toPatch
                               ,       int                matl
                               , const IntVector        & low
                               , const IntVector        & high
                               ,       DepCommCond        cond
                               );

  DetailedTask* getOldDWSendTask( int proc );

  void logMemoryUse(       std::ostream  & out
                   ,       unsigned long & total
                   , const std::string   & tag
                   );

  void initTimestep();

  void computeLocalTasks( int me );

  int numLocalTasks() const
  {
    return static_cast<int>(m_local_tasks.size());
  }

  DetailedTask* localTask( int idx )
  {
    return m_local_tasks[idx];
  }

  void emitEdges( ProblemSpecP edgesElement, int rank );

  DetailedTask* getNextInternalReadyTask();

  int numInternalReadyTasks();

  DetailedTask* getNextExternalReadyTask();

  int numExternalReadyTasks();

  void createScrubCounts();

  bool mustConsiderInternalDependencies()
  {
    return m_must_consider_internal_deps;
  }

  unsigned long getCurrentDependencyGeneration()
  {
    return m_current_dependency_generation;
  }

  const TaskGraph* getTaskGraph() const
  {
    return m_task_graph;
  }

  void setScrubCount( const Task::Dependency                    * req
                    ,       int                                   matl
                    , const Patch                               * patch
                    ,       std::vector<OnDemandDataWarehouseP> & dws
                    );

  int getExtraCommunication()
  {
    return m_extra_comm;
  }

  friend std::ostream& operator<<( std::ostream & out, const Uintah::DetailedTask & dtask );

  friend std::ostream& operator<<( std::ostream & out, const Uintah::DetailedDep & dep );

  ParticleExchangeVar& getParticleSends()
  {
    return m_particle_sends;
  }

  ParticleExchangeVar& getParticleRecvs()
  {
    return m_particle_recvs;
  }

  void setTaskPriorityAlg( QueueAlg alg )
  {
    m_task_priority_alg = alg;
  }

  QueueAlg getTaskPriorityAlg()
  {
    return m_task_priority_alg;
  }

#ifdef HAVE_CUDA

  void addDeviceValidateRequiresCopies( DetailedTask * dtask );

  void addDevicePerformGhostCopies( DetailedTask * dtask );

  void addDeviceValidateGhostCopies( DetailedTask * dtask );

  void addDeviceCheckIfExecutable( DetailedTask * dtask );

  void addDeviceReadyToExecute( DetailedTask * dtask );

  void addDeviceExecutionPending( DetailedTask * dtask );

  void addHostValidateRequiresCopies( DetailedTask * dtask );

  void addHostCheckIfExecutable( DetailedTask * dtask );

  void addHostReadyToExecute( DetailedTask * dtask );

  bool getDeviceValidateRequiresCopiesTask( DetailedTask *& dtask );

  bool getDevicePerformGhostCopiesTask( DetailedTask *& dtask );

  bool getDeviceValidateGhostCopiesTask( DetailedTask *& dtask );

  bool getDeviceCheckIfExecutableTask( DetailedTask *& dtask );

  bool getDeviceReadyToExecuteTask( DetailedTask *& dtask );

  bool getDeviceExecutionPendingTask( DetailedTask *& dtask );

  bool getHostValidateRequiresCopiesTask( DetailedTask *& dtask );

  bool getHostCheckIfExecutableTask( DetailedTask *& dtask );

  bool getHostReadyToExecuteTask( DetailedTask *& dtask );

  void createInternalDependencyBatch(       DetailedTask     * from
                                    ,       Task::Dependency * comp
                                    , const Patch            * fromPatch
                                    ,       DetailedTask     * to
                                    ,       Task::Dependency * req
                                    , const Patch            * toPatch
                                    ,       int                matl
                                    , const IntVector        & low
                                    , const IntVector        & high
                                    ,       DepCommCond        cond
                                    );

  // helper of possiblyCreateDependency
  DetailedDep* findMatchingInternalDetailedDep(       DependencyBatch  * batch
                                              ,       DetailedTask     * toTask
                                              ,       Task::Dependency * req
                                              , const Patch            * fromPatch
                                              ,       int                matl
                                              ,       IntVector          low
                                              ,       IntVector          high
                                              ,       IntVector        & totalLow
                                              ,       IntVector        & totalHigh
                                              ,       DetailedDep      * &parent_dep
                                              );
#endif

protected:

  friend class DetailedTask;

  void internalDependenciesSatisfied( DetailedTask * dtask );

  SchedulerCommon* getSchedulerCommon()
  {
    return m_sched_common;
  }

private:

  void initializeBatches();

  void incrementDependencyGeneration();

  // helper of possiblyCreateDependency
  DetailedDep* findMatchingDetailedDep(       DependencyBatch  * batch
                                      ,       DetailedTask     * toTask
                                      ,       Task::Dependency * req
                                      , const Patch            * fromPatch
                                      ,       int                matl
                                      ,       IntVector          low
                                      ,       IntVector          high
                                      ,       IntVector        & totalLow
                                      ,       IntVector        & totalHigh
                                      ,       DetailedDep     *& parent_dep
                                      );

  void addScrubCount( const VarLabel * var
                    ,       int        matlindex
                    , const Patch    * patch
                    ,       int        dw
                    );

  bool getScrubCount( const VarLabel * var
                    , int              matlindex
                    , const Patch    * patch
                    , int              dw
                    , int            & count
                    );


  SchedulerCommon               * m_sched_common { nullptr };
  const ProcessorGroup          * m_proc_group;

  KeyDatabase<Patch>              m_var_keyDB;
  KeyDatabase<Level>              m_level_keyDB;

  const TaskGraph               * m_task_graph { nullptr };

  Task                          * m_send_old_data { nullptr };
  std::map<int, int>              m_send_old_map;
  std::vector<DetailedTask*>      m_local_tasks;
  std::vector<DetailedTask*>      m_tasks;

  std::vector<DependencyBatch*>   m_dep_batches;
  DetailedDep                   * m_init_req { nullptr };

  ParticleExchangeVar             m_particle_sends;
  ParticleExchangeVar             m_particle_recvs;

  // true for any threaded scheduler which needs to keep track of internal dependencies.
  bool m_must_consider_internal_deps;

  QueueAlg m_task_priority_alg { QueueAlg::MostMessages };

  using TaskQueue  = std::queue<DetailedTask*>;
  using TaskPQueue = std::priority_queue<DetailedTask*, std::vector<DetailedTask*>, DetailedTaskPriorityComparison>;

  TaskQueue  m_ready_tasks;
  TaskQueue  m_initial_ready_tasks;
  TaskPQueue m_mpi_completed_tasks;
  std::atomic<int> m_atomic_initial_ready_tasks_size { 0 };
  std::atomic<int> m_atomic_mpi_completed_tasks_size { 0 };

  // This "generation" number is to keep track of which InternalDependency
  // links have been satisfied in the current timestep and avoids the
  // need to traverse all InternalDependency links to reset values.
  unsigned long m_current_dependency_generation { 1 };

  // for logging purposes - how much extra communication is going on
  int m_extra_comm { 0 };

  ScrubCountTable m_scrub_count_table;

  // eliminate copy, assignment and move
  DetailedTasks(const DetailedTasks &)            = delete;
  DetailedTasks& operator=(const DetailedTasks &) = delete;
  DetailedTasks(DetailedTasks &&)                 = delete;
  DetailedTasks& operator=(DetailedTasks &&)      = delete;


#ifdef HAVE_CUDA

  using TaskPool = Lockfree::Pool< DetailedTask *
                                 , uint64_t
                                 , 1
                                 , std::allocator
                                 >;

  TaskPool             device_validateRequiresCopies_pool{};
  TaskPool             device_performGhostCopies_pool{};
  TaskPool             device_validateGhostCopies_pool{};
  TaskPool             device_checkIfExecutable_pool{};
  TaskPool             device_readyToExecute_pool{};
  TaskPool             device_executionPending_pool{};
  TaskPool             host_validateRequiresCopies_pool{};
  TaskPool             host_checkIfExecutable_pool{};
  TaskPool             host_readyToExecute_pool{};

#endif

}; // class DetailedTasks

}  // namespace Uintah

#endif // CCA_COMPONENTS_SCHEDULERS_DETAILEDTASKS_H
<|MERGE_RESOLUTION|>--- conflicted
+++ resolved
@@ -81,11 +81,8 @@
   , LeastAllChildren
   , MostMessages
   , LeastMessages
-<<<<<<< HEAD
-=======
   , MostL2Children
   , LeastL2Children
->>>>>>> 1ad03ad0
   , PatchOrder
   , PatchOrderRandom
 };
