/*
 * The MIT License
 *
<<<<<<< HEAD
 * Copyright (c) 1997-2019 The University of Utah
=======
 * Copyright (c) 1997-2020 The University of Utah
>>>>>>> 89148391
 *
 * Permission is hereby granted, free of charge, to any person obtaining a copy
 * of this software and associated documentation files (the "Software"), to
 * deal in the Software without restriction, including without limitation the
 * rights to use, copy, modify, merge, publish, distribute, sublicense, and/or
 * sell copies of the Software, and to permit persons to whom the Software is
 * furnished to do so, subject to the following conditions:
 *
 * The above copyright notice and this permission notice shall be included in
 * all copies or substantial portions of the Software.
 *
 * THE SOFTWARE IS PROVIDED "AS IS", WITHOUT WARRANTY OF ANY KIND, EXPRESS OR
 * IMPLIED, INCLUDING BUT NOT LIMITED TO THE WARRANTIES OF MERCHANTABILITY,
 * FITNESS FOR A PARTICULAR PURPOSE AND NONINFRINGEMENT. IN NO EVENT SHALL THE
 * AUTHORS OR COPYRIGHT HOLDERS BE LIABLE FOR ANY CLAIM, DAMAGES OR OTHER
 * LIABILITY, WHETHER IN AN ACTION OF CONTRACT, TORT OR OTHERWISE, ARISING
 * FROM, OUT OF OR IN CONNECTION WITH THE SOFTWARE OR THE USE OR OTHER DEALINGS
 * IN THE SOFTWARE.
 */

#ifndef UINTAH_COMPONENTS_SCHEDULERS_ONDEMANDDATAWAREHOUSE_H
#define UINTAH_COMPONENTS_SCHEDULERS_ONDEMANDDATAWAREHOUSE_H

<<<<<<< HEAD
#include <Core/Grid/Variables/CCVariable.h>
#include <Core/Grid/Variables/NCVariable.h>
=======
>>>>>>> 89148391
#include <CCA/Components/Schedulers/DWDatabase.h>
#include <CCA/Components/Schedulers/OnDemandDataWarehouseP.h>
#include <CCA/Components/Schedulers/SendState.h>
#include <CCA/Ports/DataWarehouse.h>

#include <Core/Containers/FastHashTable.h>
#include <Core/Grid/Grid.h>
#include <Core/Grid/Variables/PSPatchMatlGhost.h>
#include <Core/Grid/Variables/VarLabelMatl.h>
#include <Core/Parallel/MasterLock.h>
#include <Core/Parallel/UintahMPI.h>

#include <iosfwd>
#include <map>
#include <vector>


using Uintah::Max;
using Uintah::FastHashTable;


namespace Uintah {

inline const Patch* getRealDomain( const Patch * patch )
{
  return patch->getRealPatch();
}

inline const Level* getRealDomain( const Level * level )
{
  return level;
}


class BufferInfo;
class DependencyBatch;
class DetailedDep;
class DetailedTasks;
class LoadBalancer;
class Patch;
class ProcessorGroup;
class SendState;
class TypeDescription;


<<<<<<< HEAD
template <class T> class constNCVariable;


=======
>>>>>>> 89148391
/**************************************

 CLASS

   OnDemandDataWarehouse


 GENERAL INFORMATION

   OnDemandDataWarehouse.h

   Steven G. Parker
   Department of Computer Science
   University of Utah

   Center for the Simulation of Accidental Fires and Explosions (C-SAFE)


 KEYWORDS
   OnDemandDataWarehouse


 ****************************************/

class OnDemandDataWarehouse : public DataWarehouse {

public:

  OnDemandDataWarehouse( const ProcessorGroup * myworld
                       ,       Scheduler      * scheduler
                       , const int              generation
                       , const GridP          & grid
                       , const bool             isInitializationDW = false
                       );

  virtual ~OnDemandDataWarehouse();

  virtual bool exists( const VarLabel * label
                     ,       int        matlIndex
                     , const Patch    * patch
                     ) const;

  virtual bool exists( const VarLabel * label
                     ,       int        matlIndex
                     , const Level    * level
                     ) const;

  virtual ReductionVariableBase* getReductionVariable( const VarLabel * label
                                                     ,       int        matlIndex
                                                     , const Level    * level
                                                     ) const;

  void copyKeyDB( KeyDatabase<Patch> & varkeyDB
                , KeyDatabase<Level> & levekeyDB
                );

  virtual void doReserve();

  // Returns a (const) pointer to the grid.  This pointer can then be
  // used to (for example) get the number of levels in the grid.
  virtual const Grid * getGrid()
  {
    return m_grid.get_rep();
  }

  // Generic put and allocate, passing Variable as a pointer rather than
  // by reference to avoid ambiguity with other put overloaded methods.
  virtual void put(       Variable * var
                  , const VarLabel * label
                  ,       int        matlIndex
                  , const Patch    * patch
                  );

  // Reduction Variables
  virtual void get(       ReductionVariableBase & var
                  , const VarLabel              * label
                  , const Level                 * level     = nullptr
                  ,       int                     matlIndex = -1
                  );

  virtual void put( const ReductionVariableBase & var
                  , const VarLabel              * label
                  , const Level                 * level     = nullptr
                  ,       int                     matlIndex = -1
                  );

  virtual void override( const ReductionVariableBase & var
                       , const VarLabel              * label
                       , const Level                 * level     = nullptr
                       ,       int                     matlIndex = -1
                       );

  virtual void print(       std::ostream & intout
                    , const VarLabel     * label
                    , const Level        * level
                    ,       int            matlIndex = -1
                    );


  //__________________________________
  // Sole Variables

  virtual bool exists( const VarLabel* ) const;

  virtual void get(       SoleVariableBase & var
                  , const VarLabel         * label
                  , const Level            * level     = nullptr
                  ,       int                matlIndex = -1
                  );

  virtual void put( const SoleVariableBase & var
                  , const VarLabel         * label
                  , const Level            * level     = nullptr
                  ,       int                matlIndex = -1
                  );

  virtual void override( const SoleVariableBase & var
                       , const VarLabel         * label
                       , const Level            * level     = nullptr
                       ,       int                matlIndex = -1
                       );


  //__________________________________
  // Particle Variables

  virtual ParticleSubset* createParticleSubset(       particleIndex   numParticles
                                              ,       int             matlIndex
                                              , const Patch         * patch
                                              ,       IntVector       low  = IntVector(0, 0, 0)
                                              ,       IntVector       high = IntVector(0, 0, 0)
                                              );

  virtual void saveParticleSubset(       ParticleSubset * psubset
                                 ,       int              matlIndex
                                 , const Patch          * patch
                                 ,       IntVector        low  = IntVector(0, 0, 0)
                                 ,       IntVector        high = IntVector(0, 0, 0)
                                 );

  virtual bool haveParticleSubset(       int         matlIndex
                                 , const Patch     * patch
                                 ,       IntVector   low  = IntVector(0, 0, 0)
                                 ,       IntVector   high = IntVector(0, 0, 0)
                                 ,       bool        exact = false
                                 );

  virtual ParticleSubset* getParticleSubset(       int         matlIndex
                                           , const Patch     * patch
                                           ,       IntVector   low
                                           ,       IntVector   high
                                           );

  virtual ParticleSubset* getParticleSubset(       int         matlIndex
                                           , const Patch     * patch
                                           ,       IntVector   low
                                           ,       IntVector   high
                                           , const VarLabel  * posvar
                                           );

  virtual ParticleSubset* getParticleSubset(       int     matlIndex
                                           , const Patch * patch
                                           );

  virtual ParticleSubset* getDeleteSubset(       int     matlIndex
                                         , const Patch * patch
                                         );

  virtual std::map<const VarLabel*, ParticleVariableBase*>* getNewParticleState(       int     matlIndex
                                                                               , const Patch * patch
                                                                               );

  virtual ParticleSubset* getParticleSubset(       int                matlIndex
                                           , const Patch            * patch
                                           ,       Ghost::GhostType   gtype
                                           ,       int                numGhostCells
                                           , const VarLabel         * posvar
                                           );

  // returns the particle subset in the range of low->high
  // relPatch is used as the key and should be the patch you are querying from
  // level is used if you are querying from an old level
  virtual ParticleSubset* getParticleSubset(       int         matlIndex
                                           ,       IntVector   low
                                           ,       IntVector   high
                                           , const Patch     * relPatch
                                           , const VarLabel  * posvar
                                           , const Level     * level = nullptr
                                           );

  virtual void allocateTemporary( ParticleVariableBase & var
                                , ParticleSubset       * pset
                                );

  virtual void allocateAndPut(       ParticleVariableBase & car
                             , const VarLabel             * label
                             ,       ParticleSubset       * pset
                             );

  virtual void get(constParticleVariableBase & constVar
                  , const VarLabel           * label
                  , ParticleSubset           * pset
                  );

  virtual void get(       constParticleVariableBase & constVar
                  , const VarLabel                  * label
                  ,       int                         matlIndex
                  , const Patch                     * patch
                  );

  virtual void getModifiable(       ParticleVariableBase & var
                            , const VarLabel             * label
                            ,       ParticleSubset       * pset
                            );

  virtual void put(       ParticleVariableBase & var
                  , const VarLabel             * label
                  ,       bool                   replace = false
                  );

  virtual ParticleVariableBase* getParticleVariable( const VarLabel       * label
                                                   ,       ParticleSubset * pset
                                                   );

  virtual ParticleVariableBase* getParticleVariable( const VarLabel * label
                                                   ,       int        matlIndex
                                                   , const Patch    * patch
                                                   );
  void printParticleSubsets();

  virtual void getCopy(       ParticleVariableBase & var
                      , const VarLabel             * label
                      ,       ParticleSubset       * pset
                      );

  virtual void copyOut(       ParticleVariableBase & var
                      , const VarLabel             * label
                      ,       ParticleSubset       * pset
                      );

  // Remove particles that are no longer relevant
  virtual void deleteParticles( ParticleSubset * delset );

  using particleAddSetType = std::map<const VarLabel*, ParticleVariableBase*>;
  virtual void addParticles( const Patch              * patch
                           ,       int                  matlIndex
                           ,       particleAddSetType * addedstate
                           );


  //__________________________________
  // Grid Variables

  virtual void print();

  virtual void clear();

  void get(       constGridVariableBase & constVar
          , const VarLabel              * label
          ,       int                     matlIndex
          , const Patch                 * patch
          ,       Ghost::GhostType        gtype
          ,       int                     numGhostCells
          );

  void getModifiable(       GridVariableBase & var
                    , const VarLabel         * label
                    ,       int                matlIndex
                    , const Patch            * patch
                    ,       Ghost::GhostType   gtype         = Ghost::None
                    ,       int                numGhostCells = 0
                    );

  void allocateTemporary(       GridVariableBase & var
                        , const Patch            * patch
                        ,       Ghost::GhostType   gtype
                        ,       int                numGhostCells
                        );

  void allocateAndPut(       GridVariableBase & var
                     , const VarLabel         * label
                     ,       int                matlIndex
                     , const Patch            * patch
<<<<<<< HEAD
                     ,       Ghost::GhostType   gtype         = Ghost::None
                     ,       int                numGhostCells = 0
=======
                     ,       Ghost::GhostType   gtype
                     ,       int                numGhostCells
>>>>>>> 89148391
                     );

  void put(       GridVariableBase & var
          , const VarLabel         * label
          ,       int                matlIndex
          , const Patch            * patch
          ,       bool               replace = false
          );

  // returns the constGridVariable for all patches on the level
  virtual void getLevel(       constGridVariableBase & constGridVar
                       , const VarLabel              * label
                       ,       int                     matlIndex
                       , const Level                 * level
                       );

  //meant for the UnifiedScheduler only.  Puts a contiguous level in the *level* database so that
  //it doesn't need to constantly make new deep copies each time the full level is requested.
  void putLevelDB(       GridVariableBase * gridVar
                 , const VarLabel         * label
                 , const Level            * level
                 ,       int                matlIndex = -1
                 );

  virtual void getRegion(       constGridVariableBase & constVar
                        , const VarLabel              * label
                        ,       int                     matlIndex
                        , const Level                 * level
                        , const IntVector             & low
                        , const IntVector             & high
                        ,       bool                    useBoundaryCells = true
                        );

  virtual void getRegionModifiable(       GridVariableBase & var
                                  , const VarLabel         * label
                                  ,       int                matlIndex
                                  , const Level            * level
                                  , const IntVector        & low
                                  , const IntVector        & high
                                  ,       bool               useBoundaryCells = true
                                  );

  virtual void copyOut(       GridVariableBase & var
                      , const VarLabel         * label
                      ,       int                matlIndex
                      , const Patch            * patch
                      ,       Ghost::GhostType   gtype         = Ghost::None
                      ,       int                numGhostCells = 0
                      );

  virtual void getCopy(       GridVariableBase & var
                      , const VarLabel         * label
                      ,       int                matlIndex
                      , const Patch            * patch
                      ,       Ghost::GhostType   gtype         = Ghost::None
                      ,        int               numGhostCells = 0
                      );

  // PerPatch Variables
  virtual void get(       PerPatchBase & var
                  , const VarLabel     * label
                  ,       int            matlIndex
                  , const Patch        * patch
                  );

  virtual void put(       PerPatchBase & var
                  , const VarLabel     * label
                  ,       int            matlIndex
                  , const Patch        * patch
                  ,       bool           replace = false
                  );

  virtual ScrubMode setScrubbing(ScrubMode);


  //__________________________________
  // For related datawarehouses

  virtual DataWarehouse* getOtherDataWarehouse( Task::WhichDW );

  virtual void transferFrom(       DataWarehouse  * from
                           , const VarLabel       * label
                           , const PatchSubset    * patches
                           , const MaterialSubset * matls
                           );

  virtual void transferFrom(       DataWarehouse  * from
                           , const VarLabel       * label
                           , const PatchSubset    * patches
                           , const MaterialSubset * matls
                           ,       bool             replace
                           );

  virtual void transferFrom(       DataWarehouse  * from
                           , const VarLabel       * label
                           , const PatchSubset    * patches
                           , const MaterialSubset * matls
                           ,       bool             replace
                           , const PatchSubset    * newPatches
                           );

<<<<<<< HEAD
  template <typename ExecSpace, typename MemSpace>
          void transferFrom(       DataWarehouse                        * from
                           , const VarLabel                             * label
                           , const PatchSubset                          * patches
                           , const MaterialSubset                       * matls
                           ,       ExecutionObject<ExecSpace, MemSpace> & execObj
                           ,       bool                                   replace
                           , const PatchSubset                          * newPatches
=======

  virtual void transferFrom(       DataWarehouse  * from
                           , const VarLabel       * label
                           , const PatchSubset    * patches
                           , const MaterialSubset * matls
                           ,       void           * dtask
                           ,       bool             replace
                           , const PatchSubset    * newPatches
>>>>>>> 89148391
                           );


  virtual bool isFinalized() const;

  virtual void finalize();
<<<<<<< HEAD


#ifdef HAVE_CUDA

  static int getNumDevices();
  static void uintahSetCudaDevice(int deviceNum);
  static size_t getTypeDescriptionSize(const TypeDescription::Type& type);
  static GPUGridVariableBase* createGPUGridVariable(const TypeDescription::Type& type);
  static GPUPerPatchBase* createGPUPerPatch(const TypeDescription::Type& type);
  static GPUReductionVariableBase* createGPUReductionVariable(const TypeDescription::Type& type);

#endif


  virtual void unfinalize();

  virtual void refinalize();

  virtual size_t emit(       OutputContext & oc
                     , const VarLabel      * label
                     ,       int             matlIndex
                     , const Patch         * patch
                     );


#if HAVE_PIDX
     void emitPIDX(       PIDXOutputContext & context
                  , const VarLabel          * label
                  ,       int                 matlIndex
                  , const Patch             * patch
                  ,       unsigned char     * pidx_buffer
                  ,       size_t              pidx_bufferSize
                  );
#endif


  void exchangeParticleQuantities(       DetailedTasks * dts
                                 ,       LoadBalancer  * lb
                                 , const VarLabel      * pos_var
                                 ,       int             iteration
                                 );

  void sendMPI(       DependencyBatch       * batch
              , const VarLabel              * pos_var
              ,       BufferInfo            & buffer
              ,       OnDemandDataWarehouse * old_dw
              , const DetailedDep           * dep
              ,       LoadBalancer          * lb
              );

  void recvMPI(       DependencyBatch       * batch
              ,       BufferInfo            & buffer
              ,       OnDemandDataWarehouse * old_dw
              , const DetailedDep           * dep
              ,       LoadBalancer          * lb
              );

  void reduceMPI( const VarLabel       * label
                , const Level          * level
                , const MaterialSubset * matls
                ,       int              nComm
                );

  // Scrub counter manipulator functions -- when the scrub count goes to zero, the data is deleted
  void setScrubCount( const VarLabel * label
                    ,       int        matlIndex
                    , const Patch    * patch
                    ,       int        count
                    );

  int decrementScrubCount( const VarLabel * label
                         ,       int        matlIndex
                         , const Patch    * patch
                         );

  void scrub( const VarLabel * label
            ,       int        matlIndex
            , const Patch    * patch
            );

  void initializeScrubs(       int                        dwid
                       , const FastHashTable<ScrubItem> * scrubcounts
                       ,       bool                       add
                       );

 // For time step abort/recompute
 virtual bool abortTimeStep();
 virtual bool recomputeTimeStep();

  struct ValidNeighbors {
          GridVariableBase   * validNeighbor {nullptr};
    const Patch              * neighborPatch {nullptr};
          IntVector            low  {};
          IntVector            high {};

  };
  void getNeighborPatches( const VarLabel             * label
                         , const Patch                * patch
                         ,       Ghost::GhostType       gtype
                         ,       int                    numGhostCells
                         , std::vector<const Patch *> & adjacentNeighbors
                         );

  // This method will retrieve those neighbors, and also the regions (indicated in low and high) which constitute the ghost cells.
  // Data is return in the ValidNeighbors vector. IgnoreMissingNeighbors is designed for the Unified Scheduler so that it can request what
  // neighbor patches *should* be, and those neighbor patches we hope are found in the host side DW (this one) or the GPU DW
  //
  // TODO, This method might create a reference to the neighbor, and so these references
  // need to be deleted afterward. (It's not pretty, but it seemed to be the best option.)
  void getValidNeighbors( const VarLabel                    * label
                        ,       int                           matlIndex
                        , const Patch                       * patch
                        ,       Ghost::GhostType              gtype
                        ,       int                           numGhostCells
                        ,       std::vector<ValidNeighbors> & validNeighbors
                        ,       bool                          ignoreMissingNeighbors = false
                        );

  void logMemoryUse(       std::ostream  & out
                   ,       unsigned long & total
                   , const std::string   & tag
                   );

  // must be called by the thread that will run the test
  void pushRunningTask( const Task                                * task
                      ,       std::vector<OnDemandDataWarehouseP> * dws
                      );

  void popRunningTask();

  // does a final check to see if gets/puts/etc. consistent with
  // requires/computes/modifies for the current task.
  void checkTasksAccesses( const PatchSubset    * patches
                         , const MaterialSubset * matls
                         );

  template <typename T, typename MemSpace>
  inline typename std::enable_if< std::is_same< MemSpace, UintahSpaces::HostSpace >::value, CCVariable<T> >::type
  getCCVariable( const VarLabel         * label
               ,       int                matlIndex
               , const Patch            * patch
               ,       Ghost::GhostType   gtype         = Ghost::None
               ,       int                numGhostCells = 0
               )
  {
    CCVariable<T> var;
    if ( matlIndex != -999 ) {
      // Assumption: Modifies if it exists; Computes otherwise
      if ( this->exists( label, matlIndex, patch ) ) {
        this->getModifiable( var, label, matlIndex, patch, gtype, numGhostCells );
      } else {
        this->allocateAndPut( var, label, matlIndex, patch, gtype, numGhostCells );
      }
    }
    return var;
  }

#if defined( _OPENMP ) && defined( KOKKOS_ENABLE_OPENMP )
  template <typename T, typename MemSpace>
  inline typename std::enable_if< std::is_same< MemSpace, Kokkos::HostSpace >::value, KokkosView3<T, Kokkos::HostSpace> >::type
  getCCVariable( const VarLabel         * label
               ,       int                matlIndex
               , const Patch            * patch
               ,       Ghost::GhostType   gtype         = Ghost::None
               ,       int                numGhostCells = 0
               )
  {
    CCVariable<T> var;
    if ( matlIndex != -999 ) {
      // Assumption: Modifies if it exists; Computes otherwise
      if ( this->exists( label, matlIndex, patch ) ) {
        this->getModifiable( var, label, matlIndex, patch, gtype, numGhostCells );
      } else {
        this->allocateAndPut( var, label, matlIndex, patch, gtype, numGhostCells );
      }
    }
    return var.getKokkosView();
  }
#endif

#if defined( HAVE_CUDA ) && defined( KOKKOS_ENABLE_CUDA )
  template <typename T, typename MemSpace>
  inline typename std::enable_if< std::is_same< MemSpace, Kokkos::CudaSpace >::value, KokkosView3<T, Kokkos::CudaSpace> >::type
  getCCVariable( const VarLabel         * label
               ,       int                matlIndex
               , const Patch            * patch
               ,       Ghost::GhostType   gtype         = Ghost::None
               ,       int                numGhostCells = 0
               )
  {
    if ( matlIndex != -999 ) {
      return this->getGPUDW()->getKokkosView<T>( label->getName().c_str(), patch->getID(),  matlIndex, 0 );
    } else {
      return KokkosView3<T, Kokkos::CudaSpace>();
    }
  }
#endif

  template <typename T, typename MemSpace>
  inline typename std::enable_if< std::is_same< MemSpace, UintahSpaces::HostSpace >::value, constCCVariable<T> >::type
  getConstCCVariable( const VarLabel         * label
                    ,       int                matlIndex
                    , const Patch            * patch
                    ,       Ghost::GhostType   gtype
                    ,       int                numGhostCells
                    )
  {
    constCCVariable<T> constVar;
    if ( matlIndex != -999 ) {
      this->get( constVar, label, matlIndex, patch, gtype, numGhostCells );
    }
    return constVar;
  }

#if defined( _OPENMP ) && defined( KOKKOS_ENABLE_OPENMP )
  template <typename T, typename MemSpace>
  inline typename std::enable_if< std::is_same< MemSpace, Kokkos::HostSpace >::value, KokkosView3<const T, Kokkos::HostSpace> >::type
  getConstCCVariable( const VarLabel         * label
                    ,       int                matlIndex
                    , const Patch            * patch
                    ,       Ghost::GhostType   gtype
                    ,       int                numGhostCells
                    )
  {
    constCCVariable<T> constVar;
    if ( matlIndex != -999 ) {
      this->get( constVar, label, matlIndex, patch, gtype, numGhostCells );
    }
    return constVar.getKokkosView();
  }
#endif

#if defined( HAVE_CUDA ) && defined( KOKKOS_ENABLE_CUDA )
  template <typename T, typename MemSpace>
  inline typename std::enable_if< std::is_same< MemSpace, Kokkos::CudaSpace >::value, KokkosView3<const T, Kokkos::CudaSpace> >::type
  getConstCCVariable( const VarLabel         * label
                    ,       int                matlIndex
                    , const Patch            * patch
                    ,       Ghost::GhostType   gtype
                    ,       int                numGhostCells
                    )
  {
    if ( matlIndex != -999 ) {
      return this->getGPUDW()->getKokkosView<const T>( label->getName().c_str(), patch->getID(),  matlIndex, 0 );
    } else {
      return KokkosView3<const T, Kokkos::CudaSpace>();
    }
  }
#endif

  template <typename T, typename MemSpace>
  inline typename std::enable_if< std::is_same< MemSpace, UintahSpaces::HostSpace >::value, NCVariable<T> >::type
  getNCVariable( const VarLabel         * label
               ,       int                matlIndex
               , const Patch            * patch
               ,       Ghost::GhostType   gtype         = Ghost::None
               ,       int                numGhostCells = 0
               )
  {
    NCVariable<T> var;
    if ( matlIndex != -999 ) {
      // Assumption: Modifies if it exists; Computes otherwise
      if ( this->exists( label, matlIndex, patch ) ) {
        this->getModifiable( var, label, matlIndex, patch, gtype, numGhostCells );
      } else {
        this->allocateAndPut( var, label, matlIndex, patch, gtype, numGhostCells );
      }
    }
    return var;
  }

#if defined( _OPENMP ) && defined( KOKKOS_ENABLE_OPENMP )
  template <typename T, typename MemSpace>
  inline typename std::enable_if< std::is_same< MemSpace, Kokkos::HostSpace >::value, KokkosView3<T, Kokkos::HostSpace> >::type
  getNCVariable( const VarLabel         * label
               ,       int                matlIndex
               , const Patch            * patch
               ,       Ghost::GhostType   gtype         = Ghost::None
               ,       int                numGhostCells = 0
               )
  {
    NCVariable<T> var;
    if ( matlIndex != -999 ) {
      // Assumption: Modifies if it exists; Computes otherwise
      if ( this->exists( label, matlIndex, patch ) ) {
        this->getModifiable( var, label, matlIndex, patch, gtype, numGhostCells );
      } else {
        this->allocateAndPut( var, label, matlIndex, patch, gtype, numGhostCells );
      }
    }
    return var.getKokkosView();
  }
#endif

#if defined( HAVE_CUDA ) && defined( KOKKOS_ENABLE_CUDA )
  template <typename T, typename MemSpace>
  inline typename std::enable_if< std::is_same< MemSpace, Kokkos::CudaSpace >::value, KokkosView3<T, Kokkos::CudaSpace> >::type
  getNCVariable( const VarLabel         * label
               ,       int                matlIndex
               , const Patch            * patch
               ,       Ghost::GhostType   gtype         = Ghost::None
               ,       int                numGhostCells = 0
               )
  {
    if ( matlIndex != -999 ) {
      return this->getGPUDW()->getKokkosView<T>( label->getName().c_str(), patch->getID(),  matlIndex, 0 );
    } else {
      return KokkosView3<T, Kokkos::CudaSpace>();
    }
  }
#endif

  template <typename T, typename MemSpace>
  inline typename std::enable_if< std::is_same< MemSpace, UintahSpaces::HostSpace >::value, constNCVariable<T> >::type
  getConstNCVariable( const VarLabel         * label
                    ,       int                matlIndex
                    , const Patch            * patch
                    ,       Ghost::GhostType   gtype
                    ,       int                numGhostCells
                    )
  {
    constNCVariable<T> constVar;
    if ( matlIndex != -999 ) {
      this->get( constVar, label, matlIndex, patch, gtype, numGhostCells );
    }
    return constVar;
  }

#if defined( _OPENMP ) && defined( KOKKOS_ENABLE_OPENMP )
  template <typename T, typename MemSpace>
  inline typename std::enable_if< std::is_same< MemSpace, Kokkos::HostSpace >::value, KokkosView3<const T, Kokkos::HostSpace> >::type
  getConstNCVariable( const VarLabel         * label
                    ,       int                matlIndex
                    , const Patch            * patch
                    ,       Ghost::GhostType   gtype
                    ,       int                numGhostCells
                    )
  {
    constNCVariable<T> constVar;
    if ( matlIndex != -999 ) {
      this->get( constVar, label, matlIndex, patch, gtype, numGhostCells );
    }
    return constVar.getKokkosView();
  }
#endif

#if defined( HAVE_CUDA ) && defined( KOKKOS_ENABLE_CUDA )
  template <typename T, typename MemSpace>
  inline typename std::enable_if< std::is_same< MemSpace, Kokkos::CudaSpace >::value, KokkosView3<const T, Kokkos::CudaSpace> >::type
  getConstNCVariable( const VarLabel         * label
                    ,       int                matlIndex
                    , const Patch            * patch
                    ,       Ghost::GhostType   gtype
                    ,       int                numGhostCells
                    )
  {
    if ( matlIndex != -999 ) {
      return this->getGPUDW()->getKokkosView<const T>( label->getName().c_str(), patch->getID(),  matlIndex, 0 );
    } else {
      return KokkosView3<const T, Kokkos::CudaSpace>();
    }
  }
#endif

  template <typename grid_T,typename T, typename MemSpace>
  inline typename std::enable_if< std::is_same< MemSpace, UintahSpaces::HostSpace >::value, grid_T >::type
  getGridVariable( const VarLabel         * label
                 ,       int                matlIndex
                 , const Patch            * patch
                 ,       Ghost::GhostType   gtype           = Ghost::None
                 ,       int                numGhostCells   = 0
                 ,       bool               l_getModifiable = false
                 )
  {
    grid_T var;
    if ( matlIndex != -999 ) {
      if ( l_getModifiable ) {
        this->getModifiable( var, label, matlIndex, patch, gtype, numGhostCells );
      }else{
        this->allocateAndPut( var, label, matlIndex, patch, gtype, numGhostCells );
      }
    }
    return var;
  }

#if defined( _OPENMP ) && defined( KOKKOS_ENABLE_OPENMP )
  template <typename grid_T,typename T, typename MemSpace>
  inline typename std::enable_if< std::is_same< MemSpace, Kokkos::HostSpace >::value, KokkosView3<T, Kokkos::HostSpace> >::type
  getGridVariable( const VarLabel         * label
                 ,       int                matlIndex
                 , const Patch            * patch
                 ,       Ghost::GhostType   gtype           = Ghost::None
                 ,       int                numGhostCells   = 0
                 ,       bool               l_getModifiable = false
                 )
  {
    grid_T var;
    if ( matlIndex != -999 ) {
      if ( l_getModifiable ) {
        this->getModifiable( var, label, matlIndex, patch, gtype, numGhostCells );
      }else{
        this->allocateAndPut( var, label, matlIndex, patch, gtype, numGhostCells );
      }
    }
    return var.getKokkosView();
  }
#endif

#if defined( HAVE_CUDA ) && defined( KOKKOS_ENABLE_CUDA )
  template <typename grid_T,typename T, typename MemSpace>
  inline typename std::enable_if< std::is_same< MemSpace, Kokkos::CudaSpace >::value, KokkosView3<T, Kokkos::CudaSpace> >::type
  getGridVariable( const VarLabel         * label
                 ,       int                matlIndex
                 , const Patch            * patch
                 ,       Ghost::GhostType   gtype           = Ghost::None
                 ,       int                numGhostCells   = 0
                 ,       bool               l_getModifiable = false
                 )
  {
    if ( matlIndex != -999 ) {
      return this->getGPUDW()->getKokkosView<T>( label->getName().c_str(), patch->getID(),  matlIndex, 0 );
    } else {
      return KokkosView3<T, Kokkos::CudaSpace>();
    }
  }
#endif

  template <typename grid_CT,typename T, typename MemSpace>
  inline typename std::enable_if< std::is_same< MemSpace, UintahSpaces::HostSpace >::value, grid_CT >::type
  getConstGridVariable( const VarLabel         * label
                      ,       int                matlIndex
                      , const Patch            * patch
                      ,       Ghost::GhostType   gtype
                      ,       int                numGhostCells
                      )
  {
    grid_CT constVar;
    if ( matlIndex != -999 ) {
      this->get( constVar, label, matlIndex, patch, gtype, numGhostCells );
    }
    return constVar;
  }

#if defined( _OPENMP ) && defined( KOKKOS_ENABLE_OPENMP )
  template <typename grid_CT,typename T, typename MemSpace>
  inline typename std::enable_if< std::is_same< MemSpace, Kokkos::HostSpace >::value, KokkosView3<const T, Kokkos::HostSpace> >::type
  getConstGridVariable( const VarLabel         * label
                      ,       int                matlIndex
                      , const Patch            * patch
                      ,       Ghost::GhostType   gtype
                      ,       int                numGhostCells
                      )
  {
    grid_CT constVar;
    if ( matlIndex != -999 ) {
      this->get( constVar, label, matlIndex, patch, gtype, numGhostCells );
    }
    return constVar.getKokkosView();
  }
#endif

#if defined( HAVE_CUDA ) && defined( KOKKOS_ENABLE_CUDA )
  template <typename grid_CT,typename T, typename MemSpace>
  inline typename std::enable_if< std::is_same< MemSpace, Kokkos::CudaSpace >::value, KokkosView3<const T, Kokkos::CudaSpace> >::type
  getConstGridVariable( const VarLabel         * label
                      ,       int                matlIndex
                      , const Patch            * patch
                      ,       Ghost::GhostType   gtype
                      ,       int                numGhostCells
                      )
  {
    if ( matlIndex != -999 ) {
      return this->getGPUDW()->getKokkosView<const T>( label->getName().c_str(), patch->getID(),  matlIndex, 0 );
    } else {
      return KokkosView3<const T, Kokkos::CudaSpace>();
    }
  }
#endif

  template <typename grid_T,typename T, typename MemSpace>
  inline typename std::enable_if< std::is_same< MemSpace, UintahSpaces::HostSpace >::value, void>::type
  assignGridVariable(       grid_T           & var
                    , const VarLabel         * label
                    ,       int                matlIndex
                    , const Patch            * patch
                    ,       Ghost::GhostType   gtype           = Ghost::None
                    ,       int                numGhostCells   = 0
                    ,       bool               l_getModifiable = false
                    )
  {
    if ( matlIndex != -999 ) {
      if ( l_getModifiable ) {
        this->getModifiable( var, label, matlIndex, patch, gtype, numGhostCells );
      }else{
        this->allocateAndPut( var, label, matlIndex, patch, gtype, numGhostCells );
      }
    }
  }

#if defined( _OPENMP ) && defined( KOKKOS_ENABLE_OPENMP )
  template <typename grid_T,typename T, typename MemSpace>
  inline typename std::enable_if< std::is_same< MemSpace, Kokkos::HostSpace >::value, void >::type
  assignGridVariable(       KokkosView3<T, MemSpace> & kvar
                    , const VarLabel                 * label
                    ,       int                        matlIndex
                    , const Patch                    * patch
                    ,       Ghost::GhostType           gtype           = Ghost::None
                    ,       int                        numGhostCells   = 0
                    ,       bool                       l_getModifiable = false
                    )
  {
    grid_T var;
    if ( matlIndex != -999 ) {
      if ( l_getModifiable ) {
        this->getModifiable( var, label, matlIndex, patch, gtype, numGhostCells );
      }else{
        this->allocateAndPut( var, label, matlIndex, patch, gtype, numGhostCells );
      }
    }
    kvar = var.getKokkosView();
  }
#endif

#if defined( HAVE_CUDA ) && defined( KOKKOS_ENABLE_CUDA )
  template <typename grid_T,typename T, typename MemSpace>
  inline typename std::enable_if< std::is_same< MemSpace, Kokkos::CudaSpace >::value, void >::type
  assignGridVariable(       KokkosView3<T, MemSpace> & var
                    , const VarLabel                 * label
                    ,       int                        matlIndex
                    , const Patch                    * patch
                    ,       Ghost::GhostType           gtype           = Ghost::None
                    ,       int                        numGhostCells   = 0
                    ,       bool                       l_getModifiable = false
                    )
  {
    if ( matlIndex != -999 ) {
      var = this->getGPUDW()->getKokkosView<T>( label->getName().c_str(), patch->getID(),  matlIndex, 0 );
    } else {
      var = KokkosView3<T, Kokkos::CudaSpace>();
    }
  }
#endif

  ScrubMode getScrubMode() const { return m_scrub_mode; }

  // The following is for support of regridding
  virtual void getVarLabelMatlLevelTriples( std::vector<VarLabelMatl<Level> > & vars ) const;

  static bool s_combine_memory;


  //DS: 01042020: fix for OnDemandDW race condition
  bool compareAndSwapAllocateOnCPU(char const* label, const int patchID, const int matlIndx, const int levelIndx);
  bool compareAndSwapSetValidOnCPU(char const* label, int patchID, int matlIndx, int levelIndx);
  bool compareAndSwapSetInvalidOnCPU(char const* label, int patchID, int matlIndx, int levelIndx);
  bool isValidOnCPU(char const* label, int patchID, int matlIndx, int levelIndx);
  bool compareAndSwapCopyingIntoCPU(char const* label, int patchID, int matlIndx, int levelIndx);
  bool compareAndSwapAwaitingGhostDataOnCPU(char const* label, int patchID, int matlIndx, int levelIndx);
  bool isValidWithGhostsOnCPU(char const* label, int patchID, int matlIndx, int levelIndx);
  void setValidWithGhostsOnCPU(char const* label, int patchID, int matlIndx, int levelIndx);
  bool compareAndSwapSetInvalidWithGhostsOnCPU(char const* label, int patchID, int matlIndx, int levelIndx);


  friend class SchedulerCommon;
  friend class KokkosScheduler;
  friend class UnifiedScheduler;

private:

  enum AccessType {
      NoAccess = 0
    , PutAccess
    , GetAccess
    , ModifyAccess
  };


  //__________________________________
  // AccessInfo
  struct AccessInfo {
    AccessInfo()
    { }

    AccessInfo(AccessType type)
      : accessType {type}
    { }

    void encompassOffsets( IntVector low
                         , IntVector high
                         )
    {
      lowOffset  = Uintah::Max( low,  lowOffset );
      highOffset = Uintah::Max( high, highOffset );
    }

    AccessType accessType {NoAccess};
    IntVector lowOffset   {0, 0, 0};  // ghost cell access
    IntVector highOffset  {0, 0, 0};
  };


  //__________________________________
  // RunningTaskInfo
  using VarAccessMap = std::map<VarLabelMatl<Patch>, AccessInfo>;
  struct RunningTaskInfo {
    RunningTaskInfo()
      { }

    RunningTaskInfo( const Task                                * task
                   ,       std::vector<OnDemandDataWarehouseP> * dws
                   )
      : m_task{task}
      , m_dws{dws}
    { }

    RunningTaskInfo( const RunningTaskInfo & copy )
      : m_task{copy.m_task}
      , m_dws{copy.m_dws}
      , m_accesses{copy.m_accesses}
    { }

    RunningTaskInfo& operator=( const RunningTaskInfo & copy )
    {
      m_task     = copy.m_task;
      m_dws      = copy.m_dws;
      m_accesses = copy.m_accesses;
      return *this;
    }

    const Task                                * m_task     {nullptr};
          std::vector<OnDemandDataWarehouseP> * m_dws      {nullptr};
          VarAccessMap                          m_accesses {};
  };


  virtual DataWarehouse* getOtherDataWarehouse( Task::WhichDW     dw
                                              , RunningTaskInfo * info
                                              );

  void getGridVar(       GridVariableBase & var
                 , const VarLabel         * label
                 ,       int                matlIndex
                 , const Patch            * patch
                 ,       Ghost::GhostType   gtype
                 ,       int                numGhostCells
                 );

  inline Task::WhichDW getWhichDW( RunningTaskInfo * info );

  // These will throw an exception if access is not allowed for the current task.
  inline void checkGetAccess( const VarLabel         * label
                            ,       int                matlIndex
                            , const Patch            * patch
                            ,       Ghost::GhostType   gtype         = Ghost::None
                            ,       int                numGhostCells = 0
                            );

  inline void checkPutAccess( const VarLabel * label
                            ,       int        matlIndex
                            , const Patch    * patch
                            ,       bool       replace
                            );

  inline void checkModifyAccess( const VarLabel * label
                               ,       int        matlIndex
                               , const Patch    * patch
                               );

  // These will return false if access is not allowed for the current task.
  inline bool hasGetAccess( const Task            * runningTask
                          , const VarLabel        * label
                          ,       int               matlIndex
                          , const Patch           * patch
                          ,       IntVector         lowOffset
                          ,       IntVector         highOffset
                          ,       RunningTaskInfo * info
                          );

  inline bool hasPutAccess( const Task     * runningTask
                          , const VarLabel * label
                          ,       int        matlIndex
                          , const Patch    * patch
                          );

  void checkAccesses(       RunningTaskInfo  * runningTaskInfo
                    , const Task::Dependency * dep
                    ,       AccessType         accessType
                    , const PatchSubset      * patches
                    , const MaterialSubset   * matls
                    );

  void printDebuggingPutInfo( const VarLabel * label
                            ,       int        matlIndex
                            , const Patch    * patch
                            ,       int        line
                            );
                                
  void printDebuggingPutInfo( const VarLabel * label
                            ,       int        matlIndex
                            , const Level    * level
                            ,       int        line
                            );


#ifdef HAVE_CUDA

  std::map<Patch*, bool> assignedPatches; // indicates where a given patch should be stored in an accelerator

=======


#ifdef HAVE_CUDA

  static int getNumDevices();
  static void uintahSetCudaDevice(int deviceNum);
  static size_t getTypeDescriptionSize(const TypeDescription::Type& type);
  static GPUGridVariableBase* createGPUGridVariable(const TypeDescription::Type& type);
  static GPUPerPatchBase* createGPUPerPatch(const TypeDescription::Type& type);
  static GPUReductionVariableBase* createGPUReductionVariable(const TypeDescription::Type& type);

#endif


  virtual void unfinalize();

  virtual void refinalize();

  virtual size_t emit(       OutputContext & oc
                     , const VarLabel      * label
                     ,       int             matlIndex
                     , const Patch         * patch
                     );


#if HAVE_PIDX
     void emitPIDX(       PIDXOutputContext & context
                  , const VarLabel          * label
                  ,       int                 matlIndex
                  , const Patch             * patch
                  ,       unsigned char     * pidx_buffer
                  ,       size_t              pidx_bufferSize
                  );
#endif


  void exchangeParticleQuantities(       DetailedTasks * dts
                                 ,       LoadBalancer  * lb
                                 , const VarLabel      * pos_var
                                 ,       int             iteration
                                 );

  void sendMPI(       DependencyBatch       * batch
              , const VarLabel              * pos_var
              ,       BufferInfo            & buffer
              ,       OnDemandDataWarehouse * old_dw
              , const DetailedDep           * dep
              ,       LoadBalancer          * lb
              );

  void recvMPI(       DependencyBatch       * batch
              ,       BufferInfo            & buffer
              ,       OnDemandDataWarehouse * old_dw
              , const DetailedDep           * dep
              ,       LoadBalancer          * lb
              );

  void reduceMPI( const VarLabel       * label
                , const Level          * level
                , const MaterialSubset * matls
                ,       int              nComm
                );

  // Scrub counter manipulator functions -- when the scrub count goes to zero, the data is deleted
  void setScrubCount( const VarLabel * label
                    ,       int        matlIndex
                    , const Patch    * patch
                    ,       int        count
                    );

  int decrementScrubCount( const VarLabel * label
                         ,       int        matlIndex
                         , const Patch    * patch
                         );

  void scrub( const VarLabel * label
            ,       int        matlIndex
            , const Patch    * patch
            );

  void initializeScrubs(       int                        dwid
                       , const FastHashTable<ScrubItem> * scrubcounts
                       ,       bool                       add
                       );

 // For time step abort/recompute
 virtual bool abortTimeStep();
 virtual bool recomputeTimeStep();

  struct ValidNeighbors {
          GridVariableBase   * validNeighbor {nullptr};
    const Patch              * neighborPatch {nullptr};
          IntVector            low  {};
          IntVector            high {};

  };
  void getNeighborPatches( const VarLabel             * label
                         , const Patch                * patch
                         ,       Ghost::GhostType       gtype
                         ,       int                    numGhostCells
                         , std::vector<const Patch *> & adjacentNeighbors
                         );

  // This method will retrieve those neighbors, and also the regions (indicated in low and high) which constitute the ghost cells.
  // Data is return in the ValidNeighbors vector. IgnoreMissingNeighbors is designed for the Unified Scheduler so that it can request what
  // neighbor patches *should* be, and those neighbor patches we hope are found in the host side DW (this one) or the GPU DW
  //
  // TODO, This method might create a reference to the neighbor, and so these references
  // need to be deleted afterward. (It's not pretty, but it seemed to be the best option.)
  void getValidNeighbors( const VarLabel                    * label
                        ,       int                           matlIndex
                        , const Patch                       * patch
                        ,       Ghost::GhostType              gtype
                        ,       int                           numGhostCells
                        ,       std::vector<ValidNeighbors> & validNeighbors
                        ,       bool                          ignoreMissingNeighbors = false
                        );

  void logMemoryUse(       std::ostream  & out
                   ,       unsigned long & total
                   , const std::string   & tag
                   );

  // must be called by the thread that will run the test
  void pushRunningTask( const Task                                * task
                      ,       std::vector<OnDemandDataWarehouseP> * dws
                      );

  void popRunningTask();

  // does a final check to see if gets/puts/etc. consistent with
  // requires/computes/modifies for the current task.
  void checkTasksAccesses( const PatchSubset    * patches
                         , const MaterialSubset * matls
                         );

  ScrubMode getScrubMode() const { return m_scrub_mode; }

  // The following is for support of regridding
  virtual void getVarLabelMatlLevelTriples( std::vector<VarLabelMatl<Level> > & vars ) const;

  static bool s_combine_memory;

  friend class SchedulerCommon;
  friend class UnifiedScheduler;

private:

  enum AccessType {
      NoAccess = 0
    , PutAccess
    , GetAccess
    , ModifyAccess
  };


  //__________________________________
  // AccessInfo
  struct AccessInfo {
    AccessInfo()
    { }

    AccessInfo(AccessType type)
      : accessType {type}
    { }

    void encompassOffsets( IntVector low
                         , IntVector high
                         )
    {
      lowOffset  = Uintah::Max( low,  lowOffset );
      highOffset = Uintah::Max( high, highOffset );
    }

    AccessType accessType {NoAccess};
    IntVector lowOffset   {0, 0, 0};  // ghost cell access
    IntVector highOffset  {0, 0, 0};
  };


  //__________________________________
  // RunningTaskInfo
  using VarAccessMap = std::map<VarLabelMatl<Patch>, AccessInfo>;
  struct RunningTaskInfo {
    RunningTaskInfo()
      { }

    RunningTaskInfo( const Task                                * task
                   ,       std::vector<OnDemandDataWarehouseP> * dws
                   )
      : m_task{task}
      , m_dws{dws}
    { }

    RunningTaskInfo( const RunningTaskInfo & copy )
      : m_task{copy.m_task}
      , m_dws{copy.m_dws}
      , m_accesses{copy.m_accesses}
    { }

    RunningTaskInfo& operator=( const RunningTaskInfo & copy )
    {
      m_task     = copy.m_task;
      m_dws      = copy.m_dws;
      m_accesses = copy.m_accesses;
      return *this;
    }

    const Task                                * m_task     {nullptr};
          std::vector<OnDemandDataWarehouseP> * m_dws      {nullptr};
          VarAccessMap                          m_accesses {};
  };


  virtual DataWarehouse* getOtherDataWarehouse( Task::WhichDW     dw
                                              , RunningTaskInfo * info
                                              );

  void getGridVar(       GridVariableBase & var
                 , const VarLabel         * label
                 ,       int                matlIndex
                 , const Patch            * patch
                 ,       Ghost::GhostType   gtype
                 ,       int                numGhostCells
                 );

  inline Task::WhichDW getWhichDW( RunningTaskInfo * info );

  // These will throw an exception if access is not allowed for the current task.
  inline void checkGetAccess( const VarLabel         * label
                            ,       int                matlIndex
                            , const Patch            * patch
                            ,       Ghost::GhostType   gtype         = Ghost::None
                            ,       int                numGhostCells = 0
                            );

  inline void checkPutAccess( const VarLabel * label
                            ,       int        matlIndex
                            , const Patch    * patch
                            ,       bool       replace
                            );

  inline void checkModifyAccess(const VarLabel* label,
                                int matlIndex,
                                const Patch* patch);

  // These will return false if access is not allowed for the current task.
  inline bool hasGetAccess( const Task            * runningTask
                          , const VarLabel        * label
                          ,       int               matlIndex
                          , const Patch           * patch
                          ,       IntVector         lowOffset
                          ,       IntVector         highOffset
                          ,       RunningTaskInfo * info
                          );

  inline bool hasPutAccess( const Task     * runningTask
                          , const VarLabel * label
                          ,       int        matlIndex
                          , const Patch    * patch
                          );

  void checkAccesses(       RunningTaskInfo  * runningTaskInfo
                    , const Task::Dependency * dep
                    ,       AccessType         accessType
                    , const PatchSubset      * patches
                    , const MaterialSubset   * matls
                    );

  void printDebuggingPutInfo( const VarLabel * label
                            ,       int        matlIndex
                            , const Patch    * patch
                            ,       int        line
                            );
                                
  void printDebuggingPutInfo( const VarLabel * label
                            ,       int        matlIndex
                            , const Level    * level
                            ,       int        line
                            );


#ifdef HAVE_CUDA

  std::map<Patch*, bool> assignedPatches; // indicates where a given patch should be stored in an accelerator

>>>>>>> 89148391
#endif


  using psetDBType           = std::multimap<PSPatchMatlGhost, ParticleSubset*>;
  using psetAddDBType        = std::map<std::pair<int, const Patch*>, std::map<const VarLabel*, ParticleVariableBase*>*>;
  using particleQuantityType = std::map<std::pair<int, const Patch*>, int> ;
<<<<<<< HEAD

  ParticleSubset* queryPSetDB(       psetDBType & db
                             , const Patch      * patch
                             ,       int          matlIndex
                             ,       IntVector    low
                             ,       IntVector    high
                             , const VarLabel   * pos_var
                             ,       bool         exact = false
                             );

  void insertPSetRecord(       psetDBType     & subsetDB
                       , const Patch          * patch
                       ,       IntVector        low
                       ,       IntVector        high
                       ,       int              matlIndex
                       ,       ParticleSubset * psubset
                       );


  inline bool hasRunningTask();

  inline std::map<std::thread::id, OnDemandDataWarehouse::RunningTaskInfo>* getRunningTasksInfo();

  inline RunningTaskInfo* getCurrentTaskInfo();


  // holds info on the running task for each std::thread::id
  std::map<std::thread::id, RunningTaskInfo> m_running_tasks {};

  ScrubMode m_scrub_mode {DataWarehouse::ScrubNone};

  DWDatabase<Patch>     m_var_DB       {};
  DWDatabase<Level>     m_level_DB     {};
  KeyDatabase<Patch>    m_var_key_DB   {};
  KeyDatabase<Level>    m_level_key_DB {};

  psetDBType            m_pset_db     {};
  psetDBType            m_delset_DB   {};
  psetAddDBType         m_addset_DB   {};
  particleQuantityType  m_foreign_particle_quantities {};
  bool                  m_exchange_particle_quantities {true};

  // Keep track of when this DW sent some (and which) particle information to another processor
  SendState m_send_state {};

  bool  m_finalized {false};
  GridP m_grid      {nullptr};

  // Is this the first DW -- created by the initialization timestep?
  bool  m_is_initialization_DW {false};









  //using for D2H copies only as of now. ONLY values used as of now are:  COPYING_IN, VALID (and reset ~VALID for invalid).
  //other Operations are handled by OnDemandDataWarehouse. copied from GPUDataWH

  Uintah::MasterLock * varLock;


  struct labelPatchMatlLevel {
    std::string label;
    int         patchID;
    int         matlIndx;
    int         levelIndx;
    labelPatchMatlLevel(const char * label, int patchID, int matlIndx, int levelIndx) {
      this->label = label;
      this->patchID = patchID;
      this->matlIndx = matlIndx;
      this->levelIndx = levelIndx;
    }
    //This so it can be used in an STL map
    bool operator<(const labelPatchMatlLevel& right) const {
      if (this->label < right.label) {
        return true;
      } else if (this->label == right.label && (this->patchID < right.patchID)) {
        return true;
      } else if (this->label == right.label && (this->patchID == right.patchID) && (this->matlIndx < right.matlIndx)) {
        return true;
      } else if (    this->label == right.label && (this->patchID == right.patchID) && (this->matlIndx == right.matlIndx)
                 && (this->levelIndx < right.levelIndx)) {
        return true;
      } else {
        return false;
      }

    }

  };

  enum status { UNALLOCATED               = 0x00000000,
                 ALLOCATING                = 0x00000001,
                 ALLOCATED                 = 0x00000002,
                 COPYING_IN                = 0x00000004,
                 VALID                     = 0x00000008,     //For when a variable has its data, this excludes any knowledge of ghost cells.
                 AWAITING_GHOST_COPY       = 0x00000010,     //For when when we know a variable is awaiting ghost cell data
                                                             //It is possible for VALID bit set to 0 or 1 with this bit set,
                                                             //meaning we can know a variable is awaiting ghost copies but we
                                                             //don't know from this bit alone if the variable is valid yet.
                 VALID_WITH_GHOSTS         = 0x00000020,     //For when a variable has its data and it has its ghost cells
                                                             //Note: Change to just GHOST_VALID?  Meaning ghost cells could be valid but the
                                                             //non ghost part is unknown?
                 DEALLOCATING              = 0x00000040,     //TODO: REMOVE THIS WHEN YOU CAN, IT'S NOT OPTIMAL DESIGN.
                 FORMING_SUPERPATCH        = 0x00000080,     //As the name suggests, when a number of individual patches are being formed
                                                             //into a superpatch, there is a period of time which other threads
                                                             //should wait until all patches have been processed.
                 SUPERPATCH                = 0x00000100,     //Indicates this patch is allocated as part of a superpatch.
                                                             //At the moment superpatches is only implemented for entire domain
                                                             //levels.  But it seems to make the most sense to have another set of
                                                             //logic in level.cc which subdivides a level into superpatches.
                                                             //If this bit is set, you should find the lowest numbered patch ID
                                                             //first and start with concurrency reads/writes there.  (Doing this
                                                             //avoids the Dining Philosopher's problem.
                 UNKNOWN                   = 0x00000200};    //Remove this when you can, unknown can be dangerous.
                                                             //It's only here to help track some host variables

  typedef volatile int atomicDataStatus;

  std::map<labelPatchMatlLevel, atomicDataStatus>   atomicStatusInHostMemory;	//maintain status of the variable in the host memory








=======

  ParticleSubset* queryPSetDB(       psetDBType & db
                             , const Patch      * patch
                             ,       int          matlIndex
                             ,       IntVector    low
                             ,       IntVector    high
                             , const VarLabel   * pos_var
                             ,       bool         exact = false
                             );

  void insertPSetRecord(       psetDBType     & subsetDB
                       , const Patch          * patch
                       ,       IntVector        low
                       ,       IntVector        high
                       ,       int              matlIndex
                       ,       ParticleSubset * psubset
                       );


  inline bool hasRunningTask();

  inline std::map<std::thread::id, OnDemandDataWarehouse::RunningTaskInfo>* getRunningTasksInfo();

  inline RunningTaskInfo* getCurrentTaskInfo();


  // holds info on the running task for each std::thread::id
  std::map<std::thread::id, RunningTaskInfo> m_running_tasks {};

  ScrubMode m_scrub_mode {DataWarehouse::ScrubNone};

  DWDatabase<Patch>     m_var_DB       {};
  DWDatabase<Level>     m_level_DB     {};
  KeyDatabase<Patch>    m_var_key_DB   {};
  KeyDatabase<Level>    m_level_key_DB {};

  psetDBType            m_pset_db     {};
  psetDBType            m_delset_DB   {};
  psetAddDBType         m_addset_DB   {};
  particleQuantityType  m_foreign_particle_quantities {};
  bool                  m_exchange_particle_quantities {true};

  // Keep track of when this DW sent some (and which) particle information to another processor
  SendState m_send_state {};

  bool  m_finalized {false};
  GridP m_grid      {nullptr};

  // Is this the first DW -- created by the initialization timestep?
  bool  m_is_initialization_DW {false};
>>>>>>> 89148391

}; // end class OnDemandDataWarehouse

}  // end namespace Uintah

#endif // end #ifndef UINTAH_COMPONENTS_SCHEDULERS_ONDEMANDDATAWAREHOUSE_H<|MERGE_RESOLUTION|>--- conflicted
+++ resolved
@@ -1,11 +1,7 @@
 /*
  * The MIT License
  *
-<<<<<<< HEAD
- * Copyright (c) 1997-2019 The University of Utah
-=======
  * Copyright (c) 1997-2020 The University of Utah
->>>>>>> 89148391
  *
  * Permission is hereby granted, free of charge, to any person obtaining a copy
  * of this software and associated documentation files (the "Software"), to
@@ -29,11 +25,8 @@
 #ifndef UINTAH_COMPONENTS_SCHEDULERS_ONDEMANDDATAWAREHOUSE_H
 #define UINTAH_COMPONENTS_SCHEDULERS_ONDEMANDDATAWAREHOUSE_H
 
-<<<<<<< HEAD
 #include <Core/Grid/Variables/CCVariable.h>
 #include <Core/Grid/Variables/NCVariable.h>
-=======
->>>>>>> 89148391
 #include <CCA/Components/Schedulers/DWDatabase.h>
 #include <CCA/Components/Schedulers/OnDemandDataWarehouseP.h>
 #include <CCA/Components/Schedulers/SendState.h>
@@ -79,12 +72,9 @@
 class TypeDescription;
 
 
-<<<<<<< HEAD
 template <class T> class constNCVariable;
 
 
-=======
->>>>>>> 89148391
 /**************************************
 
  CLASS
@@ -368,13 +358,8 @@
                      , const VarLabel         * label
                      ,       int                matlIndex
                      , const Patch            * patch
-<<<<<<< HEAD
                      ,       Ghost::GhostType   gtype         = Ghost::None
                      ,       int                numGhostCells = 0
-=======
-                     ,       Ghost::GhostType   gtype
-                     ,       int                numGhostCells
->>>>>>> 89148391
                      );
 
   void put(       GridVariableBase & var
@@ -476,7 +461,6 @@
                            , const PatchSubset    * newPatches
                            );
 
-<<<<<<< HEAD
   template <typename ExecSpace, typename MemSpace>
           void transferFrom(       DataWarehouse                        * from
                            , const VarLabel                             * label
@@ -485,23 +469,12 @@
                            ,       ExecutionObject<ExecSpace, MemSpace> & execObj
                            ,       bool                                   replace
                            , const PatchSubset                          * newPatches
-=======
-
-  virtual void transferFrom(       DataWarehouse  * from
-                           , const VarLabel       * label
-                           , const PatchSubset    * patches
-                           , const MaterialSubset * matls
-                           ,       void           * dtask
-                           ,       bool             replace
-                           , const PatchSubset    * newPatches
->>>>>>> 89148391
                            );
 
 
   virtual bool isFinalized() const;
 
   virtual void finalize();
-<<<<<<< HEAD
 
 
 #ifdef HAVE_CUDA
@@ -1210,301 +1183,12 @@
 
   std::map<Patch*, bool> assignedPatches; // indicates where a given patch should be stored in an accelerator
 
-=======
-
-
-#ifdef HAVE_CUDA
-
-  static int getNumDevices();
-  static void uintahSetCudaDevice(int deviceNum);
-  static size_t getTypeDescriptionSize(const TypeDescription::Type& type);
-  static GPUGridVariableBase* createGPUGridVariable(const TypeDescription::Type& type);
-  static GPUPerPatchBase* createGPUPerPatch(const TypeDescription::Type& type);
-  static GPUReductionVariableBase* createGPUReductionVariable(const TypeDescription::Type& type);
-
-#endif
-
-
-  virtual void unfinalize();
-
-  virtual void refinalize();
-
-  virtual size_t emit(       OutputContext & oc
-                     , const VarLabel      * label
-                     ,       int             matlIndex
-                     , const Patch         * patch
-                     );
-
-
-#if HAVE_PIDX
-     void emitPIDX(       PIDXOutputContext & context
-                  , const VarLabel          * label
-                  ,       int                 matlIndex
-                  , const Patch             * patch
-                  ,       unsigned char     * pidx_buffer
-                  ,       size_t              pidx_bufferSize
-                  );
-#endif
-
-
-  void exchangeParticleQuantities(       DetailedTasks * dts
-                                 ,       LoadBalancer  * lb
-                                 , const VarLabel      * pos_var
-                                 ,       int             iteration
-                                 );
-
-  void sendMPI(       DependencyBatch       * batch
-              , const VarLabel              * pos_var
-              ,       BufferInfo            & buffer
-              ,       OnDemandDataWarehouse * old_dw
-              , const DetailedDep           * dep
-              ,       LoadBalancer          * lb
-              );
-
-  void recvMPI(       DependencyBatch       * batch
-              ,       BufferInfo            & buffer
-              ,       OnDemandDataWarehouse * old_dw
-              , const DetailedDep           * dep
-              ,       LoadBalancer          * lb
-              );
-
-  void reduceMPI( const VarLabel       * label
-                , const Level          * level
-                , const MaterialSubset * matls
-                ,       int              nComm
-                );
-
-  // Scrub counter manipulator functions -- when the scrub count goes to zero, the data is deleted
-  void setScrubCount( const VarLabel * label
-                    ,       int        matlIndex
-                    , const Patch    * patch
-                    ,       int        count
-                    );
-
-  int decrementScrubCount( const VarLabel * label
-                         ,       int        matlIndex
-                         , const Patch    * patch
-                         );
-
-  void scrub( const VarLabel * label
-            ,       int        matlIndex
-            , const Patch    * patch
-            );
-
-  void initializeScrubs(       int                        dwid
-                       , const FastHashTable<ScrubItem> * scrubcounts
-                       ,       bool                       add
-                       );
-
- // For time step abort/recompute
- virtual bool abortTimeStep();
- virtual bool recomputeTimeStep();
-
-  struct ValidNeighbors {
-          GridVariableBase   * validNeighbor {nullptr};
-    const Patch              * neighborPatch {nullptr};
-          IntVector            low  {};
-          IntVector            high {};
-
-  };
-  void getNeighborPatches( const VarLabel             * label
-                         , const Patch                * patch
-                         ,       Ghost::GhostType       gtype
-                         ,       int                    numGhostCells
-                         , std::vector<const Patch *> & adjacentNeighbors
-                         );
-
-  // This method will retrieve those neighbors, and also the regions (indicated in low and high) which constitute the ghost cells.
-  // Data is return in the ValidNeighbors vector. IgnoreMissingNeighbors is designed for the Unified Scheduler so that it can request what
-  // neighbor patches *should* be, and those neighbor patches we hope are found in the host side DW (this one) or the GPU DW
-  //
-  // TODO, This method might create a reference to the neighbor, and so these references
-  // need to be deleted afterward. (It's not pretty, but it seemed to be the best option.)
-  void getValidNeighbors( const VarLabel                    * label
-                        ,       int                           matlIndex
-                        , const Patch                       * patch
-                        ,       Ghost::GhostType              gtype
-                        ,       int                           numGhostCells
-                        ,       std::vector<ValidNeighbors> & validNeighbors
-                        ,       bool                          ignoreMissingNeighbors = false
-                        );
-
-  void logMemoryUse(       std::ostream  & out
-                   ,       unsigned long & total
-                   , const std::string   & tag
-                   );
-
-  // must be called by the thread that will run the test
-  void pushRunningTask( const Task                                * task
-                      ,       std::vector<OnDemandDataWarehouseP> * dws
-                      );
-
-  void popRunningTask();
-
-  // does a final check to see if gets/puts/etc. consistent with
-  // requires/computes/modifies for the current task.
-  void checkTasksAccesses( const PatchSubset    * patches
-                         , const MaterialSubset * matls
-                         );
-
-  ScrubMode getScrubMode() const { return m_scrub_mode; }
-
-  // The following is for support of regridding
-  virtual void getVarLabelMatlLevelTriples( std::vector<VarLabelMatl<Level> > & vars ) const;
-
-  static bool s_combine_memory;
-
-  friend class SchedulerCommon;
-  friend class UnifiedScheduler;
-
-private:
-
-  enum AccessType {
-      NoAccess = 0
-    , PutAccess
-    , GetAccess
-    , ModifyAccess
-  };
-
-
-  //__________________________________
-  // AccessInfo
-  struct AccessInfo {
-    AccessInfo()
-    { }
-
-    AccessInfo(AccessType type)
-      : accessType {type}
-    { }
-
-    void encompassOffsets( IntVector low
-                         , IntVector high
-                         )
-    {
-      lowOffset  = Uintah::Max( low,  lowOffset );
-      highOffset = Uintah::Max( high, highOffset );
-    }
-
-    AccessType accessType {NoAccess};
-    IntVector lowOffset   {0, 0, 0};  // ghost cell access
-    IntVector highOffset  {0, 0, 0};
-  };
-
-
-  //__________________________________
-  // RunningTaskInfo
-  using VarAccessMap = std::map<VarLabelMatl<Patch>, AccessInfo>;
-  struct RunningTaskInfo {
-    RunningTaskInfo()
-      { }
-
-    RunningTaskInfo( const Task                                * task
-                   ,       std::vector<OnDemandDataWarehouseP> * dws
-                   )
-      : m_task{task}
-      , m_dws{dws}
-    { }
-
-    RunningTaskInfo( const RunningTaskInfo & copy )
-      : m_task{copy.m_task}
-      , m_dws{copy.m_dws}
-      , m_accesses{copy.m_accesses}
-    { }
-
-    RunningTaskInfo& operator=( const RunningTaskInfo & copy )
-    {
-      m_task     = copy.m_task;
-      m_dws      = copy.m_dws;
-      m_accesses = copy.m_accesses;
-      return *this;
-    }
-
-    const Task                                * m_task     {nullptr};
-          std::vector<OnDemandDataWarehouseP> * m_dws      {nullptr};
-          VarAccessMap                          m_accesses {};
-  };
-
-
-  virtual DataWarehouse* getOtherDataWarehouse( Task::WhichDW     dw
-                                              , RunningTaskInfo * info
-                                              );
-
-  void getGridVar(       GridVariableBase & var
-                 , const VarLabel         * label
-                 ,       int                matlIndex
-                 , const Patch            * patch
-                 ,       Ghost::GhostType   gtype
-                 ,       int                numGhostCells
-                 );
-
-  inline Task::WhichDW getWhichDW( RunningTaskInfo * info );
-
-  // These will throw an exception if access is not allowed for the current task.
-  inline void checkGetAccess( const VarLabel         * label
-                            ,       int                matlIndex
-                            , const Patch            * patch
-                            ,       Ghost::GhostType   gtype         = Ghost::None
-                            ,       int                numGhostCells = 0
-                            );
-
-  inline void checkPutAccess( const VarLabel * label
-                            ,       int        matlIndex
-                            , const Patch    * patch
-                            ,       bool       replace
-                            );
-
-  inline void checkModifyAccess(const VarLabel* label,
-                                int matlIndex,
-                                const Patch* patch);
-
-  // These will return false if access is not allowed for the current task.
-  inline bool hasGetAccess( const Task            * runningTask
-                          , const VarLabel        * label
-                          ,       int               matlIndex
-                          , const Patch           * patch
-                          ,       IntVector         lowOffset
-                          ,       IntVector         highOffset
-                          ,       RunningTaskInfo * info
-                          );
-
-  inline bool hasPutAccess( const Task     * runningTask
-                          , const VarLabel * label
-                          ,       int        matlIndex
-                          , const Patch    * patch
-                          );
-
-  void checkAccesses(       RunningTaskInfo  * runningTaskInfo
-                    , const Task::Dependency * dep
-                    ,       AccessType         accessType
-                    , const PatchSubset      * patches
-                    , const MaterialSubset   * matls
-                    );
-
-  void printDebuggingPutInfo( const VarLabel * label
-                            ,       int        matlIndex
-                            , const Patch    * patch
-                            ,       int        line
-                            );
-                                
-  void printDebuggingPutInfo( const VarLabel * label
-                            ,       int        matlIndex
-                            , const Level    * level
-                            ,       int        line
-                            );
-
-
-#ifdef HAVE_CUDA
-
-  std::map<Patch*, bool> assignedPatches; // indicates where a given patch should be stored in an accelerator
-
->>>>>>> 89148391
 #endif
 
 
   using psetDBType           = std::multimap<PSPatchMatlGhost, ParticleSubset*>;
   using psetAddDBType        = std::map<std::pair<int, const Patch*>, std::map<const VarLabel*, ParticleVariableBase*>*>;
   using particleQuantityType = std::map<std::pair<int, const Patch*>, int> ;
-<<<<<<< HEAD
 
   ParticleSubset* queryPSetDB(       psetDBType & db
                              , const Patch      * patch
@@ -1637,58 +1321,6 @@
 
 
 
-=======
-
-  ParticleSubset* queryPSetDB(       psetDBType & db
-                             , const Patch      * patch
-                             ,       int          matlIndex
-                             ,       IntVector    low
-                             ,       IntVector    high
-                             , const VarLabel   * pos_var
-                             ,       bool         exact = false
-                             );
-
-  void insertPSetRecord(       psetDBType     & subsetDB
-                       , const Patch          * patch
-                       ,       IntVector        low
-                       ,       IntVector        high
-                       ,       int              matlIndex
-                       ,       ParticleSubset * psubset
-                       );
-
-
-  inline bool hasRunningTask();
-
-  inline std::map<std::thread::id, OnDemandDataWarehouse::RunningTaskInfo>* getRunningTasksInfo();
-
-  inline RunningTaskInfo* getCurrentTaskInfo();
-
-
-  // holds info on the running task for each std::thread::id
-  std::map<std::thread::id, RunningTaskInfo> m_running_tasks {};
-
-  ScrubMode m_scrub_mode {DataWarehouse::ScrubNone};
-
-  DWDatabase<Patch>     m_var_DB       {};
-  DWDatabase<Level>     m_level_DB     {};
-  KeyDatabase<Patch>    m_var_key_DB   {};
-  KeyDatabase<Level>    m_level_key_DB {};
-
-  psetDBType            m_pset_db     {};
-  psetDBType            m_delset_DB   {};
-  psetAddDBType         m_addset_DB   {};
-  particleQuantityType  m_foreign_particle_quantities {};
-  bool                  m_exchange_particle_quantities {true};
-
-  // Keep track of when this DW sent some (and which) particle information to another processor
-  SendState m_send_state {};
-
-  bool  m_finalized {false};
-  GridP m_grid      {nullptr};
-
-  // Is this the first DW -- created by the initialization timestep?
-  bool  m_is_initialization_DW {false};
->>>>>>> 89148391
 
 }; // end class OnDemandDataWarehouse
 
