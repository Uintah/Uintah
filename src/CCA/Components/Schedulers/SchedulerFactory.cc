/*
 * The MIT License
 *
 * Copyright (c) 1997-2015 The University of Utah
 *
 * Permission is hereby granted, free of charge, to any person obtaining a copy
 * of this software and associated documentation files (the "Software"), to
 * deal in the Software without restriction, including without limitation the
 * rights to use, copy, modify, merge, publish, distribute, sublicense, and/or
 * sell copies of the Software, and to permit persons to whom the Software is
 * furnished to do so, subject to the following conditions:
 *
 * The above copyright notice and this permission notice shall be included in
 * all copies or substantial portions of the Software.
 *
 * THE SOFTWARE IS PROVIDED "AS IS", WITHOUT WARRANTY OF ANY KIND, EXPRESS OR
 * IMPLIED, INCLUDING BUT NOT LIMITED TO THE WARRANTIES OF MERCHANTABILITY,
 * FITNESS FOR A PARTICULAR PURPOSE AND NONINFRINGEMENT. IN NO EVENT SHALL THE
 * AUTHORS OR COPYRIGHT HOLDERS BE LIABLE FOR ANY CLAIM, DAMAGES OR OTHER
 * LIABILITY, WHETHER IN AN ACTION OF CONTRACT, TORT OR OTHERWISE, ARISING
 * FROM, OUT OF OR IN CONNECTION WITH THE SOFTWARE OR THE USE OR OTHER DEALINGS
 * IN THE SOFTWARE.
 */

#include <CCA/Components/Schedulers/SchedulerFactory.h>
#include <CCA/Components/Schedulers/SchedulerCommon.h>
#include <CCA/Components/Schedulers/SingleProcessorScheduler.h>
#include <CCA/Components/Schedulers/MPIScheduler.h>
#include <CCA/Components/Schedulers/DynamicMPIScheduler.h>
#include <CCA/Components/Schedulers/ThreadedMPIScheduler.h>
#include <CCA/Components/Schedulers/UnifiedScheduler.h>

#include <Core/Exceptions/ProblemSetupException.h>
#include <Core/Parallel/Parallel.h>
#include <Core/Parallel/ProcessorGroup.h>
#include <Core/ProblemSpec/ProblemSpec.h>
#include <Core/Util/DebugStream.h>

#include <sci_defs/cuda_defs.h>

#include <iostream>
#include <string>

using namespace Uintah;

// Enable specific schedulers via environment variable
static DebugStream singleProcessor("SingleProcessorScheduler", false);
static DebugStream dynamicMPI(     "DynamicMPIScheduler",      false);
static DebugStream unified(        "UnifiedScheduler",         false);

SchedulerCommon*
SchedulerFactory::create( const ProblemSpecP   & ps,
                          const ProcessorGroup * world,
                          const Output         * output )
{
  SchedulerCommon* sch = 0;
  std::string scheduler = "";

  ProblemSpecP sc_ps = ps->findBlock("Scheduler");
  if (sc_ps) {
    sc_ps->getAttribute("type", scheduler);
  }

  // Default settings - nothing specified in the input file
  if (scheduler == "") {

    // Using MPI
    if (Uintah::Parallel::usingMPI()) {

      // Using MPI without threads
      if (!(Uintah::Parallel::getNumThreads() > 0)) {
        if (singleProcessor.active()) {
          throw ProblemSetupException("Cannot use Single Processor Scheduler with MPI.", __FILE__, __LINE__);
        }
        else if (dynamicMPI.active()) {
          scheduler = "DynamicMPI";
        }
        else {
          scheduler = "MPI";
        }
      }

      // Using MPI and threads (Unified and ThreadedMPI schedulers)
      else if (Uintah::Parallel::usingDevice() || unified.active()) {
        scheduler = "Unified";
      }
      else {
        scheduler = "ThreadedMPI";
      }
    }

    // No MPI
    else if (Uintah::Parallel::getNumThreads() > 0) {

      // Threads + GPU
      if (Uintah::Parallel::usingDevice()) {
        scheduler = "Unified";
      }

      // Threads
      else {
        scheduler = "ThreadedMPI";
      }
    }

    // Throw an exception of all the above fails
    else if (dynamicMPI.active() || unified.active()) {
      std::string message =
          "Cannot use MPI schedulers without -mpi option. SCI_DEBUG flags: DynamicMPI or Unified may also be active.";
      throw ProblemSetupException(message, __FILE__, __LINE__);
    }

    // Otherwise use the SingleProcessorScheduler
    else {
      scheduler = "SingleProcessor";
    }
  }

  // Check for specific scheduler request from the input file
  if (scheduler == "SingleProcessor") {
    sch = scinew SingleProcessorScheduler(world, output, NULL);
  }
  else if (scheduler == "MPI") {
    sch = scinew MPIScheduler(world, output, NULL);
  }
  else if (scheduler == "DynamicMPI") {
    sch = scinew DynamicMPIScheduler(world, output, NULL);
  }
  else if (scheduler == "ThreadedMPI") {
    sch = scinew ThreadedMPIScheduler(world, output, NULL);
  }
  else if (scheduler == "Unified") {
    sch = scinew UnifiedScheduler(world, output, NULL);
  }
  else {
    sch = 0;
    std::string error = "Unknown scheduler: '" + scheduler
                        + "' Please check UPS Spec for valid scheduler options (.../src/StandAlone/inputs/UPS_SPEC/ups_spec.xml)'";
    throw ProblemSetupException(error, __FILE__, __LINE__);
  }

<<<<<<< HEAD
=======
  //__________________________________
  //  bulletproofing
>>>>>>> d1d65a4e
  // "-nthreads" at command line, something other than "ThreadedMPI" specified in UPS file (w/ -do_not_validate)
  if ((Uintah::Parallel::getNumThreads() > 0) && ((scheduler != "Unified") && (scheduler != "ThreadedMPI"))) {
    throw ProblemSetupException("ThreadedMPI or Unified Scheduler needed for '-nthreads <n>' option", __FILE__, __LINE__);
  }

<<<<<<< HEAD
  // Output which scheduler will be used
  proc0cout << "Scheduler: \t\t" << scheduler << std::endl;
=======
  if ( (scheduler != "Unified") && Uintah::Parallel::usingDevice() ){
    std::string error = "\n \tTo use '-gpu' option you must invoke the Unified Scheduler.  Add '-nthreads <n>' to the sus command line.";
    throw ProblemSetupException( error , __FILE__, __LINE__);
  }
>>>>>>> d1d65a4e

  // Output which scheduler will be used
  proc0cout << "Scheduler: \t\t" << scheduler << std::endl;

  return sch;

}<|MERGE_RESOLUTION|>--- conflicted
+++ resolved
@@ -139,25 +139,17 @@
     throw ProblemSetupException(error, __FILE__, __LINE__);
   }
 
-<<<<<<< HEAD
-=======
   //__________________________________
   //  bulletproofing
->>>>>>> d1d65a4e
   // "-nthreads" at command line, something other than "ThreadedMPI" specified in UPS file (w/ -do_not_validate)
   if ((Uintah::Parallel::getNumThreads() > 0) && ((scheduler != "Unified") && (scheduler != "ThreadedMPI"))) {
     throw ProblemSetupException("ThreadedMPI or Unified Scheduler needed for '-nthreads <n>' option", __FILE__, __LINE__);
   }
 
-<<<<<<< HEAD
-  // Output which scheduler will be used
-  proc0cout << "Scheduler: \t\t" << scheduler << std::endl;
-=======
   if ( (scheduler != "Unified") && Uintah::Parallel::usingDevice() ){
     std::string error = "\n \tTo use '-gpu' option you must invoke the Unified Scheduler.  Add '-nthreads <n>' to the sus command line.";
     throw ProblemSetupException( error , __FILE__, __LINE__);
   }
->>>>>>> d1d65a4e
 
   // Output which scheduler will be used
   proc0cout << "Scheduler: \t\t" << scheduler << std::endl;
