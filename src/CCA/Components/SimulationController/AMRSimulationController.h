--- conflicted
+++ resolved
@@ -119,15 +119,12 @@
 
 #ifdef HAVE_VISIT
      visit_simulation_data d_visit_simulation_data;
-<<<<<<< HEAD
-=======
 
      bool do_visit;
 
    public:
      void SetVisIt( bool val ) { do_visit = val; }
      bool GetVisIt() { return do_visit; }
->>>>>>> d1d65a4e
 #endif      
    };
 
