--- conflicted
+++ resolved
@@ -99,10 +99,7 @@
     ParticleVariable<int> pLoadCurveID;
     ParticleVariable<int> plocalized;
     ParticleVariable<int> prefined;
-<<<<<<< HEAD
-=======
     ParticleVariable<int> pLastLevel;
->>>>>>> d1d65a4e
     // ImplicitParticleCreator
     ParticleVariable<Vector> pacceleration;
     ParticleVariable<double> pvolumeold;
