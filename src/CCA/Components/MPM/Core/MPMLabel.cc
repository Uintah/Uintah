/*
 * The MIT License
 *
 * Copyright (c) 1997-2019 The University of Utah
 *
 * Permission is hereby granted, free of charge, to any person obtaining a copy
 * of this software and associated documentation files (the "Software"), to
 * deal in the Software without restriction, including without limitation the
 * rights to use, copy, modify, merge, publish, distribute, sublicense, and/or
 * sell copies of the Software, and to permit persons to whom the Software is
 * furnished to do so, subject to the following conditions:
 *
 * The above copyright notice and this permission notice shall be included in
 * all copies or substantial portions of the Software.
 *
 * THE SOFTWARE IS PROVIDED "AS IS", WITHOUT WARRANTY OF ANY KIND, EXPRESS OR
 * IMPLIED, INCLUDING BUT NOT LIMITED TO THE WARRANTIES OF MERCHANTABILITY,
 * FITNESS FOR A PARTICULAR PURPOSE AND NONINFRINGEMENT. IN NO EVENT SHALL THE
 * AUTHORS OR COPYRIGHT HOLDERS BE LIABLE FOR ANY CLAIM, DAMAGES OR OTHER
 * LIABILITY, WHETHER IN AN ACTION OF CONTRACT, TORT OR OTHERWISE, ARISING
 * FROM, OUT OF OR IN CONNECTION WITH THE SOFTWARE OR THE USE OR OTHER DEALINGS
 * IN THE SOFTWARE.
 */
#include <CCA/Components/MPM/Core/MPMLabel.h>
#include <CCA/Components/MPM/Core/MPMDiffusionLabel.h>
#include <Core/Math/Matrix3.h>
#include <Core/Math/Short27.h>
#include <Core/Grid/Variables/ParticleVariable.h>
#include <Core/Grid/Variables/CCVariable.h>
#include <Core/Grid/Variables/NCVariable.h>
#include <Core/Grid/Variables/VarLabel.h>
#include <Core/Grid/Variables/VarTypes.h>
#include <Core/Grid/Variables/PerPatch.h>
#include <Core/Malloc/Allocator.h>
#include <iostream>
using namespace Uintah;
using namespace std;

MPMLabel::MPMLabel()
{

  // Time Step
  timeStepLabel =
    VarLabel::create(timeStep_name, timeStep_vartype::getTypeDescription() );

  // Simulation Time
  simulationTimeLabel =
    VarLabel::create(simTime_name, simTime_vartype::getTypeDescription() );

  // delta t
  VarLabel* nonconstDelt =
    VarLabel::create(delT_name, delt_vartype::getTypeDescription() );
  nonconstDelt->allowMultipleComputes();
  delTLabel = nonconstDelt;


  diffusion = scinew MPMDiffusionLabel();

  // Heat flux from fire

  fAllParticlesUpdated = VarLabel::create("finalUpdateFlag",
                                          PerPatch<bool>::getTypeDescription());

  heatRate_CCLabel = 
    VarLabel::create("heatRate_CC",  CCVariable<double>::getTypeDescription());

  // Particle Variables

  //non PermanentParticleState
  pPressureLabel  = VarLabel::create( "p.pressure",
                        ParticleVariable<double>::getTypeDescription() );
  
  pScratchVecLabel  = VarLabel::create( "p.scratchvec",
                        ParticleVariable<Vector>::getTypeDescription() );
  
  pScratchLabel  = VarLabel::create( "p.scratch",
                        ParticleVariable<double>::getTypeDescription() );
  
  // for visualization only
  pScaleFactorLabel = VarLabel::create( "p.scalefactor",
                        ParticleVariable<Matrix3>::getTypeDescription());
  
  pScaleFactorLabel_preReloc = VarLabel::create( "p.scalefactor+",
                        ParticleVariable<Matrix3>::getTypeDescription());
  
  // for thermal stress
  pTempCurrentLabel = VarLabel::create( "p.tempCurrent",
                        ParticleVariable<double>::getTypeDescription() ); 
    
  pXXLabel  = VarLabel::create( "p.xx",
                        ParticleVariable<Point>::getTypeDescription() );
                     
  p_qLabel  = VarLabel::create( "p.q",
                        ParticleVariable<double>::getTypeDescription() );
  
  p_qLabel_preReloc  = VarLabel::create( "p.q+",
                        ParticleVariable<double>::getTypeDescription() );
  
  pColorLabel  = VarLabel::create( "p.color",
                        ParticleVariable<double>::getTypeDescription() );
                     
  pColorLabel_preReloc  = VarLabel::create( "p.color+",
                        ParticleVariable<double>::getTypeDescription() );
                     
  pPartitionUnityLabel   = VarLabel::create( "p.partitionUnity",
                        ParticleVariable<double>::getTypeDescription() );
  
  //PermanentParticleState
  pDeformationMeasureLabel = VarLabel::create("p.deformationMeasure",
                        ParticleVariable<Matrix3>::getTypeDescription());

  pVelGradLabel = VarLabel::create("p.velGrad",
                        ParticleVariable<Matrix3>::getTypeDescription());

  pStressLabel = VarLabel::create( "p.stress",
                        ParticleVariable<Matrix3>::getTypeDescription() );
  
  pVolumeLabel = VarLabel::create( "p.volume",
                        ParticleVariable<double>::getTypeDescription());
  
  pVolumeDeformedLabel = VarLabel::create( "p.volumedeformed",
                        ParticleVariable<double>::getTypeDescription());
  
  pMassLabel = VarLabel::create( "p.mass",
                        ParticleVariable<double>::getTypeDescription() );
  
  pVelocityLabel = VarLabel::create( "p.velocity", 
                        ParticleVariable<Vector>::getTypeDescription() );
  
  pVelocitySSPlusLabel = VarLabel::create( "p.velocitySSPlus", 
                        ParticleVariable<Vector>::getTypeDescription() );
  
  pExternalForceLabel = VarLabel::create( "p.externalforce",
                        ParticleVariable<Vector>::getTypeDescription() );

  pExternalForceCorner1Label = VarLabel::create( "p.externalforcecorner1",
                        ParticleVariable<Point>::getTypeDescription() );

  pExternalForceCorner2Label = VarLabel::create( "p.externalforcecorner2",
                        ParticleVariable<Point>::getTypeDescription() );

  pExternalForceCorner3Label = VarLabel::create( "p.externalforcecorner3",
                        ParticleVariable<Point>::getTypeDescription() );

  pExternalForceCorner4Label = VarLabel::create( "p.externalforcecorner4",
                        ParticleVariable<Point>::getTypeDescription() );
  
  pXLabel = VarLabel::create("p.x",
                             ParticleVariable<Point>::getTypeDescription(),
                             IntVector(0,0,0), VarLabel::PositionVariable);
  
  pTemperatureLabel = VarLabel::create( "p.temperature",
                        ParticleVariable<double>::getTypeDescription() );
  
  // for thermal stress
  pTempPreviousLabel = VarLabel::create( "p.tempPrevious",
                        ParticleVariable<double>::getTypeDescription() ); 
                     
  pdTdtLabel = VarLabel::create( "p.dTdt",
                        ParticleVariable<double>::getTypeDescription() );
  
  pExternalHeatRateLabel = VarLabel::create( "p.externalHeatRate",
                        ParticleVariable<double>::getTypeDescription() );

  pExternalHeatFluxLabel = VarLabel::create( "p.externalHeatFlux",
                        ParticleVariable<double>::getTypeDescription() );
  
  pSurfLabel = VarLabel::create( "p.surface",
                        ParticleVariable<double>::getTypeDescription() );

  pSurfGradLabel = VarLabel::create( "p.surfgrad",
                        ParticleVariable<Vector>::getTypeDescription() );

  pSurfGradLabel_preReloc = VarLabel::create( "p.surfgrad+",
                        ParticleVariable<Vector>::getTypeDescription() );

  pLastLevelLabel = VarLabel::create( "p.lastlevel",
                        ParticleVariable<int>::getTypeDescription() );

  pParticleIDLabel = VarLabel::create("p.particleID",
                        ParticleVariable<long64>::getTypeDescription() );

  pSizeLabel = VarLabel::create( "p.size",
                        ParticleVariable<Matrix3>::getTypeDescription());
  
  pSizeLabel_preReloc = VarLabel::create( "p.size+",
                        ParticleVariable<Matrix3>::getTypeDescription());
  
  pLocalizedMPMLabel  = VarLabel::create( "p.localizedMPM",
                        ParticleVariable<int>::getTypeDescription() );
  
  pLocalizedMPMLabel_preReloc  = VarLabel::create( "p.localizedMPM+",
                        ParticleVariable<int>::getTypeDescription() );
  
  pRefinedLabel       = VarLabel::create( "p.refinedMPM",
                        ParticleVariable<int>::getTypeDescription() );
  
  pRefinedLabel_preReloc  = VarLabel::create( "p.refinedMPM+",
                        ParticleVariable<int>::getTypeDescription() );

  pESPotential = VarLabel::create( "p.esPotential",
      ParticleVariable<double>::getTypeDescription());

  pESGradPotential = VarLabel::create( "p.esGradPotential",
                     ParticleVariable<Vector>::getTypeDescription() );

  pFiberDirLabel  = VarLabel::create( "p.fiberdir",
                        ParticleVariable<Vector>::getTypeDescription() );

  pFiberDirLabel_preReloc  = VarLabel::create( "p.fiberdir+",
                        ParticleVariable<Vector>::getTypeDescription() );

  // Particle Variables 
  pDeformationMeasureLabel_preReloc = VarLabel::create("p.deformationMeasure+",
                        ParticleVariable<Matrix3>::getTypeDescription());
  
  pVelGradLabel_preReloc = VarLabel::create("p.velGrad+",
                        ParticleVariable<Matrix3>::getTypeDescription());

  pStressLabel_preReloc = VarLabel::create( "p.stress+",
                        ParticleVariable<Matrix3>::getTypeDescription() );

  pVolumeLabel_preReloc = VarLabel::create( "p.volume+",
                        ParticleVariable<double>::getTypeDescription());
  
  pMassLabel_preReloc = VarLabel::create( "p.mass+",
                        ParticleVariable<double>::getTypeDescription() );
  
  pVelocityLabel_preReloc = VarLabel::create( "p.velocity+", 
                        ParticleVariable<Vector>::getTypeDescription() );
  
  pExtForceLabel_preReloc = VarLabel::create( "p.externalforce+",
                        ParticleVariable<Vector>::getTypeDescription() );
  
  pXLabel_preReloc = VarLabel::create( "p.x+",
                        ParticleVariable<Point>::getTypeDescription(),
                        IntVector(0,0,0),
                        VarLabel::PositionVariable);
  
  pTemperatureLabel_preReloc = VarLabel::create( "p.temperature+",
                        ParticleVariable<double>::getTypeDescription() );
    
  // for thermal stress
  pTempPreviousLabel_preReloc = VarLabel::create( "p.tempPrevious+",
                        ParticleVariable<double>::getTypeDescription() ); 

  pdTdtLabel_preReloc = VarLabel::create( "p.dTdt+",
                        ParticleVariable<double>::getTypeDescription() );

  pExternalHeatRateLabel_preReloc = VarLabel::create( "p.externalHeatRate+",
                        ParticleVariable<double>::getTypeDescription() );

  pExternalHeatFluxLabel_preReloc = VarLabel::create( "p.externalHeatFlux+",
                        ParticleVariable<double>::getTypeDescription() );
  
  pSurfLabel_preReloc = VarLabel::create( "p.surface+",
                        ParticleVariable<double>::getTypeDescription() );

  pLastLevelLabel_preReloc = VarLabel::create( "p.lastlevel+",
                        ParticleVariable<int>::getTypeDescription() );

  pParticleIDLabel_preReloc = VarLabel::create("p.particleID+",
                        ParticleVariable<long64>::getTypeDescription() );

  pTemperatureGradientLabel = VarLabel::create( "p.temperatureGradient",
                        ParticleVariable<Vector>::getTypeDescription() );

  pTemperatureGradientLabel_preReloc =VarLabel::create("p.temperatureGradient+",
                        ParticleVariable<Vector>::getTypeDescription() );

  pPosChargeLabel = VarLabel::create( "p.posCharge",
      ParticleVariable<double>::getTypeDescription() );

  pPosChargeLabel_preReloc = VarLabel::create( "p.posCharge+",
      ParticleVariable<double>::getTypeDescription() );

  pNegChargeLabel = VarLabel::create( "p.negCharge",
      ParticleVariable<double>::getTypeDescription() );

  pNegChargeLabel_preReloc = VarLabel::create( "p.negCharge+",
      ParticleVariable<double>::getTypeDescription() );

  pPosChargeGradLabel = VarLabel::create( "p.posChargeGrad",
      ParticleVariable<Vector>::getTypeDescription() );

  pPosChargeGradLabel_preReloc =VarLabel::create("p.posChargeGrad+",
      ParticleVariable<Vector>::getTypeDescription() );

  pNegChargeGradLabel = VarLabel::create( "p.negChargeGrad",
          ParticleVariable<Vector>::getTypeDescription() );

  pNegChargeGradLabel_preReloc =VarLabel::create("p.negChargeGrad+",
          ParticleVariable<Vector>::getTypeDescription() );

  pPermittivityLabel = VarLabel::create( "p.permittivity",
      ParticleVariable<double>::getTypeDescription() );

  pPermittivityLabel_preReloc = VarLabel::create( "p.permittivity+",
        ParticleVariable<double>::getTypeDescription() );

  pPosChargeFluxLabel = VarLabel::create("p.posChargeFlux",
        ParticleVariable<Vector>::getTypeDescription() );

  pPosChargeFluxLabel_preReloc = VarLabel::create("p.posChargeFlux+",
        ParticleVariable<Vector>::getTypeDescription() );

  pNegChargeFluxLabel = VarLabel::create("p.negChargeFlux",
        ParticleVariable<Vector>::getTypeDescription() );

  pNegChargeFluxLabel_preReloc = VarLabel::create("p.negChargeFlux+",
        ParticleVariable<Vector>::getTypeDescription() );

  // Node Centered Variables
  
  gAccelerationLabel = VarLabel::create( "g.acceleration",
                        NCVariable<Vector>::getTypeDescription() );

  gColorLabel = VarLabel::create( "g.color",
                        NCVariable<double>::getTypeDescription() );
  
  gMassLabel = VarLabel::create( "g.mass",
                        NCVariable<double>::getTypeDescription() );
  
  gMassAllLabel = VarLabel::create( "g.massall",
                        NCVariable<double>::getTypeDescription() );
  
  gMassF0Label = VarLabel::create( "g.massF0",
                        NCVariable<double>::getTypeDescription() );

  gMassF1Label = VarLabel::create( "g.massF1",
                        NCVariable<double>::getTypeDescription() );

  gVelocityLabel = VarLabel::create( "g.velocity",
                        NCVariable<Vector>::getTypeDescription() );
  
  gVelocityF0Label = VarLabel::create( "g.velocityF0",
                        NCVariable<Vector>::getTypeDescription() );
  
  gVelocityF1Label = VarLabel::create( "g.velocityF1",
                        NCVariable<Vector>::getTypeDescription() );
  
  gVelocityStarF0Label = VarLabel::create( "g.velocity_starF0",
                        NCVariable<Vector>::getTypeDescription() );
  
  gVelocityStarF1Label = VarLabel::create( "g.velocity_starF1",
                        NCVariable<Vector>::getTypeDescription() );
  
  gAccelerationF0Label = VarLabel::create( "g.accelerationF0",
                        NCVariable<Vector>::getTypeDescription() );
  
  gAccelerationF1Label = VarLabel::create( "g.accelerationF1",
                        NCVariable<Vector>::getTypeDescription() );
  
  gInternalForceF0Label = VarLabel::create( "g.internalforceF0",
                        NCVariable<Vector>::getTypeDescription() );
  
  gInternalForceF1Label = VarLabel::create( "g.internalforceF1",
                        NCVariable<Vector>::getTypeDescription() );
  
  gExternalForceF0Label = VarLabel::create( "g.externalforceF0",
                        NCVariable<Vector>::getTypeDescription() );
  
  gExternalForceF1Label = VarLabel::create( "g.externalforceF1",
                        NCVariable<Vector>::getTypeDescription() );
  
  gVelocityBCLabel = VarLabel::create( "g.velocityBC",
                        NCVariable<Vector>::getTypeDescription() );
  
  gVelSPSSPLabel = VarLabel::create( "g.velocitySPLusSSPlus",
                        NCVariable<Vector>::getTypeDescription() );
  
  gPositionLabel = VarLabel::create( "g.position",
                        NCVariable<Point>::getTypeDescription() );
  
  gPositionF0Label = VarLabel::create( "g.positionF0",
                        NCVariable<Point>::getTypeDescription() );
  
  gPositionF1Label = VarLabel::create( "g.positionF1",
                        NCVariable<Point>::getTypeDescription() );
  
  gExternalForceLabel = VarLabel::create( "g.externalforce",
                        NCVariable<Vector>::getTypeDescription() );
  
  gInternalForceLabel = VarLabel::create( "g.internalforce",
                        NCVariable<Vector>::getTypeDescription() );
  
  gContactLabel       = VarLabel::create( "g.contact",
                        NCVariable<int>::getTypeDescription() );
  
  gVelocityStarLabel = VarLabel::create( "g.velocity_star",
                        NCVariable<Vector>::getTypeDescription() );
  
  gTemperatureLabel = VarLabel::create("g.temperature",
                        NCVariable<double>::getTypeDescription());

  gTemperatureNoBCLabel = VarLabel::create("g.temperaturenobc",
                        NCVariable<double>::getTypeDescription());

  gTemperatureStarLabel = VarLabel::create("g.temperatureStar",
                        NCVariable<double>::getTypeDescription());

  gTemperatureRateLabel = VarLabel::create("g.temperatureRate",
                        NCVariable<double>::getTypeDescription());

  gdTdtLabel = VarLabel::create("g.dTdt",
                        NCVariable<double>::getTypeDescription());

  gHeatFluxLabel = VarLabel::create("g.HeatFlux",
                        NCVariable<Vector>::getTypeDescription());

  gExternalHeatRateLabel = VarLabel::create("g.externalHeatRate",
                        NCVariable<double>::getTypeDescription());

  gExternalHeatFluxLabel = VarLabel::create("g.externalHeatFlux",
                       NCVariable<double>::getTypeDescription());

  NC_CCweightLabel     = VarLabel::create("NC_CCweight",
                     NCVariable<double>::getTypeDescription());

  gThermalContactTemperatureRateLabel = 
     VarLabel::create("g.thermalContactTemperatureRate",
     NCVariable<double>::getTypeDescription());

  gNormTractionLabel = VarLabel::create( "g.normtraction",
                   NCVariable<double>::getTypeDescription() );

  gNormTractionF0Label = VarLabel::create( "g.normtractionF0",
                   NCVariable<double>::getTypeDescription() );

  gNormTractionF1Label = VarLabel::create( "g.normtractionF1",
                   NCVariable<double>::getTypeDescription() );

  gSurfNormLabel = VarLabel::create( "g.surfnorm",
                   NCVariable<Vector>::getTypeDescription() );

  gSurfNormF0Label = VarLabel::create( "g.surfnormF0",
                   NCVariable<Vector>::getTypeDescription() );

  gSurfNormF1Label = VarLabel::create( "g.surfnormF1",
                   NCVariable<Vector>::getTypeDescription() );

  gSurfLabel     = VarLabel::create( "g.surf",
                   NCVariable<double>::getTypeDescription() );

  gSurfGradLabel = VarLabel::create( "g.surfgrad",
                   NCVariable<Vector>::getTypeDescription() );

  gStressLabel   = VarLabel::create( "g.stress",
                   NCVariable<Matrix3>::getTypeDescription() );

  gStressF0Label   = VarLabel::create( "g.stressF0",
                   NCVariable<Matrix3>::getTypeDescription() );

  gStressF1Label   = VarLabel::create( "g.stressF1",
                   NCVariable<Matrix3>::getTypeDescription() );

  gStressForSavingLabel   = VarLabel::create( "g.stressFS",
                   NCVariable<Matrix3>::getTypeDescription() );

  gVolumeLabel     = VarLabel::create("g.volume",
                        NCVariable<double>::getTypeDescription());

  gVolumeF0Label   = VarLabel::create("g.volumeF0",
                        NCVariable<double>::getTypeDescription());

  gVolumeF1Label   = VarLabel::create("g.volumeF1",
                        NCVariable<double>::getTypeDescription());

  gZOILabel     = VarLabel::create("g.zoi",
                        NCVariable<Stencil7>::getTypeDescription());

  MPMRefineCellLabel  = VarLabel::create( "MPMRefineCell",
                     CCVariable<double>::getTypeDescription() );

  cVolumeLabel  = VarLabel::create( "c.volume",
                     CCVariable<double>::getTypeDescription() );

  numLocInCellLabel  = VarLabel::create( "NumLocalizedInCell",
                     CCVariable<int>::getTypeDescription() );

  numInCellLabel  = VarLabel::create( "NumInCell",
                     CCVariable<int>::getTypeDescription() );

  TotalVolumeDeformedLabel = VarLabel::create( "TotalVolumeDeformed",
                                 sum_vartype::getTypeDescription() );
  
  gradPAccNCLabel = VarLabel::create("gradPAccNC",
                        NCVariable<Vector>::getTypeDescription());

  dTdt_NCLabel     = VarLabel::create("dTdt_NC",
                        NCVariable<double>::getTypeDescription());

  massBurnFractionLabel  = VarLabel::create("massBurnFraction",
                        NCVariable<double>::getTypeDescription());
                     
  gSp_volLabel     =  VarLabel::create("g.sp_vol",
                        NCVariable<double>::getTypeDescription()); 
 
  gSp_vol_srcLabel =  VarLabel::create("g.sp_vol_src",
                        NCVariable<double>::getTypeDescription());

  // Interaction with Arches, Fluid Mechanics

  AccArchesNCLabel = VarLabel::create("AccArchesNC",
                        NCVariable<Vector>::getTypeDescription() );

  // Interaction with Arches, Heat Transfer

  heaTranSolid_NCLabel = VarLabel::create("heaTranSolid_NC",
                                         NCVariable<double>::getTypeDescription() );

  frictionalWorkLabel = VarLabel::create("frictionalWork",
                        NCVariable<double>::getTypeDescription());

  gNumNearParticlesLabel = VarLabel::create("NumNearParticles",
                        NCVariable<double>::getTypeDescription());

  gPosChargeLabel = VarLabel::create("g.PosCharge",
      NCVariable<double>::getTypeDescription());
  gPosChargeStarLabel = VarLabel::create("g.PosChargeStar",
        NCVariable<double>::getTypeDescription());
  gNegChargeLabel = VarLabel::create("g.NegCharge",
      NCVariable<double>::getTypeDescription());
  gNegChargeStarLabel = VarLabel::create("g.NegChargeStar",
          NCVariable<double>::getTypeDescription());
  gPosChargeNoBCLabel = VarLabel::create("g.PosChargeNoBC",
      NCVariable<double>::getTypeDescription());
  gNegChargeNoBCLabel = VarLabel::create("g.NegChargeNoBC",
      NCVariable<double>::getTypeDescription());

  gPosChargeRateLabel = VarLabel::create("g.PosChargeRate",
      NCVariable<double>::getTypeDescription());
  gNegChargeRateLabel = VarLabel::create("g.NegChargeRate",
        NCVariable<double>::getTypeDescription());

  // Reduction variables
  partCountLabel = VarLabel::create("particleCount",
                                   sumlong_vartype::getTypeDescription());

  StrainEnergyLabel = VarLabel::create( "StrainEnergy",
                        sum_vartype::getTypeDescription() );

  AccStrainEnergyLabel = VarLabel::create( "AccStrainEnergy",
                        max_vartype::getTypeDescription() );

  KineticEnergyLabel = VarLabel::create( "KineticEnergy",
                        sum_vartype::getTypeDescription() );

  ThermalEnergyLabel = VarLabel::create( "ThermalEnergy",
                        sum_vartype::getTypeDescription() );

  TotalMassLabel = VarLabel::create( "TotalMass",
                                 sum_vartype::getTypeDescription() );

  AddedParticlesLabel = VarLabel::create("AddedParticles",
                                 sum_vartype::getTypeDescription());

  for(int iside=0;iside<6;iside++) {
      string label_name = Patch::getFaceName( (Patch::FaceType) iside ); // FIXME: assumes face indices
      
      BndyContactAreaLabel[iside] =
        VarLabel::create( std::string("BndyContactArea_"+label_name).c_str(),
                          sum_vartype::getTypeDescription() );
      BndyContactCellAreaLabel[iside] =
        VarLabel::create( std::string("BndyContactCellArea_"+label_name).c_str(),
                          sum_vartype::getTypeDescription() );
      BndyForceLabel[iside] =
        VarLabel::create( std::string("BndyForce_"+label_name).c_str(),
                          sumvec_vartype::getTypeDescription() );
      BndyTractionLabel[iside] =
        VarLabel::create( std::string("BndyTraction_"+label_name).c_str(),
                          sumvec_vartype::getTypeDescription() );
  }
  
  CenterOfMassPositionLabel = VarLabel::create( "CenterOfMassPosition",
                                 sumvec_vartype::getTypeDescription() );

  TotalMomentumLabel = VarLabel::create( "TotalMomentum",
                                 sumvec_vartype::getTypeDescription() );

  RigidReactionForceLabel = VarLabel::create( "RigidReactionForce",
                                 sumvec_vartype::getTypeDescription() );

  TotalLocalizedParticleLabel = VarLabel::create("TotalLocalizedParticle",
                                   sumlong_vartype::getTypeDescription());


  // for assigning particle ids
  pCellNAPIDLabel =
    VarLabel::create("cellNAPID", CCVariable<int>::getTypeDescription());

  doMechLabel = VarLabel::create( "doMech", delt_vartype::getTypeDescription());

  // Implicit MPM labels

  gVelocityOldLabel = VarLabel::create("g.VelocityOld",
                                    NCVariable<Vector>::getTypeDescription()); 

  dispNewLabel = VarLabel::create("dispNew",
                                  NCVariable<Vector>::getTypeDescription()); 

  dispIncLabel = VarLabel::create("dispInc",
                                  NCVariable<Vector>::getTypeDescription()); 

  dispIncQNorm0 = VarLabel::create("dispIncQNorm0",
                                   sum_vartype::getTypeDescription());

  dispIncNormMax = VarLabel::create("dispIncNormMax",
                                    sum_vartype::getTypeDescription());

  dispIncQNorm = VarLabel::create("dispIncQNorm",
                                  sum_vartype::getTypeDescription());

  dispIncNorm = VarLabel::create("dispIncNorm",
                                 sum_vartype::getTypeDescription());
  
  pAccelerationLabel = VarLabel::create("p.acceleration",
                                   ParticleVariable<Vector>::getTypeDescription()); 

  pAccelerationLabel_preReloc = VarLabel::create("p.acceleration+",
                                   ParticleVariable<Vector>::getTypeDescription()); 

  // for Fracture ----------------------------
  pDispLabel = VarLabel::create("p.displacement",
                  ParticleVariable<Vector>::getTypeDescription());
  pDispLabel_preReloc = VarLabel::create( "p.displacement+",
                  ParticleVariable<Vector>::getTypeDescription());

  pDispGradsLabel = VarLabel::create("p.dispGrads",
                  ParticleVariable<Matrix3>::getTypeDescription());
  pDispGradsLabel_preReloc = VarLabel::create( "p.dispGrads+",
                  ParticleVariable<Matrix3>::getTypeDescription());

  pStrainEnergyDensityLabel = VarLabel::create("p.strainEnergyDensity",
                  ParticleVariable<double>::getTypeDescription());
  pStrainEnergyDensityLabel_preReloc = VarLabel::create( "p.strainEnergyDensity+",
                  ParticleVariable<double>::getTypeDescription());

  pgCodeLabel = VarLabel::create("p.gcode",
                  ParticleVariable<Short27>::getTypeDescription());

  pKineticEnergyDensityLabel = VarLabel::create("p.kineticEnergyDensity",
                  ParticleVariable<double>::getTypeDescription());

  gNumPatlsLabel = VarLabel::create("g.numPatls",
                  NCVariable<int>::getTypeDescription());

  GNumPatlsLabel = VarLabel::create("G.numPatls",
                  NCVariable<int>::getTypeDescription());

  gDisplacementLabel = VarLabel::create("g.displacement",
                  NCVariable<Vector>::getTypeDescription() );

  GDisplacementLabel = VarLabel::create("G.displacement",
                  NCVariable<Vector>::getTypeDescription() );

  gGridStressLabel = VarLabel::create("g.gridStress",
                  NCVariable<Matrix3>::getTypeDescription());
  GGridStressLabel = VarLabel::create("G.gridStress",
                  NCVariable<Matrix3>::getTypeDescription());

  gDispGradsLabel = VarLabel::create("g.dispGrads",
                  NCVariable<Matrix3>::getTypeDescription());
  GDispGradsLabel = VarLabel::create("G.dispGrads",
                  NCVariable<Matrix3>::getTypeDescription());

  gVelGradsLabel = VarLabel::create("g.velGrads",
                  NCVariable<Matrix3>::getTypeDescription());
  GVelGradsLabel = VarLabel::create("G.velGrads",
                  NCVariable<Matrix3>::getTypeDescription());

  gStrainEnergyDensityLabel = VarLabel::create("g.strainEnergyDensity",
                  NCVariable<double>::getTypeDescription());
  GStrainEnergyDensityLabel = VarLabel::create("G.strainEnergyDensity",
                  NCVariable<double>::getTypeDescription());

  gKineticEnergyDensityLabel = VarLabel::create("g.kineticEnergyDensity",
                  NCVariable<double>::getTypeDescription());
  GKineticEnergyDensityLabel = VarLabel::create("G.kineticEnergyDensity",
                  NCVariable<double>::getTypeDescription());

  GCrackNormLabel= VarLabel::create("G.cracknormal",
                  NCVariable<Vector>::getTypeDescription());

  GMassLabel = VarLabel::create("G.mass",
                  NCVariable<double>::getTypeDescription());

  GVolumeLabel = VarLabel::create("G.volume",
                  NCVariable<double>::getTypeDescription());

  GVelocityLabel = VarLabel::create("G.velocity",
                  NCVariable<Vector>::getTypeDescription());
  
  GTemperatureLabel = VarLabel::create("G.temperature",
                  NCVariable<double>::getTypeDescription());

  GTemperatureNoBCLabel = VarLabel::create("G.temperatureiNoBC",
                  NCVariable<double>::getTypeDescription());

  GExternalForceLabel = VarLabel::create("G.externalforce",
                  NCVariable<Vector>::getTypeDescription());

  GExternalHeatRateLabel = VarLabel::create("G.externalheatrate",
                  NCVariable<double>::getTypeDescription());

  GThermalContactTemperatureRateLabel = VarLabel::create(
                  "G.thermalContactTemperatureRate",
                  NCVariable<double>::getTypeDescription());

  GInternalForceLabel = VarLabel::create("G.internalforce",
                  NCVariable<Vector>::getTypeDescription());

  GdTdtLabel = VarLabel::create("G.dTdt",
                  NCVariable<double>::getTypeDescription());   

  GTemperatureRateLabel = VarLabel::create("G.temperatureRate",
                  NCVariable<double>::getTypeDescription());
     
  GTemperatureStarLabel = VarLabel::create("G.temperatureStar",
                  NCVariable<double>::getTypeDescription());
                   
  GVelocityStarLabel = VarLabel::create("G.velocityg_star",
                  NCVariable<Vector>::getTypeDescription() );

  GAccelerationLabel = VarLabel::create( "G.acceleration",
                  NCVariable<Vector>::getTypeDescription() );

  GSp_volLabel = VarLabel::create("G.sp_vol",
                  NCVariable<double>::getTypeDescription());

  GSp_vol_srcLabel =  VarLabel::create("G.sp_vol_src",
                  NCVariable<double>::getTypeDescription()); 
  // ------------------------------------------------------

  // Material point erosion algorithms
  pErosionLabel = VarLabel::create("p.erosion",
                            ParticleVariable<double>::getTypeDescription());
  pErosionLabel_preReloc = VarLabel::create("p.erosion+",
                            ParticleVariable<double>::getTypeDescription());
  
  // MPM Physical BC labels (permanent particle state)
  materialPointsPerLoadCurveLabel = VarLabel::create("pointsPerCurve", 
                            sumlong_vartype::getTypeDescription());
  pLoadCurveIDLabel = VarLabel::create("p.loadCurveID",
                            ParticleVariable<IntVector>::getTypeDescription());
  pLoadCurveIDLabel_preReloc = VarLabel::create("p.loadCurveID+",
                            ParticleVariable<IntVector>::getTypeDescription());

  // Labels for shell materials
  pThickTopLabel = VarLabel::create("p.thickTop",
                     ParticleVariable<double>::getTypeDescription());
  pInitialThickTopLabel = VarLabel::create("p.thickTop0",
                     ParticleVariable<double>::getTypeDescription());
  pThickBotLabel = VarLabel::create("p.thickBot",
                     ParticleVariable<double>::getTypeDescription());
  pInitialThickBotLabel = VarLabel::create("p.thickBot0",
                     ParticleVariable<double>::getTypeDescription());
  pNormalLabel = VarLabel::create("p.normal",
                     ParticleVariable<Vector>::getTypeDescription());
  pInitialNormalLabel = VarLabel::create("p.normal0",
                     ParticleVariable<Vector>::getTypeDescription());

  pThickTopLabel_preReloc = VarLabel::create("p.thickTop+",
                     ParticleVariable<double>::getTypeDescription());
  pInitialThickTopLabel_preReloc = VarLabel::create("p.thickTop0+",
                     ParticleVariable<double>::getTypeDescription());
  pThickBotLabel_preReloc = VarLabel::create("p.thickBot+",
                     ParticleVariable<double>::getTypeDescription());
  pInitialThickBotLabel_preReloc = VarLabel::create("p.thickBot0+",
                     ParticleVariable<double>::getTypeDescription());
  pNormalLabel_preReloc = VarLabel::create("p.normal+",
                     ParticleVariable<Vector>::getTypeDescription());
  pInitialNormalLabel_preReloc = VarLabel::create("p.normal0+",
                     ParticleVariable<Vector>::getTypeDescription());

  pTypeLabel = VarLabel::create("p.type",
                     ParticleVariable<int>::getTypeDescription());
  pTypeLabel_preReloc = VarLabel::create("p.type+",
                     ParticleVariable<int>::getTypeDescription());

  gNormalRotRateLabel = VarLabel::create( "g.normalRotRate",
                     NCVariable<Vector>::getTypeDescription());
  gNormalRotMomentLabel = VarLabel::create( "g.normalRotMoment",
                     NCVariable<Vector>::getTypeDescription());

  gNormalRotMassLabel = VarLabel::create( "g.normalRotMass",
                     NCVariable<double>::getTypeDescription());
  gNormalRotAccLabel = VarLabel::create( "g.normalRotAcc",
                     NCVariable<Vector>::getTypeDescription());

  // For Cohesive Zones
  czAreaLabel = VarLabel::create("cz.area",
                     ParticleVariable<double>::getTypeDescription());
  czAreaLabel_preReloc = VarLabel::create("cz.area+",
                     ParticleVariable<double>::getTypeDescription());

  czNormLabel = VarLabel::create("cz.norm",
                     ParticleVariable<Vector>::getTypeDescription());
  czNormLabel_preReloc = VarLabel::create("cz.norm+",
                     ParticleVariable<Vector>::getTypeDescription());

  czTangLabel = VarLabel::create("cz.tang",
                     ParticleVariable<Vector>::getTypeDescription());
  czTangLabel_preReloc = VarLabel::create("cz.tang+",
                     ParticleVariable<Vector>::getTypeDescription());

  czDispTopLabel = VarLabel::create("cz.disptop",
                     ParticleVariable<Vector>::getTypeDescription());
  czDispTopLabel_preReloc = VarLabel::create("cz.disptop+",
                     ParticleVariable<Vector>::getTypeDescription());

  czDispBottomLabel = VarLabel::create("cz.dispbottom",
                     ParticleVariable<Vector>::getTypeDescription());
  czDispBottomLabel_preReloc = VarLabel::create("cz.dispbottom+",
                     ParticleVariable<Vector>::getTypeDescription());

  czSeparationLabel = VarLabel::create("cz.separation",
                     ParticleVariable<Vector>::getTypeDescription());
  czSeparationLabel_preReloc = VarLabel::create("cz.separation+",
                     ParticleVariable<Vector>::getTypeDescription());

  czForceLabel = VarLabel::create("cz.force",
                     ParticleVariable<Vector>::getTypeDescription());
  czForceLabel_preReloc = VarLabel::create("cz.force+",
                     ParticleVariable<Vector>::getTypeDescription());

  czTopMatLabel = VarLabel::create("cz.topmat",
                     ParticleVariable<int>::getTypeDescription());
  czTopMatLabel_preReloc = VarLabel::create("cz.topmat+",
                     ParticleVariable<int>::getTypeDescription());

  czBotMatLabel = VarLabel::create("cz.botmat",
                     ParticleVariable<int>::getTypeDescription());
  czBotMatLabel_preReloc = VarLabel::create("cz.botmat+",
                     ParticleVariable<int>::getTypeDescription());

  czFailedLabel = VarLabel::create("cz.failed",
                     ParticleVariable<int>::getTypeDescription());
  czFailedLabel_preReloc = VarLabel::create("cz.failed+",
                     ParticleVariable<int>::getTypeDescription());

  czIDLabel = VarLabel::create("cz.CZID",
                        ParticleVariable<long64>::getTypeDescription() );

  czIDLabel_preReloc = VarLabel::create("cz.CZID+",
                        ParticleVariable<long64>::getTypeDescription() );
<<<<<<< HEAD

  tracerIDLabel = VarLabel::create("t.tracerID",
			ParticleVariable<long64>::getTypeDescription() );

  tracerIDLabel_preReloc = VarLabel::create("t.tracerID+",
			ParticleVariable<long64>::getTypeDescription() );
=======
>>>>>>> be11f691

  pModalIDLabel = VarLabel::create("p.modalID",
			ParticleVariable<int>::getTypeDescription() );

  pModalIDLabel_preReloc = VarLabel::create("p.modalID+",
			ParticleVariable<int>::getTypeDescription() );

  // for assigning particle ids
  pCellNACZIDLabel =
    VarLabel::create("cellNACZID", CCVariable<short int>::getTypeDescription());

  pCellNATracerIDLabel =
    VarLabel::create("cellNATracerID", 
                                   CCVariable<short int>::getTypeDescription());

  bElBarLabel                = VarLabel::create("p.bElBar",
                             ParticleVariable<Matrix3>::getTypeDescription());
  bElBarLabel_preReloc       = VarLabel::create("p.bElBar+",
                             ParticleVariable<Matrix3>::getTypeDescription());

  pPlasticStrainLabel          = VarLabel::create("p.plasticStrain", 
                         ParticleVariable<double>::getTypeDescription() );
  pPlasticStrainLabel_preReloc = VarLabel::create("p.plasticStrain+",
                         ParticleVariable<double>::getTypeDescription() );
  pYieldStressLabel            = VarLabel::create("p.yieldStress",   
                         ParticleVariable<double>::getTypeDescription() );
  pYieldStressLabel_preReloc   = VarLabel::create("p.yieldStress+",  
                         ParticleVariable<double>::getTypeDescription() );
}

MPMLabel::~MPMLabel()
{
  if (diffusion) {
    delete diffusion;
  }

  VarLabel::destroy(timeStepLabel);
  VarLabel::destroy(simulationTimeLabel);
  VarLabel::destroy(delTLabel);

  VarLabel::destroy(fAllParticlesUpdated);

  VarLabel::destroy(heatRate_CCLabel);
  //non PermanentParticleState
  VarLabel::destroy(pVolumeDeformedLabel);
  VarLabel::destroy(pTempCurrentLabel); // for thermal stress
  VarLabel::destroy(pXXLabel);

  //PermanentParticleState
  VarLabel::destroy(pDeformationMeasureLabel);
  VarLabel::destroy(pDeformationMeasureLabel_preReloc);
  VarLabel::destroy(pVelGradLabel);
  VarLabel::destroy(pVelGradLabel_preReloc);
  VarLabel::destroy(pStressLabel);
  VarLabel::destroy(pStressLabel_preReloc);
  VarLabel::destroy(pVolumeLabel);
  VarLabel::destroy(pVolumeLabel_preReloc);
  VarLabel::destroy(pMassLabel);
  VarLabel::destroy(pMassLabel_preReloc);
  VarLabel::destroy(pVelocityLabel);
  VarLabel::destroy(pVelocityLabel_preReloc);
  VarLabel::destroy(pVelocitySSPlusLabel);
  VarLabel::destroy(pExternalForceLabel);
  VarLabel::destroy(pExternalForceCorner1Label);
  VarLabel::destroy(pExternalForceCorner2Label);
  VarLabel::destroy(pExternalForceCorner3Label);
  VarLabel::destroy(pExternalForceCorner4Label);
  VarLabel::destroy(pExtForceLabel_preReloc);
  VarLabel::destroy(pXLabel);
  VarLabel::destroy(pXLabel_preReloc);
  VarLabel::destroy(pTemperatureLabel);
  VarLabel::destroy(pTemperatureLabel_preReloc);
  VarLabel::destroy(pTempPreviousLabel); // for thermal stress
  VarLabel::destroy(pTempPreviousLabel_preReloc); // for thermal stress
  VarLabel::destroy(pdTdtLabel);
  VarLabel::destroy(pdTdtLabel_preReloc);
  VarLabel::destroy(pExternalHeatRateLabel);
  VarLabel::destroy(pExternalHeatRateLabel_preReloc);
  VarLabel::destroy(pExternalHeatFluxLabel);
  VarLabel::destroy(pExternalHeatFluxLabel_preReloc);
  VarLabel::destroy(pSurfLabel);
  VarLabel::destroy(pSurfLabel_preReloc);
  VarLabel::destroy(pSurfGradLabel);
  VarLabel::destroy(pSurfGradLabel_preReloc);
  VarLabel::destroy(pLastLevelLabel);
  VarLabel::destroy(pLastLevelLabel_preReloc);
  VarLabel::destroy(pParticleIDLabel);
  VarLabel::destroy(pParticleIDLabel_preReloc);
  VarLabel::destroy(czIDLabel);
  VarLabel::destroy(czIDLabel_preReloc);
  VarLabel::destroy(tracerIDLabel);
  VarLabel::destroy(tracerIDLabel_preReloc);
  VarLabel::destroy(pModalIDLabel);
  VarLabel::destroy(pModalIDLabel_preReloc);
  VarLabel::destroy(pPressureLabel);
  VarLabel::destroy(pScratchVecLabel);
  VarLabel::destroy(pScratchLabel);
  VarLabel::destroy(pScaleFactorLabel);
  VarLabel::destroy(pScaleFactorLabel_preReloc);
  VarLabel::destroy(pLocalizedMPMLabel);
  VarLabel::destroy(pLocalizedMPMLabel_preReloc);
  VarLabel::destroy(pRefinedLabel);
  VarLabel::destroy(pRefinedLabel_preReloc);
  VarLabel::destroy(pSizeLabel);
  VarLabel::destroy(pSizeLabel_preReloc);
  VarLabel::destroy(pFiberDirLabel_preReloc);
  VarLabel::destroy(pFiberDirLabel);
  VarLabel::destroy(p_qLabel);
  VarLabel::destroy(p_qLabel_preReloc);
  VarLabel::destroy(pTemperatureGradientLabel);
  VarLabel::destroy(pTemperatureGradientLabel_preReloc);
  VarLabel::destroy(pESPotential);
  VarLabel::destroy(pESGradPotential);
  VarLabel::destroy(pPartitionUnityLabel);
  VarLabel::destroy(pPosChargeLabel);
  VarLabel::destroy(pPosChargeLabel_preReloc);
  VarLabel::destroy(pNegChargeLabel);
  VarLabel::destroy(pNegChargeLabel_preReloc);
  VarLabel::destroy(pPosChargeGradLabel);
  VarLabel::destroy(pPosChargeGradLabel_preReloc);
  VarLabel::destroy(pNegChargeGradLabel);
  VarLabel::destroy(pNegChargeGradLabel_preReloc);
  VarLabel::destroy(pPermittivityLabel);
  VarLabel::destroy(pPermittivityLabel_preReloc);
  VarLabel::destroy(pPosChargeFluxLabel);
  VarLabel::destroy(pPosChargeFluxLabel_preReloc);
  VarLabel::destroy(pNegChargeFluxLabel);
  VarLabel::destroy(pNegChargeFluxLabel_preReloc);

  VarLabel::destroy(gAccelerationLabel);
  VarLabel::destroy(gColorLabel);
  VarLabel::destroy(gMassLabel);
  VarLabel::destroy(gMassAllLabel);
  VarLabel::destroy(gMassF0Label);
  VarLabel::destroy(gMassF1Label);
  VarLabel::destroy(gVelocityF0Label);
  VarLabel::destroy(gVelocityF1Label);
  VarLabel::destroy(gVelocityStarF0Label);
  VarLabel::destroy(gVelocityStarF1Label);
  VarLabel::destroy(gInternalForceF0Label);
  VarLabel::destroy(gInternalForceF1Label);
  VarLabel::destroy(gExternalForceF0Label);
  VarLabel::destroy(gExternalForceF1Label);
  VarLabel::destroy(gAccelerationF0Label);
  VarLabel::destroy(gAccelerationF1Label);
  VarLabel::destroy(gVelocityLabel);
  VarLabel::destroy(gVelocityBCLabel);
  VarLabel::destroy(gVelSPSSPLabel);
  VarLabel::destroy(gPositionLabel);
  VarLabel::destroy(gPositionF0Label);
  VarLabel::destroy(gPositionF1Label);
  VarLabel::destroy(gExternalForceLabel);
  VarLabel::destroy(gInternalForceLabel);
  VarLabel::destroy(gContactLabel);
  VarLabel::destroy(gVelocityStarLabel);
  VarLabel::destroy(gNormTractionLabel);
  VarLabel::destroy(gNormTractionF0Label);
  VarLabel::destroy(gNormTractionF1Label);
  VarLabel::destroy(gStressLabel);
  VarLabel::destroy(gStressF0Label);
  VarLabel::destroy(gStressF1Label);
  VarLabel::destroy(gSurfNormLabel);
  VarLabel::destroy(gSurfNormF0Label);
  VarLabel::destroy(gSurfNormF1Label);
  VarLabel::destroy(gSurfLabel);
  VarLabel::destroy(gSurfGradLabel);
  VarLabel::destroy(gTemperatureLabel);
  VarLabel::destroy(gSp_volLabel); 
  VarLabel::destroy(gSp_vol_srcLabel); 
  VarLabel::destroy(gTemperatureNoBCLabel);
  VarLabel::destroy(gTemperatureStarLabel);
  VarLabel::destroy(gTemperatureRateLabel);
  VarLabel::destroy(gdTdtLabel);
  VarLabel::destroy(gHeatFluxLabel);
  VarLabel::destroy(gExternalHeatRateLabel);
  VarLabel::destroy(gExternalHeatFluxLabel);
  VarLabel::destroy(NC_CCweightLabel);
  VarLabel::destroy(gThermalContactTemperatureRateLabel);
  VarLabel::destroy(gStressForSavingLabel);
  VarLabel::destroy(gVolumeLabel);
  VarLabel::destroy(gVolumeF0Label);
  VarLabel::destroy(gVolumeF1Label);
  VarLabel::destroy(gZOILabel);
  VarLabel::destroy(MPMRefineCellLabel);
  VarLabel::destroy(cVolumeLabel);
  VarLabel::destroy(numLocInCellLabel);
  VarLabel::destroy(numInCellLabel);
  VarLabel::destroy(gradPAccNCLabel);
  VarLabel::destroy(dTdt_NCLabel);
  VarLabel::destroy(massBurnFractionLabel);
  VarLabel::destroy(AccArchesNCLabel);
  VarLabel::destroy(heaTranSolid_NCLabel);
  VarLabel::destroy(frictionalWorkLabel);
  VarLabel::destroy(gNumNearParticlesLabel);

  VarLabel::destroy(gPosChargeLabel);
  VarLabel::destroy(gPosChargeStarLabel);
  VarLabel::destroy(gNegChargeLabel);
  VarLabel::destroy(gNegChargeStarLabel);
  VarLabel::destroy(gPosChargeNoBCLabel);
  VarLabel::destroy(gNegChargeNoBCLabel);
  VarLabel::destroy(gPosChargeRateLabel);
  VarLabel::destroy(gNegChargeRateLabel);

  VarLabel::destroy(partCountLabel);
  VarLabel::destroy(doMechLabel);

  VarLabel::destroy(AccStrainEnergyLabel);
  VarLabel::destroy(StrainEnergyLabel);
  VarLabel::destroy(KineticEnergyLabel);
  VarLabel::destroy(AddedParticlesLabel);
  VarLabel::destroy(ThermalEnergyLabel);
  VarLabel::destroy(TotalMassLabel);
  VarLabel::destroy(TotalVolumeDeformedLabel);
  for(int iside=0;iside<6;iside++) {
      VarLabel::destroy(BndyContactAreaLabel[iside]);
      VarLabel::destroy(BndyContactCellAreaLabel[iside]);
      VarLabel::destroy(BndyForceLabel[iside]);
      VarLabel::destroy(BndyTractionLabel[iside]);
  }
  VarLabel::destroy(CenterOfMassPositionLabel);
  VarLabel::destroy(TotalMomentumLabel);
  VarLabel::destroy(RigidReactionForceLabel);
  VarLabel::destroy(TotalLocalizedParticleLabel);
  VarLabel::destroy(pCellNAPIDLabel);
  VarLabel::destroy(pCellNACZIDLabel);
  VarLabel::destroy(pCellNATracerIDLabel);

  VarLabel::destroy(gVelocityOldLabel);
  VarLabel::destroy(dispNewLabel);
  VarLabel::destroy(dispIncLabel);
  VarLabel::destroy(pAccelerationLabel);
  VarLabel::destroy(dispIncQNorm0);
  VarLabel::destroy(dispIncNormMax);
  VarLabel::destroy(dispIncQNorm);
  VarLabel::destroy(dispIncNorm);
  VarLabel::destroy(pAccelerationLabel_preReloc);

 // for Fracture --------------
  VarLabel::destroy(pDispLabel);
  VarLabel::destroy(pDispLabel_preReloc);
  VarLabel::destroy(pDispGradsLabel);
  VarLabel::destroy(pDispGradsLabel_preReloc);
  VarLabel::destroy(pStrainEnergyDensityLabel);
  VarLabel::destroy(pStrainEnergyDensityLabel_preReloc);
  VarLabel::destroy(pKineticEnergyDensityLabel);

  VarLabel::destroy(pgCodeLabel);
  VarLabel::destroy(gNumPatlsLabel);
  VarLabel::destroy(GNumPatlsLabel);
  VarLabel::destroy(gDisplacementLabel);
  VarLabel::destroy(GDisplacementLabel);
  VarLabel::destroy(gGridStressLabel);
  VarLabel::destroy(GGridStressLabel);
  VarLabel::destroy(gDispGradsLabel);
  VarLabel::destroy(GDispGradsLabel);
  VarLabel::destroy(gVelGradsLabel);
  VarLabel::destroy(GVelGradsLabel);
  VarLabel::destroy(gStrainEnergyDensityLabel);
  VarLabel::destroy(GStrainEnergyDensityLabel);
  VarLabel::destroy(gKineticEnergyDensityLabel);
  VarLabel::destroy(GKineticEnergyDensityLabel);

  VarLabel::destroy(GCrackNormLabel);
  VarLabel::destroy(GMassLabel);
  VarLabel::destroy(GVolumeLabel);
  VarLabel::destroy(GVelocityLabel);
  VarLabel::destroy(GTemperatureLabel);
  VarLabel::destroy(GTemperatureNoBCLabel);
  VarLabel::destroy(GExternalForceLabel);
  VarLabel::destroy(GExternalHeatRateLabel);
  VarLabel::destroy(GThermalContactTemperatureRateLabel);
  VarLabel::destroy(GInternalForceLabel);
  VarLabel::destroy(GdTdtLabel);
  VarLabel::destroy(GTemperatureRateLabel);
  VarLabel::destroy(GTemperatureStarLabel);
  VarLabel::destroy(GVelocityStarLabel);
  VarLabel::destroy(GAccelerationLabel);
  VarLabel::destroy(GSp_volLabel);
  VarLabel::destroy(GSp_vol_srcLabel);
  // --------------------------------

  // Destroy Material point erosion labels
  VarLabel::destroy(pErosionLabel);
  VarLabel::destroy(pErosionLabel_preReloc);

  // Destroy the MPM Physical BC pointer labels
  VarLabel::destroy(materialPointsPerLoadCurveLabel);
  VarLabel::destroy(pLoadCurveIDLabel);
  VarLabel::destroy(pLoadCurveIDLabel_preReloc);

  // Destroy Labels for shell materials
  VarLabel::destroy(pThickTopLabel);
  VarLabel::destroy(pInitialThickTopLabel);
  VarLabel::destroy(pThickBotLabel);
  VarLabel::destroy(pInitialThickBotLabel);
  VarLabel::destroy(pNormalLabel);
  VarLabel::destroy(pInitialNormalLabel);

  VarLabel::destroy(pThickTopLabel_preReloc);
  VarLabel::destroy(pInitialThickTopLabel_preReloc);
  VarLabel::destroy(pThickBotLabel_preReloc);
  VarLabel::destroy(pInitialThickBotLabel_preReloc);
  VarLabel::destroy(pNormalLabel_preReloc);
  VarLabel::destroy(pInitialNormalLabel_preReloc);

  VarLabel::destroy(pTypeLabel);
  VarLabel::destroy(pTypeLabel_preReloc);

  VarLabel::destroy(gNormalRotRateLabel); 
  VarLabel::destroy(gNormalRotMomentLabel); 
  VarLabel::destroy(gNormalRotMassLabel); 
  VarLabel::destroy(gNormalRotAccLabel); 
  
   // Debugging labels
  VarLabel::destroy(pColorLabel);
  VarLabel::destroy(pColorLabel_preReloc);

  // For Cohesive Zones
  VarLabel::destroy(czAreaLabel);
  VarLabel::destroy(czAreaLabel_preReloc);
  VarLabel::destroy(czNormLabel);
  VarLabel::destroy(czNormLabel_preReloc);
  VarLabel::destroy(czTangLabel);
  VarLabel::destroy(czTangLabel_preReloc);
  VarLabel::destroy(czDispTopLabel);
  VarLabel::destroy(czDispTopLabel_preReloc);
  VarLabel::destroy(czDispBottomLabel);
  VarLabel::destroy(czDispBottomLabel_preReloc);
  VarLabel::destroy(czSeparationLabel);
  VarLabel::destroy(czSeparationLabel_preReloc);
  VarLabel::destroy(czForceLabel);
  VarLabel::destroy(czForceLabel_preReloc);
  VarLabel::destroy(czTopMatLabel);
  VarLabel::destroy(czTopMatLabel_preReloc);
  VarLabel::destroy(czBotMatLabel);
  VarLabel::destroy(czBotMatLabel_preReloc);
  VarLabel::destroy(czFailedLabel);
  VarLabel::destroy(czFailedLabel_preReloc);
  VarLabel::destroy(bElBarLabel);
  VarLabel::destroy(bElBarLabel_preReloc);
  VarLabel::destroy(pPlasticStrainLabel);
  VarLabel::destroy(pPlasticStrainLabel_preReloc);
  VarLabel::destroy(pYieldStressLabel);
  VarLabel::destroy(pYieldStressLabel_preReloc);
}<|MERGE_RESOLUTION|>--- conflicted
+++ resolved
@@ -844,15 +844,12 @@
 
   czIDLabel_preReloc = VarLabel::create("cz.CZID+",
                         ParticleVariable<long64>::getTypeDescription() );
-<<<<<<< HEAD
 
   tracerIDLabel = VarLabel::create("t.tracerID",
 			ParticleVariable<long64>::getTypeDescription() );
 
   tracerIDLabel_preReloc = VarLabel::create("t.tracerID+",
 			ParticleVariable<long64>::getTypeDescription() );
-=======
->>>>>>> be11f691
 
   pModalIDLabel = VarLabel::create("p.modalID",
 			ParticleVariable<int>::getTypeDescription() );
