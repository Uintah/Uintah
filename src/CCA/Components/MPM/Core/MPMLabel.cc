--- conflicted
+++ resolved
@@ -854,29 +854,10 @@
   // for assigning particle ids
   pCellNACZIDLabel =
     VarLabel::create("cellNACZID", CCVariable<short int>::getTypeDescription());
-<<<<<<< HEAD
 
   pCellNATracerIDLabel =
     VarLabel::create("cellNATracerID", 
                                    CCVariable<short int>::getTypeDescription());
-
-  // ******* start - for temporary use only, CG
-  pPressureLabel_t1  = VarLabel::create( "p.pressure_t1",
-			ParticleVariable<double>::getTypeDescription() );
-  pPressureLabel_t1_preReloc  = VarLabel::create( "p.pressure_t1+",
-        ParticleVariable<double>::getTypeDescription() );
-  pConcInterpLabel  = VarLabel::create( "p.concentrationInterp",
-			ParticleVariable<double>::getTypeDescription() );
-  pConcInterpLabel_preReloc  = VarLabel::create( "p.concentrationInterp+",
-        ParticleVariable<double>::getTypeDescription() );
-  pEquivalentStress_t1  = VarLabel::create( "p.equivalentStress_t1",
-			ParticleVariable<double>::getTypeDescription() );
-  pEquivalentStress_t1_preReloc  = VarLabel::create( "p.equivalentStress_t1+",
-        ParticleVariable<double>::getTypeDescription() );
-  // ******* end - for temporary use only, CG
-
-=======
->>>>>>> 4edae859
 } 
 
 MPMLabel::~MPMLabel()
