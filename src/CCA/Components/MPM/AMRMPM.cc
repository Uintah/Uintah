/*
 * The MIT License
 *
 * Copyright (c) 1997-2015 The University of Utah
 *
 * Permission is hereby granted, free of charge, to any person obtaining a copy
 * of this software and associated documentation files (the "Software"), to
 * deal in the Software without restriction, including without limitation the
 * rights to use, copy, modify, merge, publish, distribute, sublicense, and/or
 * sell copies of the Software, and to permit persons to whom the Software is
 * furnished to do so, subject to the following conditions:
 *
 * The above copyright notice and this permission notice shall be included in
 * all copies or substantial portions of the Software.
 *
 * THE SOFTWARE IS PROVIDED "AS IS", WITHOUT WARRANTY OF ANY KIND, EXPRESS OR
 * IMPLIED, INCLUDING BUT NOT LIMITED TO THE WARRANTIES OF MERCHANTABILITY,
 * FITNESS FOR A PARTICULAR PURPOSE AND NONINFRINGEMENT. IN NO EVENT SHALL THE
 * AUTHORS OR COPYRIGHT HOLDERS BE LIABLE FOR ANY CLAIM, DAMAGES OR OTHER
 * LIABILITY, WHETHER IN AN ACTION OF CONTRACT, TORT OR OTHERWISE, ARISING
 * FROM, OUT OF OR IN CONNECTION WITH THE SOFTWARE OR THE USE OR OTHER DEALINGS
 * IN THE SOFTWARE.
 */
#include <CCA/Components/MPM/AMRMPM.h>
#include <CCA/Components/MPM/ConstitutiveModel/ConstitutiveModel.h>
#include <CCA/Components/MPM/ConstitutiveModel/MPMMaterial.h>
#include <CCA/Components/MPM/Contact/ContactFactory.h>
#include <CCA/Components/MPM/MMS/MMS.h>
#include <CCA/Components/MPM/MPMBoundCond.h>
#include <CCA/Components/MPM/ParticleCreator/ParticleCreator.h>
#include <CCA/Components/Regridder/PerPatchVars.h>
#include <CCA/Ports/DataWarehouse.h>
#include <CCA/Ports/LoadBalancer.h>
#include <CCA/Ports/Scheduler.h>
#include <Core/Exceptions/ParameterNotFound.h>
#include <Core/Exceptions/ProblemSetupException.h>
#include <Core/Geometry/Point.h>
#include <Core/Geometry/Vector.h>
#include <Core/GeometryPiece/FileGeometryPiece.h>
#include <Core/GeometryPiece/GeometryObject.h>
#include <Core/GeometryPiece/GeometryPieceFactory.h>
#include <Core/GeometryPiece/UnionGeometryPiece.h>
#include <Core/Grid/AMR.h>
#include <Core/Grid/Grid.h>
#include <Core/Grid/Level.h>
#include <Core/Grid/Patch.h>
#include <Core/Grid/SimulationState.h>
#include <Core/Grid/Task.h>
#include <Core/Grid/AMR_CoarsenRefine.h>
#include <Core/Grid/UnknownVariable.h>
#include <Core/Grid/Variables/CCVariable.h>
#include <Core/Grid/Variables/CellIterator.h>
#include <Core/Grid/Variables/NCVariable.h>
#include <Core/Grid/Variables/NodeIterator.h>
#include <Core/Grid/Variables/ParticleVariable.h>
#include <Core/Grid/Variables/PerPatch.h>
#include <Core/Grid/Variables/SoleVariable.h>
#include <Core/Grid/Variables/VarTypes.h>
#include <Core/Math/MinMax.h>
#include <Core/Parallel/ProcessorGroup.h>
#include <Core/ProblemSpec/ProblemSpec.h>
#include <Core/Thread/Mutex.h>
#include <Core/Util/DebugStream.h>


#include <iostream>
#include <fstream>
#include <sstream>

using namespace Uintah;
using namespace std;

static DebugStream cout_doing("AMRMPM", false);
static DebugStream amr_doing("AMRMPM", false);

//#define USE_DEBUG_TASK
//#define DEBUG_VEL
//#define DEBUG_ACC

//__________________________________
//   TODO:
// - We only need to compute ZOI when the grid changes not every timestep
//
// - InterpolateParticlesToGrid_CFI()  Need to account for gimp when getting particles on coarse level.
//
// - scheduleTimeAdvance:  Do we need to schedule each task in a separate level loop?  I suspect that we only need
//                         to in the CFI tasks
//
//  What is going on in refine & coarsen
//  To Test:
//    Symetric BC
//    compilicated grids  
//    multi processors 
//
//  Need to Add gimp interpolation

// From ThreadPool.cc:  Used for syncing cerr'ing so it is easier to read.
extern Mutex cerrLock;

AMRMPM::AMRMPM(const ProcessorGroup* myworld) :SerialMPM(myworld)
{
  lb = scinew MPMLabel();
  flags = scinew MPMFlags(myworld);
  flags->d_minGridLevel = 0;
  flags->d_maxGridLevel = 1000;

  d_SMALL_NUM_MPM=1e-200;
  contactModel   = 0;
  NGP     = -9;
  NGN     = -9;
  d_nPaddingCells_Coarse = -9;
  dataArchiver = 0;
  d_acc_ans = Vector(0,0,0);
  d_acc_tol = 1e-7;
  d_vel_ans = Vector(-100,0,0);
  d_vel_tol = 1e-7;
  
  pDbgLabel = VarLabel::create("p.dbg",ParticleVariable<double>::getTypeDescription());
  gSumSLabel= VarLabel::create("g.sum_S",NCVariable<double>::getTypeDescription());
  
  d_one_matl = scinew MaterialSubset();
  d_one_matl->add(0);
  d_one_matl->addReference();
}

AMRMPM::~AMRMPM()
{
  delete lb;
  delete flags;
//  delete contactModel;  // deleted in SerialMPM.cc
  
  VarLabel::destroy(pDbgLabel);
  VarLabel::destroy(gSumSLabel);
  
  if (d_one_matl->removeReference())
    delete d_one_matl;
  
  for (int i = 0; i< (int)d_refine_geom_objs.size(); i++) {
    delete d_refine_geom_objs[i];
  }
}

//______________________________________________________________________
//
void AMRMPM::problemSetup(const ProblemSpecP& prob_spec, 
                          const ProblemSpecP& restart_prob_spec,
                          GridP& grid,
                          SimulationStateP& sharedState)
{
  cout_doing<<"Doing problemSetup\t\t\t\t\t AMRMPM"<<endl;
  
  d_sharedState = sharedState;
  dynamic_cast<Scheduler*>(getPort("scheduler"))->setPositionVar(lb->pXLabel);

  dataArchiver = dynamic_cast<Output*>(getPort("output"));

  if(!dataArchiver){
    throw InternalError("AMRMPM:couldn't get output port", __FILE__, __LINE__);
  }
   
  ProblemSpecP mat_ps = 0;
  if (restart_prob_spec){
    mat_ps = restart_prob_spec;
  } else{
    mat_ps = prob_spec;
  }

  ProblemSpecP mpm_soln_ps = prob_spec->findBlock("MPM");


  // Read all MPM flags (look in MPMFlags.cc)
  flags->readMPMFlags(mat_ps, dataArchiver);
  if (flags->d_integrator_type == "implicit"){
    throw ProblemSetupException("Can't use implicit integration with AMRMPM",
                                 __FILE__, __LINE__);
  }

  //__________________________________
  //  Read in the AMR section
  ProblemSpecP mpm_ps;
  ProblemSpecP amr_ps = prob_spec->findBlock("AMR");
  if (amr_ps){
    mpm_ps = amr_ps->findBlock("MPM");
    flags->d_AMR=true;
  } else {
    string warn;
    warn ="\n INPUT FILE ERROR:\n <AMR>  block not found in input file \n";
    throw ProblemSetupException(warn, __FILE__, __LINE__);
  }
  
  
  if(!mpm_ps){
    string warn;
    warn ="\n INPUT FILE ERROR:\n <MPM>  block not found inside of <AMR> block \n";
    throw ProblemSetupException(warn, __FILE__, __LINE__);
  }
  //__________________________________
  // read in the regions that user would like 
  // refined if the grid has not been setup manually
//  bool manualGrid;
//  mpm_ps->getWithDefault("manualGrid", manualGrid, false);

#if 1
  ProblemSpecP refine_ps = mpm_ps->findBlock("Refine_Regions");
//  if(!manualGrid){
//    ProblemSpecP refine_ps = mpm_ps->findBlock("Refine_Regions");
  if(refine_ps){
//    if(!refine_ps ){
//      string warn;
//      warn ="\n INPUT FILE ERROR:\n <Refine_Regions> "
//           " block not found inside of <MPM> block \n";
//      throw ProblemSetupException(warn, __FILE__, __LINE__);
//    }

    // Read in the refined regions geometry objects
    int piece_num = 0;
    list<GeometryObject::DataItem> geom_obj_data;
    geom_obj_data.push_back(GeometryObject::DataItem("level", GeometryObject::Integer));

    for (ProblemSpecP geom_obj_ps = refine_ps->findBlock("geom_object");
          geom_obj_ps != 0;
          geom_obj_ps = geom_obj_ps->findNextBlock("geom_object") ) {

        vector<GeometryPieceP> pieces;
        GeometryPieceFactory::create(geom_obj_ps, pieces);

        GeometryPieceP mainpiece;
        if(pieces.size() == 0){
           throw ParameterNotFound("No piece specified in geom_object", __FILE__, __LINE__);
        } else if(pieces.size() > 1){
           mainpiece = scinew UnionGeometryPiece(pieces);
        } else {
           mainpiece = pieces[0];
        }
        piece_num++;
        d_refine_geom_objs.push_back(scinew GeometryObject(mainpiece,geom_obj_ps,geom_obj_data));
     }
   }  // if(refine_ps)
#endif

  //__________________________________
  //  bulletproofing
  if(!d_sharedState->isLockstepAMR()){
    ostringstream msg;
    msg << "\n ERROR: You must add \n"
        << " <useLockStep> true </useLockStep> \n"
        << " inside of the <AMR> section. \n"; 
    throw ProblemSetupException(msg.str(),__FILE__, __LINE__);
  }  
    
  if(flags->d_8or27==8){
    NGP=1;
    NGN=1;
  } else if(flags->d_8or27==27 || flags->d_8or27==64){
    NGP=2;
    NGN=2;
  }
  
  contactModel = ContactFactory::create(UintahParallelComponent::d_myworld, mat_ps,sharedState,lb,flags);

  // Determine extents for coarser level particle data
  // Linear Interpolation:  1 layer of coarse level cells
  // Gimp Interpolation:    2 layers
  
/*`==========TESTING==========*/
  d_nPaddingCells_Coarse = 1;
  NGP = 1; 
/*===========TESTING==========`*/

  d_sharedState->setParticleGhostLayer(Ghost::AroundNodes, NGP);

  materialProblemSetup(mat_ps, d_sharedState,flags);
}

//______________________________________________________________________
//
void AMRMPM::outputProblemSpec(ProblemSpecP& root_ps)
{
  ProblemSpecP root = root_ps->getRootNode();

  ProblemSpecP flags_ps = root->appendChild("MPM");
  flags->outputProblemSpec(flags_ps);

  ProblemSpecP mat_ps = 0;
  mat_ps = root->findBlockWithOutAttribute("MaterialProperties");

  if (mat_ps == 0)
    mat_ps = root->appendChild("MaterialProperties");

  ProblemSpecP mpm_ps = mat_ps->appendChild("MPM");
  for (int i = 0; i < d_sharedState->getNumMPMMatls();i++) {
    MPMMaterial* mat = d_sharedState->getMPMMaterial(i);
    ProblemSpecP cm_ps = mat->outputProblemSpec(mpm_ps);
  }
  contactModel->outputProblemSpec(mpm_ps);
}

//______________________________________________________________________
//
void AMRMPM::scheduleInitialize(const LevelP& level, SchedulerP& sched)
{

  if (flags->doMPMOnLevel(level->getIndex(), level->getGrid()->numLevels())){
    proc0cout << "doMPMOnLevel = " << level->getIndex() << endl;
  }
  else{
    proc0cout << "DontDoMPMOnLevel = " << level->getIndex() << endl;
  }
  
  if (!flags->doMPMOnLevel(level->getIndex(), level->getGrid()->numLevels()))
    return;
  Task* t = scinew Task("AMRMPM::actuallyInitialize",
                  this, &AMRMPM::actuallyInitialize);

  MaterialSubset* zeroth_matl = scinew MaterialSubset();
  zeroth_matl->add(0);
  zeroth_matl->addReference();

  t->computes(lb->partCountLabel);
  t->computes(lb->pXLabel);
  t->computes(lb->pDispLabel);
  t->computes(lb->pFiberDirLabel);
  t->computes(lb->pMassLabel);
  t->computes(lb->pVolumeLabel);
  t->computes(lb->pTemperatureLabel);
  t->computes(lb->pTempPreviousLabel); // for therma  stress analysis
  t->computes(lb->pdTdtLabel);
  t->computes(lb->pVelocityLabel);
  t->computes(lb->pExternalForceLabel);
  t->computes(lb->pParticleIDLabel);
  t->computes(lb->pDeformationMeasureLabel);
  t->computes(lb->pStressLabel);
  t->computes(lb->pVelGradLabel);
  t->computes(lb->pSizeLabel);
  t->computes(lb->pRefinedLabel);
<<<<<<< HEAD
=======
  t->computes(lb->pLastLevelLabel);
>>>>>>> d1d65a4e
  t->computes(lb->pLocalizedMPMLabel);
  t->computes(d_sharedState->get_delt_label(),level.get_rep());
  t->computes(lb->pCellNAPIDLabel,zeroth_matl);

  if(!flags->d_doGridReset){
    t->computes(lb->gDisplacementLabel);
  }
  
  // Debugging Scalar
  if (flags->d_with_color) {
    t->computes(lb->pColorLabel);
  }

  if (flags->d_useLoadCurves) {
    // Computes the load curve ID associated with each particle
    t->computes(lb->pLoadCurveIDLabel);
  }

  if (flags->d_reductionVars->accStrainEnergy) {
    // Computes accumulated strain energy
    t->computes(lb->AccStrainEnergyLabel);
  }
  
  if(flags->d_artificial_viscosity){
    t->computes(lb->p_qLabel);
  }

  int numMPM = d_sharedState->getNumMPMMatls();
  const PatchSet* patches = level->eachPatch();
  for(int m = 0; m < numMPM; m++){
    MPMMaterial* mpm_matl = d_sharedState->getMPMMaterial(m);
    ConstitutiveModel* cm = mpm_matl->getConstitutiveModel();
    cm->addInitialComputesAndRequires(t, mpm_matl, patches);
  }

  sched->addTask(t, level->eachPatch(), d_sharedState->allMPMMaterials());

  if (level->getIndex() == 0 ) schedulePrintParticleCount(level, sched); 

  // The task will have a reference to zeroth_matl
  if (zeroth_matl->removeReference())
    delete zeroth_matl; // shouln't happen, but...

}
//______________________________________________________________________
//
void AMRMPM::schedulePrintParticleCount(const LevelP& level, 
                                        SchedulerP& sched)
{
  Task* t = scinew Task("AMRMPM::printParticleCount",
                  this, &AMRMPM::printParticleCount);
  t->requires(Task::NewDW, lb->partCountLabel);
  t->setType(Task::OncePerProc);
  sched->addTask(t, sched->getLoadBalancer()->getPerProcessorPatchSet(level), d_sharedState->allMPMMaterials());
}
//______________________________________________________________________
//
void AMRMPM::scheduleComputeStableTimestep(const LevelP&,
                                              SchedulerP&)
{
  // Nothing to do here - delt is computed as a by-product of the
  // consitutive model
}
//______________________________________________________________________
//
void AMRMPM::scheduleTimeAdvance(const LevelP & level,
                                 SchedulerP   & sched)
{
  if(level->getIndex() > 0)  // only schedule once
    return;

  const MaterialSet* matls = d_sharedState->allMPMMaterials();
  int maxLevels = level->getGrid()->numLevels();
  GridP grid = level->getGrid();


  for (int l = 0; l < maxLevels; l++) {
    const LevelP& level = grid->getLevel(l);
    const PatchSet* patches = level->eachPatch();
    schedulePartitionOfUnity(               sched, patches, matls);
    scheduleComputeZoneOfInfluence(         sched, patches, matls);
    scheduleApplyExternalLoads(             sched, patches, matls);
  }

  
  for (int l = 0; l < maxLevels; l++) {
    const LevelP& level = grid->getLevel(l);
    const PatchSet* patches = level->eachPatch();
    scheduleInterpolateParticlesToGrid(     sched, patches, matls);
  }

  for (int l = 0; l < maxLevels; l++) {
    const LevelP& level = grid->getLevel(l);
    const PatchSet* patches = level->eachPatch();
    scheduleInterpolateParticlesToGrid_CFI( sched, patches, matls);
  }
  
#ifdef USE_DEBUG_TASK
  for (int l = 0; l < maxLevels; l++) {
    const LevelP& level = grid->getLevel(l);
    const PatchSet* patches = level->eachPatch();
    scheduleDebug_CFI( sched, patches, matls);
  }
#endif

  for (int l = 0; l < maxLevels-1; l++) {
    const LevelP& level = grid->getLevel(l);
    const PatchSet* patches = level->eachPatch();
    scheduleCoarsenNodalData_CFI( sched, patches, matls, coarsenData);
  }

  for (int l = 0; l < maxLevels; l++) {
    const LevelP& level = grid->getLevel(l);
    const PatchSet* patches = level->eachPatch();
    scheduleNodal_velocity_temperature( sched, patches, matls);
    scheduleExMomInterpolated(          sched, patches, matls);
  }

  for (int l = 0; l < maxLevels; l++) {
    const LevelP& level = grid->getLevel(l);
    const PatchSet* patches = level->eachPatch();
    scheduleComputeInternalForce(           sched, patches, matls);
  }

  for (int l = 0; l < maxLevels; l++) {
    const LevelP& level = grid->getLevel(l);
    const PatchSet* patches = level->eachPatch();
    scheduleComputeInternalForce_CFI(       sched, patches, matls);
  }


  for (int l = 0; l < maxLevels-1; l++) {
    const LevelP& level = grid->getLevel(l);
    const PatchSet* patches = level->eachPatch();
    scheduleCoarsenNodalData_CFI2( sched, patches, matls);
  }

  for (int l = 0; l < maxLevels; l++) {
    const LevelP& level = grid->getLevel(l);
    const PatchSet* patches = level->eachPatch();
    scheduleComputeAndIntegrateAcceleration(sched, patches, matls);
    scheduleExMomIntegrated(                sched, patches, matls);
    scheduleSetGridBoundaryConditions(      sched, patches, matls);
  }

  for (int l = 0; l < maxLevels; l++) {
    const LevelP& level = grid->getLevel(l);
    const PatchSet* patches = level->eachPatch();
    scheduleComputeLAndF(            sched, patches, matls);
  }

<<<<<<< HEAD
/*
=======
#if 0
>>>>>>> d1d65a4e
  // zero the nodal data at the CFI on the coarse level 
  for (int l = 0; l < maxLevels-1; l++) {
    const LevelP& level = grid->getLevel(l);
    const PatchSet* patches = level->eachPatch();
    scheduleCoarsenNodalData_CFI( sched, patches, matls, zeroData);
  }
<<<<<<< HEAD
*/
=======
#endif
>>>>>>> d1d65a4e

  for (int l = 0; l < maxLevels; l++) {
    const LevelP& level = grid->getLevel(l);
    const PatchSet* patches = level->eachPatch();
    scheduleInterpolateToParticlesAndUpdate(sched, patches, matls);
  }

<<<<<<< HEAD
/*
=======
#if 0
>>>>>>> d1d65a4e
  for (int l = 0; l < maxLevels; l++) {
    const LevelP& level = grid->getLevel(l);
    const PatchSet* patches = level->eachPatch();
    scheduleInterpolateToParticlesAndUpdate_CFI(sched, patches, matls);
  }
<<<<<<< HEAD
*/
=======
#endif
>>>>>>> d1d65a4e

  for (int l = 0; l < maxLevels; l++) {
    const LevelP& level = grid->getLevel(l);
    const PatchSet* patches = level->eachPatch();
    scheduleComputeStressTensor(            sched, patches, matls);
  }
 
  if(flags->d_computeScaleFactor){
    for (int l = 0; l < maxLevels; l++) {
      const LevelP& level = grid->getLevel(l);
      const PatchSet* patches = level->eachPatch();
      scheduleComputeParticleScaleFactor(       sched, patches, matls);
    }
  }
<<<<<<< HEAD
=======

>>>>>>> d1d65a4e
  for (int l = 0; l < maxLevels; l++) {
    const LevelP& level = grid->getLevel(l);
    const PatchSet* patches = level->eachPatch();
    scheduleFinalParticleUpdate(            sched, patches, matls);
  }

  for (int l = 0; l < maxLevels; l++) {
    const LevelP& level = grid->getLevel(l);
    const PatchSet* patches = level->eachPatch();
    if(flags->d_refineParticles){
      scheduleAddParticles(                 sched, patches, matls);
    }
  }
}

//______________________________________________________________________
//
void AMRMPM::scheduleFinalizeTimestep( const LevelP& level, SchedulerP& sched)
{

  const PatchSet* patches = level->eachPatch();

  if (level->getIndex() == 0) {
    const MaterialSet* matls = d_sharedState->allMPMMaterials();
    sched->scheduleParticleRelocation(level, lb->pXLabel_preReloc,
                                      d_sharedState->d_particleState_preReloc,
                                      lb->pXLabel, 
                                      d_sharedState->d_particleState,
                                      lb->pParticleIDLabel, matls);
  }
  scheduleCountParticles(patches,sched);
}

//______________________________________________________________________
//
void AMRMPM::schedulePartitionOfUnity(SchedulerP& sched,
                                      const PatchSet* patches,
                                      const MaterialSet* matls)
{
  printSchedule(patches,cout_doing,"AMRMPM::partitionOfUnity");
  Task* t = scinew Task("AMRMPM::partitionOfUnity",
                  this, &AMRMPM::partitionOfUnity);
                  
  t->requires(Task::OldDW, lb->pXLabel,    Ghost::None);

  // Carry forward and update pSize if particles change levels
  t->requires(Task::OldDW, lb->pSizeLabel, Ghost::None);
  t->requires(Task::OldDW, lb->pLastLevelLabel, Ghost::None);

  t->computes(lb->pSizeLabel_preReloc);
  t->computes(lb->pLastLevelLabel_preReloc);
  t->computes(lb->pPartitionUnityLabel);
  t->computes(lb->MPMRefineCellLabel, d_one_matl);

  sched->addTask(t, patches, matls);
}


//______________________________________________________________________
//
void AMRMPM::scheduleComputeZoneOfInfluence(SchedulerP& sched,
                                            const PatchSet* patches,
                                            const MaterialSet* matls)
{
  const Level* level = getLevel(patches);
  int L_indx = level->getIndex();

  if(L_indx > 0 ){

    printSchedule(patches,cout_doing,"AMRMPM::scheduleComputeZoneOfInfluence");
    Task* t = scinew Task("AMRMPM::computeZoneOfInfluence",
                    this, &AMRMPM::computeZoneOfInfluence);

    t->computes(lb->gZOILabel, d_one_matl);

    sched->addTask(t, patches, matls);

  }
}

//______________________________________________________________________
//
void AMRMPM::scheduleApplyExternalLoads(SchedulerP& sched,
                                        const PatchSet* patches,
                                        const MaterialSet* matls)
{
  const Level* level = getLevel(patches);
  if (!flags->doMPMOnLevel(level->getIndex(), level->getGrid()->numLevels())){
    return;
  }

  printSchedule(patches,cout_doing,"AMRMPM::scheduleApplyExternalLoads");

  Task* t=scinew Task("AMRMPM::applyExternalLoads",
                this, &AMRMPM::applyExternalLoads);

  t->requires(Task::OldDW, lb->pExternalForceLabel,    Ghost::None);
  t->computes(             lb->pExtForceLabel_preReloc);

  sched->addTask(t, patches, matls);
}

//______________________________________________________________________
//
void AMRMPM::scheduleInterpolateParticlesToGrid(SchedulerP& sched,
                                                const PatchSet* patches,
                                                const MaterialSet* matls)
{

  const Level* level = getLevel(patches);
  if (!flags->doMPMOnLevel(level->getIndex(), level->getGrid()->numLevels())){
    return;
  }

  printSchedule(patches,cout_doing,"AMRMPM::scheduleInterpolateParticlesToGrid");


  Task* t = scinew Task("AMRMPM::interpolateParticlesToGrid",
                   this,&AMRMPM::interpolateParticlesToGrid);
  Ghost::GhostType  gan = Ghost::AroundNodes;
  t->requires(Task::OldDW, lb->pMassLabel,               gan,NGP);
  t->requires(Task::OldDW, lb->pVolumeLabel,             gan,NGP);
  t->requires(Task::OldDW, lb->pVelocityLabel,           gan,NGP);
  t->requires(Task::OldDW, lb->pXLabel,                  gan,NGP);
  t->requires(Task::NewDW, lb->pExtForceLabel_preReloc,  gan,NGP);
  t->requires(Task::OldDW, lb->pTemperatureLabel,        gan,NGP);
  t->requires(Task::NewDW, lb->pSizeLabel_preReloc,      gan,NGP);
  t->requires(Task::OldDW, lb->pDeformationMeasureLabel, gan,NGP);
  //t->requires(Task::OldDW, lb->pExternalHeatRateLabel, gan,NGP);

  t->computes(lb->gMassLabel);
  t->computes(lb->gVolumeLabel);
  t->computes(lb->gVelocityLabel);
  t->computes(lb->gTemperatureLabel);
  t->computes(lb->gTemperatureRateLabel);
  t->computes(lb->gExternalForceLabel);
  
  sched->addTask(t, patches, matls);
}
//______________________________________________________________________
//  You need particle data from the coarse levels at the CFI on the fine level
void AMRMPM::scheduleInterpolateParticlesToGrid_CFI(SchedulerP& sched,
                                                    const PatchSet* patches,
                                                    const MaterialSet* matls)
{
  const Level* fineLevel = getLevel(patches);
  int L_indx = fineLevel->getIndex();

  if(L_indx > 0 ){
    printSchedule(patches,cout_doing,"AMRMPM::scheduleInterpolateParticlesToGrid_CFI");

    Task* t = scinew Task("AMRMPM::interpolateParticlesToGrid_CFI",
                     this,&AMRMPM::interpolateParticlesToGrid_CFI);

    Ghost::GhostType  gac  = Ghost::AroundCells;
    Task::MaterialDomainSpec  ND  = Task::NormalDomain;
    
/*`==========TESTING==========*/
    // Linear 1 coarse Level cells:
    // Gimp:  2 coarse level cells:
    int npc = d_nPaddingCells_Coarse;  
/*===========TESTING==========`*/
    
    #define allPatches 0
    #define allMatls 0
    //__________________________________
    //  Note: were using nPaddingCells to extract the region of coarse level
    // particles around every fine patch.   Technically, these are ghost
    // cells but somehow it works.
    t->requires(Task::NewDW, lb->gZOILabel,                d_one_matl,  Ghost::None, 0);
    t->requires(Task::OldDW, lb->pMassLabel,               allPatches, Task::CoarseLevel,allMatls, ND, gac, npc);
    t->requires(Task::OldDW, lb->pVolumeLabel,             allPatches, Task::CoarseLevel,allMatls, ND, gac, npc);
    t->requires(Task::OldDW, lb->pVelocityLabel,           allPatches, Task::CoarseLevel,allMatls, ND, gac, npc);
    t->requires(Task::OldDW, lb->pXLabel,                  allPatches, Task::CoarseLevel,allMatls, ND, gac, npc);
    t->requires(Task::NewDW, lb->pExtForceLabel_preReloc,  allPatches, Task::CoarseLevel,allMatls, ND, gac, npc);
    t->requires(Task::OldDW, lb->pTemperatureLabel,        allPatches, Task::CoarseLevel,allMatls, ND, gac, npc);
    t->requires(Task::OldDW, lb->pDeformationMeasureLabel, allPatches, Task::CoarseLevel,allMatls, ND, gac, npc);

    t->modifies(lb->gMassLabel);
    t->modifies(lb->gVolumeLabel);
    t->modifies(lb->gVelocityLabel);
    t->modifies(lb->gTemperatureLabel);
    t->modifies(lb->gExternalForceLabel);

    sched->addTask(t, patches, matls);
  }
}

//______________________________________________________________________
//  This task does one of two operations on the coarse nodes along
//  the coarse fine interface.  The input parameter "flag" determines
//  which.
//  Coarsen:  copy fine patch node data to the coarse level at CFI
//  Zero:     zero the coarse level nodal data directly under the fine level
void AMRMPM::scheduleCoarsenNodalData_CFI(SchedulerP& sched,
                                          const PatchSet* patches,
                                          const MaterialSet* matls,
                                          const coarsenFlag flag)
{
  string txt = "(zero)";
  if (flag == coarsenData){
    txt = "(coarsen)";
  }

  printSchedule(patches,cout_doing,"AMRMPM::scheduleCoarsenNodalData_CFI" + txt);

  Task* t = scinew Task("AMRMPM::coarsenNodalData_CFI",
                   this,&AMRMPM::coarsenNodalData_CFI, flag);

  Ghost::GhostType  gn  = Ghost::None;
  Task::MaterialDomainSpec  ND  = Task::NormalDomain;
  #define allPatches 0
  #define allMatls 0

  t->requires(Task::NewDW, lb->gMassLabel,          allPatches, Task::FineLevel,allMatls, ND, gn,0);
  t->requires(Task::NewDW, lb->gVolumeLabel,        allPatches, Task::FineLevel,allMatls, ND, gn,0);
  t->requires(Task::NewDW, lb->gVelocityLabel,      allPatches, Task::FineLevel,allMatls, ND, gn,0);
  t->requires(Task::NewDW, lb->gTemperatureLabel,   allPatches, Task::FineLevel,allMatls, ND, gn,0);

  t->requires(Task::NewDW, lb->gExternalForceLabel, allPatches, Task::FineLevel,allMatls, ND, gn,0);
  
  t->modifies(lb->gMassLabel);
  t->modifies(lb->gVolumeLabel);
  t->modifies(lb->gVelocityLabel);
  t->modifies(lb->gTemperatureLabel);
  t->modifies(lb->gExternalForceLabel);

  if (flag == zeroData){
    t->modifies(lb->gAccelerationLabel);
    t->modifies(lb->gVelocityStarLabel);
  }


  sched->addTask(t, patches, matls);
}

//______________________________________________________________________
//  This task copies fine patch node data to the coarse level at CFI
void AMRMPM::scheduleCoarsenNodalData_CFI2(SchedulerP& sched,
                                           const PatchSet* patches,
                                           const MaterialSet* matls)
{
  printSchedule( patches, cout_doing,"AMRMPM::scheduleCoarsenNodalData_CFI2" );

  Task* t = scinew Task( "AMRMPM::coarsenNodalData_CFI2",
                    this,&AMRMPM::coarsenNodalData_CFI2 );

  Ghost::GhostType  gn  = Ghost::None;
  Task::MaterialDomainSpec  ND  = Task::NormalDomain;
  #define allPatches 0
  #define allMatls 0

  t->requires(Task::NewDW, lb->gMassLabel,          allPatches, Task::FineLevel,allMatls, ND, gn,0);
  t->requires(Task::NewDW, lb->gInternalForceLabel, allPatches, Task::FineLevel,allMatls, ND, gn,0);
  
  t->modifies(lb->gInternalForceLabel);

  sched->addTask(t, patches, matls);
}

//______________________________________________________________________
//  compute the nodal velocity and temperature after coarsening the fine
//  nodal data
void AMRMPM::scheduleNodal_velocity_temperature(SchedulerP& sched,
                                                const PatchSet* patches,
                                                const MaterialSet* matls)
{
  printSchedule(patches,cout_doing,"AMRMPM::scheduleNodal_velocity_temperature");

  Task* t = scinew Task("AMRMPM::Nodal_velocity_temperature",
                   this,&AMRMPM::Nodal_velocity_temperature);
                   
  t->requires(Task::NewDW, lb->gMassLabel,  Ghost::None);

  t->modifies(lb->gVelocityLabel);
  t->modifies(lb->gTemperatureLabel);
  sched->addTask(t, patches, matls);
}


//______________________________________________________________________
//
/////////////////////////////////////////////////////////////////////////
/*!  **WARNING** In addition to the stresses and deformations, the internal 
 *               heat rate in the particles (pdTdtLabel) 
 *               is computed here */
/////////////////////////////////////////////////////////////////////////
void AMRMPM::scheduleComputeStressTensor(SchedulerP& sched,
                                         const PatchSet* patches,
                                         const MaterialSet* matls)
{
  const Level* level = getLevel(patches);
  if (!flags->doMPMOnLevel(level->getIndex(), level->getGrid()->numLevels())){
    return;
  }
  
  printSchedule(patches,cout_doing,"AMRMPM::scheduleComputeStressTensor");
  
  int numMatls = d_sharedState->getNumMPMMatls();
  Task* t = scinew Task("AMRMPM::computeStressTensor",
                  this, &AMRMPM::computeStressTensor);
                  
  for(int m = 0; m < numMatls; m++){
    MPMMaterial* mpm_matl = d_sharedState->getMPMMaterial(m);
    const MaterialSubset* matlset = mpm_matl->thisMaterial();
    
    ConstitutiveModel* cm = mpm_matl->getConstitutiveModel();
    cm->addComputesAndRequires(t, mpm_matl, patches);
       
    t->computes(lb->p_qLabel_preReloc, matlset);
  }

  t->computes(d_sharedState->get_delt_label(),getLevel(patches));
  t->computes(lb->StrainEnergyLabel);

  sched->addTask(t, patches, matls);

  if (flags->d_reductionVars->accStrainEnergy) 
    scheduleComputeAccStrainEnergy(sched, patches, matls);
}
//______________________________________________________________________
//
void AMRMPM::scheduleUpdateErosionParameter(SchedulerP& sched,
                                            const PatchSet* patches,
                                            const MaterialSet* matls)
{
  const Level* level = getLevel(patches);
  if (!flags->doMPMOnLevel(level->getIndex(), level->getGrid()->numLevels())){
    return;
  }

  printSchedule(patches,cout_doing,"AMRMPM::scheduleUpdateErosionParameter");

  Task* t = scinew Task("AMRMPM::updateErosionParameter",
                  this, &AMRMPM::updateErosionParameter);

  int numMatls = d_sharedState->getNumMPMMatls();

  for(int m = 0; m < numMatls; m++){
    MPMMaterial* mpm_matl = d_sharedState->getMPMMaterial(m);
    ConstitutiveModel* cm = mpm_matl->getConstitutiveModel();
    cm->addRequiresDamageParameter(t, mpm_matl, patches);
  }

  sched->addTask(t, patches, matls);
}
//______________________________________________________________________
//
void AMRMPM::scheduleComputeInternalForce(SchedulerP& sched,
                                          const PatchSet* patches,
                                          const MaterialSet* matls)
{
  const Level* level = getLevel(patches);
  if (!flags->doMPMOnLevel(level->getIndex(), level->getGrid()->numLevels())){
    return;
  }

  printSchedule(patches,cout_doing,"AMRMPM::scheduleComputeInternalForce");
   
  Task* t = scinew Task("AMRMPM::computeInternalForce",
                  this, &AMRMPM::computeInternalForce);

  Ghost::GhostType  gan   = Ghost::AroundNodes;
  Ghost::GhostType  gnone = Ghost::None;
  t->requires(Task::NewDW,lb->gVolumeLabel, gnone);
  t->requires(Task::OldDW,lb->pStressLabel,               gan,NGP);
  t->requires(Task::OldDW,lb->pVolumeLabel,               gan,NGP);
  t->requires(Task::OldDW,lb->pXLabel,                    gan,NGP);
  t->requires(Task::NewDW,lb->pSizeLabel_preReloc,        gan,NGP);
  t->requires(Task::OldDW, lb->pDeformationMeasureLabel,  gan,NGP);
  if(flags->d_artificial_viscosity){
    t->requires(Task::OldDW, lb->p_qLabel,                gan,NGP);
  }
  
  t->computes( gSumSLabel );
  t->computes(lb->gInternalForceLabel);
  t->computes(lb->TotalVolumeDeformedLabel);
  t->computes(lb->gStressForSavingLabel);

  sched->addTask(t, patches, matls);
}
//______________________________________________________________________
//
void AMRMPM::scheduleComputeInternalForce_CFI(SchedulerP& sched,
                                              const PatchSet* patches,
                                              const MaterialSet* matls)
{
  const Level* fineLevel = getLevel(patches);
  int L_indx = fineLevel->getIndex();

  if(L_indx > 0 ){
    printSchedule(patches,cout_doing,"AMRMPM::scheduleComputeInternalForce_CFI");

    Task* t = scinew Task("AMRMPM::computeInternalForce_CFI",
                    this, &AMRMPM::computeInternalForce_CFI);

    Ghost::GhostType  gac  = Ghost::AroundCells;
    Task::MaterialDomainSpec  ND  = Task::NormalDomain;

    /*`==========TESTING==========*/
      // Linear 1 coarse Level cells:
      // Gimp:  2 coarse level cells:
     int npc = d_nPaddingCells_Coarse;  
    /*===========TESTING==========`*/
 
    #define allPatches 0
    #define allMatls 0
    //__________________________________
    //  Note: were using nPaddingCells to extract the region of coarse level
    // particles around every fine patch.   Technically, these are ghost
    // cells but somehow it works.
    t->requires(Task::NewDW, lb->gZOILabel,     d_one_matl, Ghost::None,0);
    t->requires(Task::OldDW, lb->pXLabel,       allPatches, Task::CoarseLevel,allMatls, ND, gac, npc);
    t->requires(Task::OldDW, lb->pStressLabel,  allPatches, Task::CoarseLevel,allMatls, ND, gac, npc);
    t->requires(Task::OldDW, lb->pVolumeLabel,  allPatches, Task::CoarseLevel,allMatls, ND, gac, npc);
    
    if(flags->d_artificial_viscosity){
      t->requires(Task::OldDW, lb->p_qLabel,    allPatches, Task::CoarseLevel,allMatls, ND, gac, npc);
    }
    
    t->modifies( gSumSLabel );
    t->modifies(lb->gInternalForceLabel);

    sched->addTask(t, patches, matls);
  }
}

//______________________________________________________________________
//
void AMRMPM::scheduleComputeAndIntegrateAcceleration(SchedulerP& sched,
                                                     const PatchSet* patches,
                                                     const MaterialSet* matls)
{
  const Level* level = getLevel(patches);
  if (!flags->doMPMOnLevel(level->getIndex(), level->getGrid()->numLevels())){
    return;
  }

  printSchedule(patches,cout_doing,"AMRMPM::scheduleComputeAndIntegrateAcceleration");

  Task* t = scinew Task("AMRMPM::computeAndIntegrateAcceleration",
                  this, &AMRMPM::computeAndIntegrateAcceleration);

  t->requires(Task::OldDW, d_sharedState->get_delt_label() );

  t->requires(Task::NewDW, lb->gMassLabel,          Ghost::None);
  t->requires(Task::NewDW, lb->gInternalForceLabel, Ghost::None);
  t->requires(Task::NewDW, lb->gExternalForceLabel, Ghost::None);
  t->requires(Task::NewDW, lb->gVelocityLabel,      Ghost::None);

  t->computes(lb->gVelocityStarLabel);
  t->computes(lb->gAccelerationLabel);

  sched->addTask(t, patches, matls);
}
//______________________________________________________________________
//
void AMRMPM::scheduleSetGridBoundaryConditions(SchedulerP& sched,
                                                  const PatchSet* patches,
                                                  const MaterialSet* matls)

{
  const Level* level = getLevel(patches);
  if (!flags->doMPMOnLevel(level->getIndex(), level->getGrid()->numLevels())){
    return;
  }

  printSchedule(patches,cout_doing,"AMRMPM::scheduleSetGridBoundaryConditions");

  Task* t=scinew Task("AMRMPM::setGridBoundaryConditions",
               this,  &AMRMPM::setGridBoundaryConditions);

  const MaterialSubset* mss = matls->getUnion();
  t->requires(Task::OldDW, d_sharedState->get_delt_label() );
  
  t->modifies(             lb->gAccelerationLabel,     mss);
  t->modifies(             lb->gVelocityStarLabel,     mss);
  t->requires(Task::NewDW, lb->gVelocityLabel,   Ghost::None);

  if(!flags->d_doGridReset){
    t->requires(Task::OldDW, lb->gDisplacementLabel,    Ghost::None);
    t->computes(lb->gDisplacementLabel);
  }

  sched->addTask(t, patches, matls);
}
//______________________________________________________________________
//
void AMRMPM::scheduleComputeLAndF(SchedulerP& sched,
                                  const PatchSet* patches,
                                  const MaterialSet* matls)

{
  const Level* level = getLevel(patches);
  if (!flags->doMPMOnLevel(level->getIndex(), level->getGrid()->numLevels())){
    return;
  }

  printSchedule(patches,cout_doing,"AMRMPM::scheduleComputeLAndF");
  
  Task* t=scinew Task("AMRMPM::computeLAndF",
                this, &AMRMPM::computeLAndF);
                
  Ghost::GhostType gac   = Ghost::AroundCells;
  Ghost::GhostType gnone = Ghost::None;

  t->requires(Task::OldDW, d_sharedState->get_delt_label() );

  t->requires(Task::NewDW, lb->gVelocityStarLabel,              gac,NGN);
  
  t->requires(Task::OldDW, lb->pXLabel,                            gnone);
  t->requires(Task::OldDW, lb->pMassLabel,                         gnone);
  t->requires(Task::NewDW, lb->pSizeLabel_preReloc,                gnone);
  t->requires(Task::OldDW, lb->pDeformationMeasureLabel,           gnone);

  t->computes(lb->pVelGradLabel_preReloc);
  t->computes(lb->pDeformationMeasureLabel_preReloc);
  t->computes(lb->pVolumeLabel_preReloc);

  sched->addTask(t, patches, matls);
}
//______________________________________________________________________
//
void AMRMPM::scheduleInterpolateToParticlesAndUpdate(SchedulerP& sched,
                                                     const PatchSet* patches,
                                                     const MaterialSet* matls)

{
  const Level* level = getLevel(patches);
  if (!flags->doMPMOnLevel(level->getIndex(), level->getGrid()->numLevels())){
    return;
  }

  printSchedule(patches,cout_doing,"AMRMPM::scheduleInterpolateToParticlesAndUpdate");
  
  Task* t=scinew Task("AMRMPM::interpolateToParticlesAndUpdate",
                this, &AMRMPM::interpolateToParticlesAndUpdate);
                
  Ghost::GhostType gac   = Ghost::AroundCells;
  Ghost::GhostType gnone = Ghost::None;

  t->requires(Task::OldDW, d_sharedState->get_delt_label() );

  t->requires(Task::NewDW, lb->gAccelerationLabel,              gac,NGN);
  t->requires(Task::NewDW, lb->gVelocityStarLabel,              gac,NGN);
  t->requires(Task::NewDW, lb->gTemperatureRateLabel,           gac,NGN);
  t->requires(Task::NewDW, lb->frictionalWorkLabel,             gac,NGN);
  
  t->requires(Task::OldDW, lb->pXLabel,                            gnone);
  t->requires(Task::OldDW, lb->pMassLabel,                         gnone);
  t->requires(Task::OldDW, lb->pParticleIDLabel,                   gnone);
  t->requires(Task::OldDW, lb->pTemperatureLabel,                  gnone);
  t->requires(Task::OldDW, lb->pVelocityLabel,                     gnone);
  t->requires(Task::OldDW, lb->pDispLabel,                         gnone);
  t->requires(Task::NewDW, lb->pSizeLabel_preReloc,                gnone);
  t->requires(Task::OldDW, lb->pVolumeLabel,                       gnone);
  t->requires(Task::OldDW, lb->pDeformationMeasureLabel,           gnone);
  t->requires(Task::OldDW, lb->pLocalizedMPMLabel,              gnone);

  t->computes(lb->pDispLabel_preReloc);
  t->computes(lb->pVelocityLabel_preReloc);
  t->computes(lb->pXLabel_preReloc);
  t->computes(lb->pParticleIDLabel_preReloc);
  t->computes(lb->pTemperatureLabel_preReloc);
  t->computes(lb->pTempPreviousLabel_preReloc); // for thermal stress
  t->computes(lb->pMassLabel_preReloc);
  t->computes(lb->pLocalizedMPMLabel_preReloc);
//  t->computes(lb->pVelGradLabel_preReloc);
//  t->computes(lb->pDeformationMeasureLabel_preReloc);
//  t->computes(lb->pVolumeLabel_preReloc);
  t->computes(lb->pXXLabel);

  // Carry Forward particle refinement flag
  if(flags->d_refineParticles){
    t->requires(Task::OldDW, lb->pRefinedLabel,                Ghost::None);
    t->computes(             lb->pRefinedLabel_preReloc);
  }

  t->computes(lb->TotalMassLabel);
  t->computes(lb->KineticEnergyLabel);
  t->computes(lb->ThermalEnergyLabel);
  t->computes(lb->CenterOfMassPositionLabel);
  t->computes(lb->TotalMomentumLabel);

#ifndef USE_DEBUG_TASK
  // debugging scalar
  if(flags->d_with_color) {
    t->requires(Task::OldDW, lb->pColorLabel,  gnone);
    t->computes(lb->pColorLabel_preReloc);
  }
#endif  
  sched->addTask(t, patches, matls);
}

//______________________________________________________________________
//
void AMRMPM::scheduleInterpolateToParticlesAndUpdate_CFI(SchedulerP& sched,
                                                         const PatchSet* patches,
                                                         const MaterialSet* matls)

{
  const Level* level = getLevel(patches);
  
  if(level->hasFinerLevel()){

    printSchedule(patches,cout_doing,"AMRMPM::scheduleInterpolateToParticlesAndUpdate_CFI");

    Task* t=scinew Task("AMRMPM::interpolateToParticlesAndUpdate_CFI",
                  this, &AMRMPM::interpolateToParticlesAndUpdate_CFI);

    Ghost::GhostType  gn  = Ghost::None;
    Task::MaterialDomainSpec  ND  = Task::NormalDomain;
    #define allPatches 0
    #define allMatls 0
    t->requires(Task::OldDW, d_sharedState->get_delt_label() );
    
    t->requires(Task::OldDW, lb->pXLabel, gn);
    t->requires(Task::NewDW, lb->gVelocityStarLabel, allPatches, Task::FineLevel,allMatls,   ND, gn,0);
    t->requires(Task::NewDW, lb->gAccelerationLabel, allPatches, Task::FineLevel,allMatls,   ND, gn,0);
    t->requires(Task::NewDW, lb->gZOILabel,          allPatches, Task::FineLevel,d_one_matl, ND, gn,0);
    
    t->modifies(lb->pXLabel_preReloc);
    t->modifies(lb->pDispLabel_preReloc);
    t->modifies(lb->pVelocityLabel_preReloc);

    sched->addTask(t, patches, matls);
  }
}


void AMRMPM::scheduleComputeParticleScaleFactor(SchedulerP& sched,
                                                const PatchSet* patches,
                                                const MaterialSet* matls)

{
  if (!flags->doMPMOnLevel(getLevel(patches)->getIndex(),
                           getLevel(patches)->getGrid()->numLevels()))
    return;

  printSchedule(patches,cout_doing,
                        "AMRMPM::scheduleComputeParticleScaleFactor");

  Task* t=scinew Task("AMRMPM::computeParticleScaleFactor",this,
                      &AMRMPM::computeParticleScaleFactor);

  t->requires(Task::NewDW, lb->pSizeLabel_preReloc,                Ghost::None);
  t->requires(Task::NewDW, lb->pDeformationMeasureLabel_preReloc,  Ghost::None);
  t->computes(lb->pScaleFactorLabel_preReloc);

  sched->addTask(t, patches, matls);
}


void AMRMPM::scheduleFinalParticleUpdate(SchedulerP& sched,
                                         const PatchSet* patches,
                                         const MaterialSet* matls)

{
  if (!flags->doMPMOnLevel(getLevel(patches)->getIndex(),
                           getLevel(patches)->getGrid()->numLevels()))
    return;

  printSchedule(patches,cout_doing,"AMRMPM::scheduleFinalParticleUpdate");

  Task* t=scinew Task("AMRMPM::finalParticleUpdate",
                      this, &AMRMPM::finalParticleUpdate);

  t->requires(Task::OldDW, d_sharedState->get_delt_label() );

  Ghost::GhostType gnone = Ghost::None;
  t->requires(Task::NewDW, lb->pdTdtLabel,                      gnone);
  t->requires(Task::NewDW, lb->pMassLabel_preReloc,             gnone);

  t->modifies(lb->pTemperatureLabel_preReloc);

  sched->addTask(t, patches, matls);
}

void AMRMPM::scheduleAddParticles(SchedulerP& sched,
                                  const PatchSet* patches,
                                  const MaterialSet* matls)
{
  if (!flags->doMPMOnLevel(getLevel(patches)->getIndex(),
                           getLevel(patches)->getGrid()->numLevels()))
    return;

    printSchedule(patches,cout_doing,"AMRMPM::scheduleAddParticles");

    Task* t=scinew Task("AMRMPM::addParticles",this,
                        &AMRMPM::addParticles);

    MaterialSubset* zeroth_matl = scinew MaterialSubset();
    zeroth_matl->add(0);
    zeroth_matl->addReference();

    t->modifies(lb->pParticleIDLabel_preReloc);
    t->modifies(lb->pXLabel_preReloc);
    t->modifies(lb->pVolumeLabel_preReloc);
    t->modifies(lb->pVelocityLabel_preReloc);
    t->modifies(lb->pMassLabel_preReloc);
    t->modifies(lb->pSizeLabel_preReloc);
    t->modifies(lb->pDispLabel_preReloc);
    t->modifies(lb->pStressLabel_preReloc);
    t->modifies(lb->pColorLabel_preReloc);
    t->modifies(lb->pLocalizedMPMLabel_preReloc);
    t->modifies(lb->pExtForceLabel_preReloc);
    t->modifies(lb->pTemperatureLabel_preReloc);
    t->modifies(lb->pTempPreviousLabel_preReloc);
    t->modifies(lb->pDeformationMeasureLabel_preReloc);
    t->modifies(lb->pRefinedLabel_preReloc);
    t->modifies(lb->pScaleFactorLabel_preReloc);
    t->modifies(lb->pLastLevelLabel_preReloc);
    t->modifies(lb->pVelGradLabel_preReloc);
    t->modifies(lb->MPMRefineCellLabel, d_one_matl);

    t->requires(Task::OldDW, lb->pCellNAPIDLabel, zeroth_matl, Ghost::None);
    t->computes(             lb->pCellNAPIDLabel, zeroth_matl);

    sched->addTask(t, patches, matls);
}

//______________________________________________________________________
////
void AMRMPM::scheduleRefine(const PatchSet* patches, SchedulerP& sched)
{
  printSchedule(patches,cout_doing,"AMRMPM::scheduleRefine");
  Task* t = scinew Task("AMRMPM::refineGrid", this, &AMRMPM::refineGrid);

  t->computes(lb->pXLabel);
  t->computes(lb->pDispLabel);
  t->computes(lb->pMassLabel);
  t->computes(lb->pVolumeLabel);
  t->computes(lb->pTemperatureLabel);
  t->computes(lb->pTempPreviousLabel); // for therma  stresm analysis
  t->computes(lb->pdTdtLabel);
  t->computes(lb->pVelocityLabel);
  t->computes(lb->pExternalForceLabel);
  t->computes(lb->pParticleIDLabel);
  t->computes(lb->pDeformationMeasureLabel);
  t->computes(lb->pStressLabel);
  t->computes(lb->pLastLevelLabel);
  t->computes(lb->pLocalizedMPMLabel);
  t->computes(lb->pRefinedLabel);
  t->computes(lb->pSizeLabel);
  t->computes(lb->pCellNAPIDLabel, d_one_matl);

  // Debugging Scalar
  if (flags->d_with_color) {
    t->computes(lb->pColorLabel);
  }

  if (flags->d_useLoadCurves) {
    // Computes the load curve ID associated with each particle
    t->computes(lb->pLoadCurveIDLabel);
  }

  if (flags->d_reductionVars->accStrainEnergy) {
    // Computes accumulated strain energy
    t->computes(lb->AccStrainEnergyLabel);
  }
  
  if(flags->d_artificial_viscosity){
    t->computes(lb->p_qLabel);
  }

  int numMPM = d_sharedState->getNumMPMMatls();
  for(int m = 0; m < numMPM; m++){
    MPMMaterial* mpm_matl = d_sharedState->getMPMMaterial(m);
    ConstitutiveModel* cm = mpm_matl->getConstitutiveModel();
    cm->addInitialComputesAndRequires(t, mpm_matl, patches);
  }
  t->computes(d_sharedState->get_delt_label(),getLevel(patches));


  sched->addTask(t, patches, d_sharedState->allMPMMaterials());
}
//______________________________________________________________________
//
void AMRMPM::scheduleRefineInterface(const LevelP& /*fineLevel*/, 
                                     SchedulerP& /*scheduler*/,
                                     bool, bool)
{
  // do nothing for now
}
//______________________________________________________________________
//
void AMRMPM::scheduleCoarsen(const LevelP& coarseLevel,
                             SchedulerP& sched)
{
  // Coarsening the refineCell data so that errorEstimate will have it
  // on all levels
  Ghost::GhostType  gn = Ghost::None;

  Task* task = scinew Task("AMRMPM::coarsen",this,
                           &AMRMPM::coarsen);

  Task::MaterialDomainSpec oims = Task::OutOfDomain;  //outside of ice matlSet.  
  const MaterialSet* all_matls = d_sharedState->allMaterials();
  const PatchSet* patch_set = coarseLevel->eachPatch();

  bool  fat = true;  // possibly (F)rom (A)nother (T)askgraph

  task->requires(Task::NewDW, lb->MPMRefineCellLabel,
               0, Task::FineLevel,  d_one_matl,oims, gn, 0, fat);

  task->modifies(lb->MPMRefineCellLabel, d_one_matl, oims, fat);

  sched->addTask(task, patch_set, all_matls);
}

void AMRMPM::coarsen(const ProcessorGroup*,
                     const PatchSubset* patches,
                     const MaterialSubset* matls,
                     DataWarehouse*,
                     DataWarehouse* new_dw)
{

  const Level* coarseLevel = getLevel(patches);
  const Level* fineLevel = coarseLevel->getFinerLevel().get_rep();

  for(int p=0;p<patches->size();p++){
    const Patch* coarsePatch = patches->get(p);
    cout_doing <<"  patch " << coarsePatch->getID()<< endl;

    CCVariable<double> refineCell;
    new_dw->getModifiable(refineCell, lb->MPMRefineCellLabel, 0, coarsePatch);
    bool computesAve = true;

    fineToCoarseOperator<double>(refineCell, computesAve,
                       lb->MPMRefineCellLabel, 0,   new_dw,
                       coarsePatch, coarseLevel, fineLevel);
  }
}

//______________________________________________________________________
// Schedule to mark flags for AMR regridding
void AMRMPM::scheduleErrorEstimate(const LevelP& coarseLevel,
                                   SchedulerP& sched)
{
//  cout << "scheduleErrorEstimate" << endl;
  printSchedule(coarseLevel,cout_doing,"AMRMPM::scheduleErrorEstimate");
  
  Task* task = scinew Task("AMRMPM::errorEstimate", this, 
                           &AMRMPM::errorEstimate);

  task->modifies(d_sharedState->get_refineFlag_label(),
                                        d_sharedState->refineFlagMaterials());
  task->modifies(d_sharedState->get_refinePatchFlag_label(),
                                        d_sharedState->refineFlagMaterials());
  task->requires(Task::NewDW, lb->MPMRefineCellLabel, Ghost::None);

  sched->addTask(task, coarseLevel->eachPatch(),
                                        d_sharedState->allMPMMaterials());
}
//______________________________________________________________________
// Schedule to mark initial flags for AMR regridding
void AMRMPM::scheduleInitialErrorEstimate(const LevelP& coarseLevel,
                                          SchedulerP& sched)
{
//  cout << "scheduleInitialErrorEstimate" << endl;
//  cout << "Doing nothing for now" << endl;
  
//  scheduleErrorEstimate(coarseLevel, sched);
}

//______________________________________________________________________
//
void AMRMPM::printParticleCount(const ProcessorGroup* pg,
                                const PatchSubset*,
                                const MaterialSubset*,
                                DataWarehouse*,
                                DataWarehouse* new_dw)
{
  sumlong_vartype pcount;
  new_dw->get(pcount, lb->partCountLabel);
  
  if(pg->myrank() == 0){
    std::cout << "Created " << (long) pcount << " total particles" << std::endl;
  }
}
//______________________________________________________________________
//
void AMRMPM::actuallyInitialize(const ProcessorGroup*,
                                const PatchSubset* patches,
                                const MaterialSubset* matls,
                                DataWarehouse*,
                                DataWarehouse* new_dw)
{
  const Level* level = getLevel(patches);
  int levelIndex = level->getIndex();
  particleIndex totalParticles=0;
  
  for(int p=0;p<patches->size();p++){
    const Patch* patch = patches->get(p);
    
    
    printTask(patches, patch,cout_doing,"Doing AMRMPM::actuallyInitialize");

    CCVariable<short int> cellNAPID;
    new_dw->allocateAndPut(cellNAPID, lb->pCellNAPIDLabel, 0, patch);
    cellNAPID.initialize(0);

    for(int m=0;m<matls->size();m++){
      MPMMaterial* mpm_matl = d_sharedState->getMPMMaterial( m );
      int indx = mpm_matl->getDWIndex();
      
      if(!flags->d_doGridReset){
        NCVariable<Vector> gDisplacement;
        new_dw->allocateAndPut(gDisplacement,lb->gDisplacementLabel,indx,patch);
        gDisplacement.initialize(Vector(0.));
      }
      
      particleIndex numParticles = mpm_matl->createParticles(cellNAPID, patch, new_dw);

      totalParticles+=numParticles;
      mpm_matl->getConstitutiveModel()->initializeCMData(patch,mpm_matl,new_dw);
      
      
      //__________________________________
      // color particles according to what level they're on
      if (flags->d_with_color) {
        ParticleSubset* pset = new_dw->getParticleSubset(indx, patch);
        ParticleVariable<double> pColor;
        new_dw->getModifiable(pColor, lb->pColorLabel, pset);

        ParticleSubset::iterator iter = pset->begin();
        for(;iter != pset->end(); iter++){
          particleIndex idx = *iter;
          pColor[idx] =levelIndex;
        }
      }
    }  // matl loop
  }

  if (flags->d_reductionVars->accStrainEnergy) {
    // Initialize the accumulated strain energy
    new_dw->put(max_vartype(0.0), lb->AccStrainEnergyLabel);
  }

  new_dw->put(sumlong_vartype(totalParticles), lb->partCountLabel);
}
//______________________________________________________________________
//
void AMRMPM::actuallyComputeStableTimestep(const ProcessorGroup*,
                                           const PatchSubset*,
                                           const MaterialSubset*,
                                           DataWarehouse*,
                                           DataWarehouse*)
{
}
//______________________________________________________________________
//  This task computes the partition of unity for each particle
//
void AMRMPM::partitionOfUnity(const ProcessorGroup*,
                              const PatchSubset* patches,
                              const MaterialSubset* ,
                              DataWarehouse* old_dw,
                              DataWarehouse* new_dw)
{
  const Level* curLevel = getLevel(patches);
  int curLevelIndex = curLevel->getIndex();
  Vector dX = curLevel->dCell();
  Vector dX_fine   = 0.5*dX;
  Vector dX_coarse = 2.0*dX;
  Vector RRC = dX/dX_coarse;
  Vector RRF = dX/dX_fine;
  if(curLevel->hasFinerLevel()){
    dX_fine = curLevel->getFinerLevel()->dCell();
    RRF=dX/dX_fine;
    RRC=Vector(1./RRF.x(),1./RRF.y(),1./RRF.z());
  }
  if(curLevel->hasCoarserLevel()){
    dX_coarse = curLevel->getCoarserLevel()->dCell();
    RRC=dX/dX_coarse;
    RRF=Vector(1./RRC.x(),1./RRC.y(),1./RRC.z());
  }

  for(int p=0;p<patches->size();p++){
    const Patch* patch = patches->get(p);

    printTask(patches,patch,cout_doing,"Doing AMRMPM::partitionOfUnity");

    // Create and Initialize refine flags to be modified later
    CCVariable<double> refineCell;
    new_dw->allocateAndPut(refineCell, lb->MPMRefineCellLabel, 0, patch);
    refineCell.initialize(0.0);

    int numMatls = d_sharedState->getNumMPMMatls();
    ParticleInterpolator* interpolator = flags->d_interpolator->clone(patch);
    vector<IntVector> ni(interpolator->size());
    vector<double> S(interpolator->size());
    const Matrix3 notUsed;

    for(int m = 0; m < numMatls; m++){
      MPMMaterial* mpm_matl = d_sharedState->getMPMMaterial( m );
      int dwi = mpm_matl->getDWIndex();
      
      ParticleSubset* pset = old_dw->getParticleSubset(dwi, patch);
      constParticleVariable<Point> px;
      constParticleVariable<Matrix3> psize;
      constParticleVariable<int>plastlevel;
      ParticleVariable<Matrix3> psizenew;
      ParticleVariable<int>plastlevelnew;
      ParticleVariable<double>partitionUnity;
    
      old_dw->get(px,                lb->pXLabel,          pset);
      old_dw->get(psize,             lb->pSizeLabel,       pset);
      old_dw->get(plastlevel,        lb->pLastLevelLabel,  pset);
      new_dw->allocateAndPut(psizenew,       lb->pSizeLabel_preReloc,     pset);
      new_dw->allocateAndPut(plastlevelnew,  lb->pLastLevelLabel_preReloc,pset);
      new_dw->allocateAndPut(partitionUnity, lb->pPartitionUnityLabel,    pset);
      
      int n8or27=flags->d_8or27;

      for (ParticleSubset::iterator iter = pset->begin();
                                    iter != pset->end(); iter++){
        particleIndex idx = *iter;

        Matrix3 ps = psize[idx];

        if(curLevelIndex<plastlevel[idx]){
         psizenew[idx]=Matrix3(ps(0,0)*RRC.x(),ps(0,1)*RRC.x(),ps(0,2)*RRC.x(),
                               ps(1,0)*RRC.y(),ps(1,1)*RRC.y(),ps(1,2)*RRC.y(),
                               ps(2,0)*RRC.z(),ps(2,1)*RRC.z(),ps(2,2)*RRC.z());
        } else if(curLevelIndex>plastlevel[idx]){
         psizenew[idx]=Matrix3(ps(0,0)*RRF.x(),ps(0,1)*RRF.x(),ps(0,2)*RRF.x(),
                               ps(1,0)*RRF.y(),ps(1,1)*RRF.y(),ps(1,2)*RRF.y(),
                               ps(2,0)*RRF.z(),ps(2,1)*RRF.z(),ps(2,2)*RRF.z());
        } else {
          psizenew[idx]  = psize[idx];
        }

        plastlevelnew[idx]= curLevelIndex;

        partitionUnity[idx] = 0;

        interpolator->findCellAndWeights(px[idx],ni,S,psize[idx],notUsed);

        for(int k = 0; k < n8or27; k++) {
          partitionUnity[idx] += S[k];
        }
      }
    }  // loop over materials
    delete interpolator;
  }  // loop over patches
}
//______________________________________________________________________
//
void AMRMPM::interpolateParticlesToGrid(const ProcessorGroup*,
                                        const PatchSubset* patches,
                                        const MaterialSubset* ,
                                        DataWarehouse* old_dw,
                                        DataWarehouse* new_dw)
{
  for(int p=0;p<patches->size();p++){
    const Patch* patch = patches->get(p);

    printTask(patches,patch,cout_doing,"Doing AMRMPM::interpolateParticlesToGrid");

    int numMatls = d_sharedState->getNumMPMMatls();
    ParticleInterpolator* interpolator = flags->d_interpolator->clone(patch);
    vector<IntVector> ni(interpolator->size());
    vector<double> S(interpolator->size());

    string interp_type = flags->d_interpolator_type;

    Ghost::GhostType  gan = Ghost::AroundNodes;
    for(int m = 0; m < numMatls; m++){
      MPMMaterial* mpm_matl = d_sharedState->getMPMMaterial( m );
      int dwi = mpm_matl->getDWIndex();

      // Create arrays for the particle data
      constParticleVariable<Point>  px;
      constParticleVariable<double> pmass, pvolume, pTemperature;
      constParticleVariable<Vector> pvelocity, pexternalforce;
      constParticleVariable<Matrix3> psize;
      constParticleVariable<Matrix3> pDeformationMeasure;

      ParticleSubset* pset = old_dw->getParticleSubset(dwi, patch,
                                                       gan, NGP, lb->pXLabel);

      old_dw->get(px,                   lb->pXLabel,                  pset);
      old_dw->get(pmass,                lb->pMassLabel,               pset);
      old_dw->get(pvolume,              lb->pVolumeLabel,             pset);
      old_dw->get(pvelocity,            lb->pVelocityLabel,           pset);
      old_dw->get(pTemperature,         lb->pTemperatureLabel,        pset);
      new_dw->get(psize,                lb->pSizeLabel_preReloc,      pset);
      old_dw->get(pDeformationMeasure,  lb->pDeformationMeasureLabel, pset);
      new_dw->get(pexternalforce,       lb->pExtForceLabel_preReloc,  pset);
      
      // Create arrays for the grid data
      NCVariable<double> gmass;
      NCVariable<double> gvolume;
      NCVariable<Vector> gvelocity;
      NCVariable<Vector> gexternalforce;
      NCVariable<double> gTemperature;
      NCVariable<double> gTemperatureRate;

      new_dw->allocateAndPut(gmass,            lb->gMassLabel,           dwi,patch);
      new_dw->allocateAndPut(gvolume,          lb->gVolumeLabel,         dwi,patch);
      new_dw->allocateAndPut(gvelocity,        lb->gVelocityLabel,       dwi,patch);
      new_dw->allocateAndPut(gTemperature,     lb->gTemperatureLabel,    dwi,patch);
      new_dw->allocateAndPut(gTemperatureRate, lb->gTemperatureRateLabel,dwi,patch);
      new_dw->allocateAndPut(gexternalforce,   lb->gExternalForceLabel,  dwi,patch);
      
      
      gmass.initialize(d_SMALL_NUM_MPM);
      gvolume.initialize(d_SMALL_NUM_MPM);
      gvelocity.initialize(Vector(0,0,0));
      gexternalforce.initialize(Vector(0,0,0));
      gTemperature.initialize(0);
      gTemperatureRate.initialize(0);
      
      Vector pmom;
      int n8or27=flags->d_8or27;

      //double pSp_vol = 1./mpm_matl->getInitialDensity();
      for (ParticleSubset::iterator iter = pset->begin();iter != pset->end(); iter++){
        particleIndex idx = *iter;

        // Get the node indices that surround the cell
        interpolator->findCellAndWeights(px[idx],ni,S,psize[idx],pDeformationMeasure[idx]);

        pmom = pvelocity[idx]*pmass[idx];
        
        // Add each particles contribution to the local mass & velocity 
        IntVector node;
        for(int k = 0; k < n8or27; k++) {
          node = ni[k];
          if(patch->containsNode(node)) {
            gmass[node]          += pmass[idx]                     * S[k];
            gvelocity[node]      += pmom                           * S[k];
            gvolume[node]        += pvolume[idx]                   * S[k];
            gexternalforce[node] += pexternalforce[idx]            * S[k];
            gTemperature[node]   += pTemperature[idx] * pmass[idx] * S[k];
          }
        }
      }  // End of particle loop
      
      // gvelocity and gtemperature are divided by gmass in 
      // AMRMPM::Nodal_velocity_temperature() task
      
    }  // End loop over materials
    delete interpolator;
  }  // End loop over patches
}

//______________________________________________________________________
//  At the CFI fine patch nodes add contributions from the coarse level particles.
void AMRMPM::interpolateParticlesToGrid_CFI(const ProcessorGroup*,
                                            const PatchSubset* finePatches,
                                            const MaterialSubset* ,
                                            DataWarehouse* old_dw,
                                            DataWarehouse* new_dw)
{
  const Level* fineLevel = getLevel(finePatches);
  const Level* coarseLevel = fineLevel->getCoarserLevel().get_rep();
  IntVector refineRatio(fineLevel->getRefinementRatio());
  
  for(int fp=0; fp<finePatches->size(); fp++){
    const Patch* finePatch = finePatches->get(fp);
    printTask(finePatches,finePatch,cout_doing,"Doing AMRMPM::interpolateParticlesToGrid_CFI");

    int numMatls = d_sharedState->getNumMPMMatls();
    ParticleInterpolator* interpolator = flags->d_interpolator->clone(finePatch);
    
    constNCVariable<Stencil7> zoi_fine;
    new_dw->get(zoi_fine, lb->gZOILabel, 0, finePatch, Ghost::None, 0 );

    // Determine extents for coarser level particle data
    // Linear Interpolation:  1 layer of coarse level cells
    // Gimp Interpolation:    2 layers
/*`==========TESTING==========*/
    IntVector nLayers(d_nPaddingCells_Coarse, d_nPaddingCells_Coarse, d_nPaddingCells_Coarse );
    IntVector nPaddingCells = nLayers * (fineLevel->getRefinementRatio());
    //cout << " nPaddingCells " << nPaddingCells << "nLayers " << nLayers << endl;
/*===========TESTING==========`*/

    int nGhostCells = 0;
    bool returnExclusiveRange=false;
    IntVector cl_tmp, ch_tmp, fl, fh;

    getCoarseLevelRange(finePatch, coarseLevel, cl_tmp, ch_tmp, fl, fh, 
                        nPaddingCells, nGhostCells,returnExclusiveRange);
                        
    cl_tmp -= finePatch->neighborsLow() * nLayers;  //  expand cl_tmp when a neighor patch exists.
                                                    //  This patch owns the low nodes.  You need particles
                                                    //  from the neighbor patch.

    // find the coarse patches under the fine patch.  You must add a single layer of padding cells.
    int padding = 1;
    Level::selectType coarsePatches;
    finePatch->getOtherLevelPatches(-1, coarsePatches, padding);

    for(int m = 0; m < numMatls; m++){
      MPMMaterial* mpm_matl = d_sharedState->getMPMMaterial( m );
      int dwi = mpm_matl->getDWIndex();

      // get fine level nodal data
      NCVariable<double> gMass_fine;
      NCVariable<double> gVolume_fine;
      NCVariable<Vector> gVelocity_fine;
      NCVariable<Vector> gExternalforce_fine;
      NCVariable<double> gTemperature_fine;
            
      new_dw->getModifiable(gMass_fine,            lb->gMassLabel,         dwi,finePatch);
      new_dw->getModifiable(gVolume_fine,          lb->gVolumeLabel,       dwi,finePatch);
      new_dw->getModifiable(gVelocity_fine,        lb->gVelocityLabel,     dwi,finePatch);
      new_dw->getModifiable(gTemperature_fine,     lb->gTemperatureLabel,  dwi,finePatch);
      new_dw->getModifiable(gExternalforce_fine,   lb->gExternalForceLabel,dwi,finePatch);
      
      // loop over the coarse patches under the fine patches.
      for(int cp=0; cp<coarsePatches.size(); cp++){
        const Patch* coarsePatch = coarsePatches[cp];
        
        // get coarse level particle data
        constParticleVariable<Point>  pX_coarse;
        constParticleVariable<double> pMass_coarse;
        constParticleVariable<double> pVolume_coarse;
        constParticleVariable<double> pTemperature_coarse;
        constParticleVariable<Vector> pVelocity_coarse;
        constParticleVariable<Vector> pExternalforce_coarse;
        constParticleVariable<Matrix3> pDefMeasure_coarse;

        // coarseLow and coarseHigh cannot lie outside of the coarse patch
        IntVector cl = Max(cl_tmp, coarsePatch->getCellLowIndex());
        IntVector ch = Min(ch_tmp, coarsePatch->getCellHighIndex());
        
        ParticleSubset* pset=0;
        
        pset = old_dw->getParticleSubset(dwi, cl, ch, coarsePatch ,lb->pXLabel);
#if 0
        cout << "  coarseLevel: " << coarseLevel->getIndex() << endl;
        cout << " cl_tmp: "<< cl_tmp << " ch_tmp: " << ch_tmp << endl;
        cout << " cl:     " << cl    << " ch:     " << ch<< " fl: " << fl << " fh " << fh << endl;
        cout << "  " << *pset << endl;
#endif        
        old_dw->get(pX_coarse,             lb->pXLabel,                  pset);
        old_dw->get(pMass_coarse,          lb->pMassLabel,               pset);
        old_dw->get(pVolume_coarse,        lb->pVolumeLabel,             pset);
        old_dw->get(pVelocity_coarse,      lb->pVelocityLabel,           pset);
        old_dw->get(pTemperature_coarse,   lb->pTemperatureLabel,        pset);
        old_dw->get(pDefMeasure_coarse,    lb->pDeformationMeasureLabel, pset);
        new_dw->get(pExternalforce_coarse, lb->pExtForceLabel_preReloc,  pset);

        for (ParticleSubset::iterator iter  = pset->begin();
                                      iter != pset->end(); iter++){
          particleIndex idx = *iter;

          // Get the node indices that surround the fine patch cell
          vector<IntVector> ni;
          vector<double> S;

          interpolator->findCellAndWeights_CFI(pX_coarse[idx],ni,S,zoi_fine);

          Vector pmom = pVelocity_coarse[idx]*pMass_coarse[idx];

          // Add each particle's contribution to the local mass & velocity 
          IntVector fineNode;
          for(int k = 0; k < (int) ni.size(); k++) {
            fineNode = ni[k];

            gMass_fine[fineNode]          += pMass_coarse[idx]          * S[k];
            gVelocity_fine[fineNode]      += pmom                       * S[k];
            gVolume_fine[fineNode]        += pVolume_coarse[idx]        * S[k];
            gExternalforce_fine[fineNode] += pExternalforce_coarse[idx] * S[k];
            gTemperature_fine[fineNode]   += pTemperature_coarse[idx] 
                                           * pMass_coarse[idx] * S[k];

  /*`==========TESTING==========*/
#if 0
//            if( fineNode.y() == 30 && fineNode.z() == 1 && (fineNode.x() > 37 && fineNode.x() < 43) ){
              cout << "    fineNode " << fineNode  << " S[k] " << S[k] << " \t gMass_fine " << gMass_fine[fineNode]
                   << " gVelocity " << gVelocity_fine[fineNode]/gMass_fine[fineNode] << " px: " << pX_coarse[idx] << " \t zoi " << (zoi_fine[fineNode]) << endl; 
            }
#endif
  /*===========TESTING==========`*/
          }
        }  // End of particle loop
      }  // loop over coarse patches
    }  // End loop over materials  
    delete interpolator;
  }  // End loop over fine patches
}

//______________________________________________________________________
//  copy the fine level nodal data to the underlying coarse nodes at the CFI.
void AMRMPM::coarsenNodalData_CFI(const ProcessorGroup*,
                                  const PatchSubset* coarsePatches,
                                  const MaterialSubset* ,
                                  DataWarehouse* old_dw,
                                  DataWarehouse* new_dw,
                                  const coarsenFlag flag)
{
  Level::selectType coarseCFI_Patches;
  
  coarseLevelCFI_Patches(coarsePatches,coarseCFI_Patches );
  
  //__________________________________
  // From the coarse patch look up to the fine patches that have
  // coarse fine interfaces.
  const Level* coarseLevel = getLevel(coarsePatches);
  
  for(int p=0;p<coarseCFI_Patches.size();p++){
    const Patch* coarsePatch = coarseCFI_Patches[p];

    string txt = "(zero)";
    if (flag == coarsenData){
      txt = "(coarsen)";
    }
    printTask(coarsePatch,cout_doing,"Doing AMRMPM::coarsenNodalData_CFI"+txt);
    
    int numMatls = d_sharedState->getNumMPMMatls();                  
    for(int m = 0; m < numMatls; m++){                               
      MPMMaterial* mpm_matl = d_sharedState->getMPMMaterial( m );    
      int dwi = mpm_matl->getDWIndex();
      
      // get coarse level data                                                                                    
      NCVariable<double> gMass_coarse;                                                                            
      NCVariable<double> gVolume_coarse;                                                                          
      NCVariable<Vector> gVelocity_coarse;
      NCVariable<Vector> gVelocityStar_coarse;
      NCVariable<Vector> gAcceleration_coarse;                                                                 
      NCVariable<Vector> gExternalforce_coarse;                                                                   
      NCVariable<double> gTemperature_coarse;    
    
      new_dw->getModifiable(gMass_coarse,            lb->gMassLabel,           dwi,coarsePatch);                  
      new_dw->getModifiable(gVolume_coarse,          lb->gVolumeLabel,         dwi,coarsePatch);                  
      new_dw->getModifiable(gVelocity_coarse,        lb->gVelocityLabel,       dwi,coarsePatch);                  
      new_dw->getModifiable(gTemperature_coarse,     lb->gTemperatureLabel,    dwi,coarsePatch);                  
      new_dw->getModifiable(gExternalforce_coarse,   lb->gExternalForceLabel,  dwi,coarsePatch);
      
      if(flag == zeroData){
        new_dw->getModifiable(gVelocityStar_coarse,  lb->gVelocityStarLabel,     dwi,coarsePatch);
        new_dw->getModifiable(gAcceleration_coarse,  lb->gAccelerationLabel,     dwi,coarsePatch);
      }                                                                               
        
      //__________________________________
      // Iterate over coarse/fine interface faces

      ASSERT(coarseLevel->hasFinerLevel());
      const Level* fineLevel = coarseLevel->getFinerLevel().get_rep();

      Level::selectType finePatches;
      coarsePatch->getFineLevelPatches(finePatches);

      // loop over all the fine level patches
      for(int fp=0;fp<finePatches.size();fp++){  
        const Patch* finePatch = finePatches[fp];
        if(finePatch->hasCoarseFaces() ){

          // get fine level data
          constNCVariable<double> gMass_fine;
          constNCVariable<double> gVolume_fine;
          constNCVariable<Vector> gVelocity_fine;
          constNCVariable<Vector> gExternalforce_fine;
          constNCVariable<double> gTemperature_fine;

          if(flag == coarsenData){
            // use getRegion() instead of get().  They should be equivalent but 
            // get() throws assert on parallel runs.
            IntVector fl = finePatch->getNodeLowIndex();  
            IntVector fh = finePatch->getNodeHighIndex();
            new_dw->getRegion(gMass_fine,          lb->gMassLabel,          dwi, fineLevel,fl, fh);
            new_dw->getRegion(gVolume_fine,        lb->gVolumeLabel,        dwi, fineLevel,fl, fh);
            new_dw->getRegion(gVelocity_fine,      lb->gVelocityLabel,      dwi, fineLevel,fl, fh);
            new_dw->getRegion(gTemperature_fine,   lb->gTemperatureLabel,   dwi, fineLevel,fl, fh);
            new_dw->getRegion(gExternalforce_fine, lb->gExternalForceLabel, dwi, fineLevel,fl, fh);
          }                                                                                     

          vector<Patch::FaceType> cf;
          finePatch->getCoarseFaces(cf);

          // Iterate over coarse/fine interface faces
          vector<Patch::FaceType>::const_iterator iter;  
          for (iter  = cf.begin(); iter != cf.end(); ++iter){
            Patch::FaceType patchFace = *iter;
            
            
            // determine the iterator on the coarse level.
            NodeIterator n_iter(IntVector(-8,-8,-8),IntVector(-9,-9,-9));
            bool isRight_CP_FP_pair;

            coarseLevel_CFI_NodeIterator( patchFace,coarsePatch, finePatch,fineLevel,
                                          n_iter ,isRight_CP_FP_pair);

            // Is this the right coarse/fine patch pair
            if (isRight_CP_FP_pair){
              //cout << UintahParallelComponent::d_myworld->myrank() << "    fine patch face " << finePatch->getFaceName(patchFace)
              //     << "    CoarseLevel CFI iterator: " << n_iter << endl;

              for(; !n_iter.done(); n_iter++) {
                IntVector c_node = *n_iter;

                IntVector f_node = coarseLevel->mapNodeToFiner(c_node);

                switch(flag)
                {
                  case coarsenData:
                    // only overwrite coarse data if there is non-zero fine data
                    if( gMass_fine[f_node] > 2 * d_SMALL_NUM_MPM ){

                      //cout << "    coarsen:  c_node: " << c_node << " f_node: "<< f_node << " gmass_coarse: " 
                      //     << gMass_coarse[c_node] << " gmass_fine: " << gMass_fine[f_node] << endl;

                      gMass_coarse[c_node]           = gMass_fine[f_node];
                      gVolume_coarse[c_node]         = gVolume_fine[f_node];
                      gVelocity_coarse[c_node]       = gVelocity_fine[f_node];
                      gTemperature_coarse[c_node]    = gTemperature_fine[f_node];
                      gExternalforce_coarse[c_node]  = gExternalforce_fine[f_node];
                    }
                   break;
                  case zeroData:
                  
                    // cout << "    zero:  c_node: " << c_node << " f_node: "<< f_node << " gmass_coarse: " 
                    //       << gMass_coarse[c_node] << endl;

                    gMass_coarse[c_node]          = 0;
                    gVolume_coarse[c_node]        = 0;
                    gVelocity_coarse[c_node]      = Vector(0,0,0);
                    gVelocityStar_coarse[c_node]  = Vector(0,0,0);
                    gAcceleration_coarse[c_node]  = Vector(0,0,0);
                    gTemperature_coarse[c_node]   = 0;
                    gExternalforce_coarse[c_node] = Vector(0,0,0);
                    break;
                }
              }
            }  //  isRight_CP_FP_pair

          }  //  end CFI face loop
        }  //  if finepatch has coarse face
      }  //  end fine Patch loop
    }  //  end matl loop
  }  // end coarse patch loop
}


//______________________________________________________________________
//  copy the fine level nodal data to the underlying coarse nodes at the CFI.
void AMRMPM::coarsenNodalData_CFI2(const ProcessorGroup*,
                                  const PatchSubset* coarsePatches,
                                  const MaterialSubset* ,
                                  DataWarehouse* old_dw,
                                  DataWarehouse* new_dw)
{
  Level::selectType coarseCFI_Patches;
  coarseLevelCFI_Patches(coarsePatches,coarseCFI_Patches );

  //__________________________________
  // From the coarse patch look up to the fine patches that have
  // coarse fine interfaces.
  const Level* coarseLevel = getLevel(coarsePatches);
  
  for(int p=0;p<coarseCFI_Patches.size();p++){
    const Patch* coarsePatch = coarseCFI_Patches[p];

    printTask(coarsePatch,cout_doing,"Doing AMRMPM::coarsenNodalData_CFI2");
    
    int numMatls = d_sharedState->getNumMPMMatls();                  
    for(int m = 0; m < numMatls; m++){                               
      MPMMaterial* mpm_matl = d_sharedState->getMPMMaterial( m );    
      int dwi = mpm_matl->getDWIndex();
      
      // get coarse level data                                                             
      NCVariable<Vector> internalForce_coarse;                    
      new_dw->getModifiable(internalForce_coarse, lb->gInternalForceLabel, dwi,coarsePatch);                                                                                
        
      //__________________________________
      // Iterate over coarse/fine interface faces

      ASSERT(coarseLevel->hasFinerLevel());
      const Level* fineLevel = coarseLevel->getFinerLevel().get_rep();

      Level::selectType finePatches;
      coarsePatch->getFineLevelPatches(finePatches);

      // loop over all the coarse level patches
      for(int fp=0;fp<finePatches.size();fp++){  
        const Patch* finePatch = finePatches[fp];
        if(finePatch->hasCoarseFaces() ){

          // get fine level data                                                                                  
          constNCVariable<double> gMass_fine;                                                                 
          constNCVariable<Vector> internalForce_fine;          

          // use getRegion() instead of get().  They should be equivalent but 
          // get() throws assert on parallel runs.
          IntVector fl = finePatch->getNodeLowIndex();
          IntVector fh = finePatch->getNodeHighIndex();
          new_dw->getRegion(gMass_fine,          lb->gMassLabel,          dwi, fineLevel, fl, fh);
          new_dw->getRegion(internalForce_fine,  lb->gInternalForceLabel, dwi, fineLevel, fl, fh);

          vector<Patch::FaceType> cf;
          finePatch->getCoarseFaces(cf);

          // Iterate over coarse/fine interface faces
          vector<Patch::FaceType>::const_iterator iter;  
          for (iter  = cf.begin(); iter != cf.end(); ++iter){
            Patch::FaceType patchFace = *iter;

            // determine the iterator on the coarse level.
            NodeIterator n_iter(IntVector(-8,-8,-8),IntVector(-9,-9,-9));
            bool isRight_CP_FP_pair;

            coarseLevel_CFI_NodeIterator( patchFace,coarsePatch, finePatch,fineLevel,
                                          n_iter ,isRight_CP_FP_pair);

            // Is this the right coarse/fine patch pair
            if (isRight_CP_FP_pair){
               
              for(; !n_iter.done(); n_iter++) {
                IntVector c_node = *n_iter;

                IntVector f_node = coarseLevel->mapNodeToFiner(c_node);
 
                // only overwrite coarse data if there is non-zero fine data
                if( gMass_fine[f_node] > 2 * d_SMALL_NUM_MPM ){
               
                 internalForce_coarse[c_node] = internalForce_fine[f_node];
                 
/*`==========TESTING==========*/
#if 0
                  if( internalForce_coarse[c_node].length()  >1e-8){
                    ostringstream warn;
                    warn << "Too Big: " << c_node << " f_node " << f_node 
                         << "    L-"<< fineLevel->getIndex()
                         <<" InternalForce_fine   " << internalForce_fine[f_node] 
                         <<" InternalForce_coarse " << internalForce_coarse[c_node] << endl;
                     
                    throw InternalError(warn.str(), __FILE__, __LINE__);
                  } 
#endif
/*===========TESTING==========`*/
                  
                }
              }  //  node loop
            }  //  isRight_CP_FP_pair
          }  //  end CFI face loop
        }  //  if finepatch has coarse face
      }  //  end fine Patch loop
    }  //  end matl loop
  }  //  end coarse patch loop
}

//______________________________________________________________________
// Divide gVelocity and gTemperature by gMass
void AMRMPM::Nodal_velocity_temperature(const ProcessorGroup*,
                                        const PatchSubset* patches,
                                        const MaterialSubset* ,
                                        DataWarehouse* ,
                                        DataWarehouse* new_dw)
{
  for(int p=0; p<patches->size(); p++){
    const Patch* patch = patches->get(p);
    printTask(patches,patch,cout_doing,"Doing AMRMPM::Nodal_velocity_temperature");

    int numMatls = d_sharedState->getNumMPMMatls();

    for(int m = 0; m < numMatls; m++){
      MPMMaterial* mpm_matl = d_sharedState->getMPMMaterial( m );
      int dwi = mpm_matl->getDWIndex();

      // get  level nodal data
      constNCVariable<double> gMass;
      NCVariable<Vector> gVelocity;
      NCVariable<double> gTemperature;
      Ghost::GhostType  gn = Ghost::None;
      
      new_dw->get(gMass,                  lb->gMassLabel,       dwi,patch,gn,0);
      new_dw->getModifiable(gVelocity,    lb->gVelocityLabel,   dwi,patch,gn,0);
      new_dw->getModifiable(gTemperature, lb->gTemperatureLabel,dwi,patch,gn,0);
      
      //__________________________________
      //  back out the nodal quantities
      for(NodeIterator iter=patch->getExtraNodeIterator();!iter.done();iter++){
        IntVector n = *iter;
        gVelocity[n]     /= gMass[n];
        gTemperature[n]  /= gMass[n];
      }
      
      // Apply boundary conditions to the temperature and velocity (if symmetry)
      MPMBoundCond bc;
      string interp_type = flags->d_interpolator_type;
      bc.setBoundaryCondition(patch,dwi,"Temperature",gTemperature,interp_type);
      bc.setBoundaryCondition(patch,dwi,"Symmetric",  gVelocity,   interp_type);
    }  // End loop over materials
  }  // End loop over fine patches
}

//______________________________________________________________________
//
void AMRMPM::computeStressTensor(const ProcessorGroup*,
                                 const PatchSubset* patches,
                                 const MaterialSubset* ,
                                 DataWarehouse* old_dw,
                                 DataWarehouse* new_dw)
{
  printTask(patches, patches->get(0),cout_doing,"Doing AMRMPM::computeStressTensor");

  for(int m = 0; m < d_sharedState->getNumMPMMatls(); m++){

    MPMMaterial* mpm_matl = d_sharedState->getMPMMaterial(m);

    ConstitutiveModel* cm = mpm_matl->getConstitutiveModel();

    cm->setWorld(UintahParallelComponent::d_myworld);
    cm->computeStressTensor(patches, mpm_matl, old_dw, new_dw);
  }

}
//______________________________________________________________________
//
void AMRMPM::updateErosionParameter(const ProcessorGroup*,
                                    const PatchSubset* patches,
                                    const MaterialSubset* ,
                                    DataWarehouse* old_dw,
                                    DataWarehouse* new_dw)
{
  for (int p = 0; p<patches->size(); p++) {
    const Patch* patch = patches->get(p);
    printTask(patches, patch,cout_doing,"Doing AMRMPM::updateErosionParameter");

    int numMPMMatls=d_sharedState->getNumMPMMatls();
    for(int m = 0; m < numMPMMatls; m++){

      MPMMaterial* mpm_matl = d_sharedState->getMPMMaterial( m );
      int dwi = mpm_matl->getDWIndex();
      ParticleSubset* pset = old_dw->getParticleSubset(dwi, patch);

      // Get the localization info
      ParticleVariable<int> isLocalized;
      new_dw->allocateTemporary(isLocalized, pset);
      ParticleSubset::iterator iter = pset->begin(); 
      for (; iter != pset->end(); iter++) isLocalized[*iter] = 0;
      mpm_matl->getConstitutiveModel()->getDamageParameter(patch, isLocalized,
                                                           dwi, old_dw,new_dw);
    }
  }
}
//______________________________________________________________________
//
void AMRMPM::computeInternalForce(const ProcessorGroup*,
                                  const PatchSubset* patches,
                                  const MaterialSubset* ,
                                  DataWarehouse* old_dw,
                                  DataWarehouse* new_dw)
{
  for(int p=0;p<patches->size();p++){
    const Patch* patch = patches->get(p);
    printTask(patches, patch,cout_doing,"Doing AMRMPM::computeInternalForce");

    Vector dx = patch->dCell();
    double oodx[3];
    oodx[0] = 1.0/dx.x();
    oodx[1] = 1.0/dx.y();
    oodx[2] = 1.0/dx.z();
    Matrix3 Id;
    Id.Identity();

    ParticleInterpolator* interpolator = flags->d_interpolator->clone(patch);

    
    string interp_type = flags->d_interpolator_type;

    int numMPMMatls = d_sharedState->getNumMPMMatls();

    for(int m = 0; m < numMPMMatls; m++){
      MPMMaterial* mpm_matl = d_sharedState->getMPMMaterial( m );
      int dwi = mpm_matl->getDWIndex();
      
      constParticleVariable<Point>   px;
      constParticleVariable<double>  pvol;
      constParticleVariable<double>  p_pressure;
      constParticleVariable<double>  p_q;
      constParticleVariable<Matrix3> pstress;
      constParticleVariable<Matrix3> psize;
      NCVariable<Vector>             internalforce;
      NCVariable<Matrix3>            gstress;
      constNCVariable<double>        gvolume;
      constParticleVariable<Matrix3> pDeformationMeasure;

      ParticleSubset* pset = old_dw->getParticleSubset(dwi, patch,
                                                       Ghost::AroundNodes, NGP,
                                                       lb->pXLabel);

      old_dw->get(px,      lb->pXLabel,                              pset);
      old_dw->get(pvol,    lb->pVolumeLabel,                         pset);
      old_dw->get(pstress, lb->pStressLabel,                         pset);
      new_dw->get(psize,   lb->pSizeLabel_preReloc,                  pset);
      old_dw->get(pDeformationMeasure, lb->pDeformationMeasureLabel, pset);

      new_dw->get(gvolume, lb->gVolumeLabel, dwi, patch, Ghost::None, 0);
      new_dw->allocateAndPut(gstress,      lb->gStressForSavingLabel,dwi,patch);
      new_dw->allocateAndPut(internalforce,lb->gInternalForceLabel,  dwi,patch);
      gstress.initialize(Matrix3(0));
      internalforce.initialize(Vector(0,0,0));
      
      // load p_q
      if(flags->d_artificial_viscosity){
        old_dw->get(p_q,lb->p_qLabel, pset);
      }
      else {
        ParticleVariable<double>  p_q_create;
        new_dw->allocateTemporary(p_q_create,  pset);
        for(ParticleSubset::iterator it = pset->begin();it != pset->end();it++){
          p_q_create[*it]=0.0;
        }
        p_q = p_q_create; // reference created data
      }
      
/*`==========TESTING==========*/
      NCVariable<double> gSumS;
      new_dw->allocateAndPut(gSumS, gSumSLabel,  dwi, patch); 
      gSumS.initialize(0); 
/*===========TESTING==========`*/ 
      
      //__________________________________
      //  fine Patch     
      gstress.initialize(Matrix3(0));

      Matrix3 stressvol;
      Matrix3 stresspress;
      int n8or27 = flags->d_8or27;
      vector<IntVector> ni(interpolator->size());
      vector<double> S(interpolator->size());
      vector<Vector> d_S(interpolator->size());
    

      for (ParticleSubset::iterator iter  = pset->begin();
                                    iter != pset->end();  iter++){
        particleIndex idx = *iter;
  
        // Get the node indices that surround the cell
        interpolator->findCellAndWeightsAndShapeDerivatives(px[idx], ni, S, d_S,
                                                            psize[idx],pDeformationMeasure[idx]);

        stresspress = pstress[idx] + Id*(/*p_pressure*/-p_q[idx]);

        for (int k = 0; k < n8or27; k++){
          
          if(patch->containsNode(ni[k])){ 
            Vector div(d_S[k].x()*oodx[0],
                       d_S[k].y()*oodx[1],
                       d_S[k].z()*oodx[2]);
                       
            internalforce[ni[k]] -= (div * stresspress)  * pvol[idx];
            
            // cout << " CIF: ni: " << ni[k] << " div " << div << "\t internalForce " << internalforce[ni[k]] << endl;
            // cout << " div " << div[k] << " stressPress: " << stresspress  << endl;
            
            if( isinf( internalforce[ni[k]].length() ) || 
                isnan( internalforce[ni[k]].length() ) ){
                cout << "INF: " << ni[k] << " " << internalforce[ni[k]] 
                     << " div: " << div << " stressPress: " << stresspress 
                     << " pvol " << pvol[idx] << endl;
              }
/*`==========TESTING==========*/
            gSumS[ni[k]] +=S[k]; 
/*===========TESTING==========`*/
          }
        }
      }

      string interp_type = flags->d_interpolator_type;
      MPMBoundCond bc;
      bc.setBoundaryCondition(patch,dwi,"Symmetric",internalforce,interp_type);
    }  // End matl loop
    delete interpolator;
  }  // End patch loop
}

//______________________________________________________________________
//
void AMRMPM::computeInternalForce_CFI(const ProcessorGroup*,
                                      const PatchSubset* finePatches,
                                      const MaterialSubset* ,
                                      DataWarehouse* old_dw,
                                      DataWarehouse* new_dw)
{
  const Level* fineLevel = getLevel(finePatches);
  const Level* coarseLevel = fineLevel->getCoarserLevel().get_rep();
  IntVector refineRatio(fineLevel->getRefinementRatio());
  
  for(int p=0;p<finePatches->size();p++){
    const Patch* finePatch = finePatches->get(p);
    printTask(finePatches, finePatch,cout_doing,"Doing AMRMPM::computeInternalForce_CFI");

    ParticleInterpolator* interpolator =flags->d_interpolator->clone(finePatch);

    //__________________________________
    //          AT CFI
    if( fineLevel->hasCoarserLevel() &&  finePatch->hasCoarseFaces() ){


      // Determine extents for coarser level particle data
      // Linear Interpolation:  1 layer of coarse level cells
      // Gimp Interpolation:    2 layers
  /*`==========TESTING==========*/
      IntVector nLayers(d_nPaddingCells_Coarse, d_nPaddingCells_Coarse, d_nPaddingCells_Coarse );
      IntVector nPaddingCells = nLayers * (fineLevel->getRefinementRatio());
      //cout << " nPaddingCells " << nPaddingCells << "nLayers " << nLayers << endl;
  /*===========TESTING==========`*/

      int nGhostCells = 0;
      bool returnExclusiveRange=false;
      IntVector cl_tmp, ch_tmp, fl, fh;

      getCoarseLevelRange(finePatch, coarseLevel, cl_tmp, ch_tmp, fl, fh, 
                          nPaddingCells, nGhostCells,returnExclusiveRange);
                          
      cl_tmp -= finePatch->neighborsLow() * nLayers;  //  expand cl_tmp when a neighor patch exists.
                                                      //  This patch owns the low nodes.  You need particles
                                                      //  from the neighbor patch.

      // find the coarse patches under the fine patch.  You must add a single layer of padding cells.
      int padding = 1;
      Level::selectType coarsePatches;
      finePatch->getOtherLevelPatches(-1, coarsePatches, padding);
        
      Matrix3 Id;
      Id.Identity();
        
      constNCVariable<Stencil7> zoi_fine;
      new_dw->get(zoi_fine, lb->gZOILabel, 0, finePatch, Ghost::None, 0 );
  
      int numMPMMatls = d_sharedState->getNumMPMMatls();
      
      for(int m = 0; m < numMPMMatls; m++){
        MPMMaterial* mpm_matl = d_sharedState->getMPMMaterial( m );
        int dwi = mpm_matl->getDWIndex();
        
        NCVariable<Vector> internalforce;
        new_dw->getModifiable(internalforce,lb->gInternalForceLabel,  dwi, finePatch);

  /*`==========TESTING==========*/
        NCVariable<double> gSumS;
        new_dw->getModifiable(gSumS, gSumSLabel,  dwi, finePatch);
  /*===========TESTING==========`*/ 
        
        // loop over the coarse patches under the fine patches.
        for(int cp=0; cp<coarsePatches.size(); cp++){
          const Patch* coarsePatch = coarsePatches[cp];

          // get coarse level particle data                                                       
          ParticleSubset* pset_coarse;    
          constParticleVariable<Point> px_coarse;
          constParticleVariable<Matrix3> pstress_coarse;
          constParticleVariable<double>  pvol_coarse;
          constParticleVariable<double>  p_q_coarse;
          
          // coarseLow and coarseHigh cannot lie outside of the coarse patch
          IntVector cl = Max(cl_tmp, coarsePatch->getCellLowIndex());
          IntVector ch = Min(ch_tmp, coarsePatch->getCellHighIndex());

          pset_coarse = old_dw->getParticleSubset(dwi, cl, ch, coarsePatch ,lb->pXLabel);

   #if 0
          cout << " fine patch : " << finePatch->getGridIndex() << endl;
          cout << " cl_tmp: "<< cl_tmp << " ch_tmp: " << ch_tmp << endl;
          cout << " cl:     " << cl    << " ch:     " << ch<< " fl: " << fl << " fh " << fh << endl;                                                     
          cout << "  " << *pset_coarse << endl;
   #endif

          // coarse level data
          old_dw->get(px_coarse,       lb->pXLabel,       pset_coarse);
          old_dw->get(pvol_coarse,     lb->pVolumeLabel,  pset_coarse);
          old_dw->get(pstress_coarse,  lb->pStressLabel,  pset_coarse);
          
          // Artificial Viscosity
          if(flags->d_artificial_viscosity){
            old_dw->get(p_q_coarse,    lb->p_qLabel,      pset_coarse);
          }
          else {
            ParticleVariable<double>  p_q_create;
            new_dw->allocateTemporary(p_q_create,  pset_coarse);
            for(ParticleSubset::iterator it = pset_coarse->begin();
                                         it != pset_coarse->end();it++){
              p_q_create[*it]=0.0;
            }
            p_q_coarse = p_q_create; // reference created data
          }
          
          //__________________________________
          //  Iterate over the coarse level particles and 
          // add their contribution to the internal stress on the fine patch
          for (ParticleSubset::iterator iter = pset_coarse->begin(); 
                                        iter != pset_coarse->end();  iter++){
            particleIndex idx = *iter;

            vector<IntVector> ni;
            vector<double> S;
            vector<Vector> div;
            interpolator->findCellAndWeightsAndShapeDerivatives_CFI(
                                         px_coarse[idx], ni, S, div, zoi_fine );

            Matrix3 stresspress =  pstress_coarse[idx] + Id*(-p_q_coarse[idx]);

            IntVector fineNode;
            for(int k = 0; k < (int)ni.size(); k++) {   
              fineNode = ni[k];

              if( finePatch->containsNode( fineNode ) ){
                gSumS[fineNode] +=S[k];

                Vector Increment ( (div[k] * stresspress)  * pvol_coarse[idx] );
                //Vector Before = internalforce[fineNode];
                //Vector After  = Before - Increment;

                internalforce[fineNode] -=  Increment;


                //  cout << " CIF_CFI: ni: " << ni[k] << " div " << div[k] << "\t internalForce " << internalforce[fineNode] << endl;
                //  cout << "    before " << Before << " After " << After << " Increment " << Increment << endl;
                //  cout << "    div " << div[k] << " stressPress: " << stresspress << " pvol_coarse " << pvol_coarse[idx] << endl;


  /*`==========TESTING==========*/
                if(isinf( internalforce[fineNode].length() ) ||  isnan( internalforce[fineNode].length() )){
                  cout << "INF: " << fineNode << " " << internalforce[fineNode] 
                       << " div[k]:"<< div[k] << " stressPress: " << stresspress
                       << " pvol " << pvol_coarse[idx] << endl;
                }
   #if 0             
                if( internalforce[fineNode].length()  >1e-10){
                  cout << "CIF_CFI: " << fineNode
                       << "    L-"<< getLevel(finePatches)->getIndex()
                       <<" InternalForce " << internalforce[fineNode] << " div[k]: " << div[k] << " stressPress: " << stresspress 
                       << " pvol " << pvol_coarse[idx] << endl;
                  cout << "          Before: " << Before << " Increment " << Increment << endl;
                }
  #endif
  /*===========TESTING==========`*/


              }  // contains node
            }  // node loop          
          }  // pset loop
        }  // coarse Patch loop
        
        //__________________________________
        //  Set boundary conditions 
        string interp_type = flags->d_interpolator_type;
        MPMBoundCond bc;
        bc.setBoundaryCondition( finePatch,dwi,"Symmetric",internalforce,interp_type); 
              
      }  // End matl loop 
    }  // patch has CFI faces
    delete interpolator;
  }  // End fine patch loop
}

//______________________________________________________________________
//
void AMRMPM::computeAndIntegrateAcceleration(const ProcessorGroup*,
                                                const PatchSubset* patches,
                                                const MaterialSubset*,
                                                DataWarehouse* old_dw,
                                                DataWarehouse* new_dw)
{
  for(int p=0;p<patches->size();p++){
    const Patch* patch = patches->get(p);
    printTask(patches, patch,cout_doing,"Doing AMRMPM::computeAndIntegrateAcceleration");

    Ghost::GhostType  gnone = Ghost::None;
    Vector gravity = flags->d_gravity;
    
    for(int m = 0; m < d_sharedState->getNumMPMMatls(); m++){
      MPMMaterial* mpm_matl = d_sharedState->getMPMMaterial( m );
      int dwi = mpm_matl->getDWIndex();

      // Get required variables for this patch
      constNCVariable<Vector> internalforce;
      constNCVariable<Vector> externalforce;
      constNCVariable<Vector> gvelocity;
      constNCVariable<double> gmass;

      delt_vartype delT;
      old_dw->get(delT, d_sharedState->get_delt_label(), getLevel(patches) );

      new_dw->get(internalforce, lb->gInternalForceLabel, dwi, patch, gnone, 0);
      new_dw->get(externalforce, lb->gExternalForceLabel, dwi, patch, gnone, 0);
      new_dw->get(gmass,         lb->gMassLabel,          dwi, patch, gnone, 0);
      new_dw->get(gvelocity,     lb->gVelocityLabel,      dwi, patch, gnone, 0);

      // Create variables for the results
      NCVariable<Vector> gvelocity_star;
      NCVariable<Vector> gacceleration;
      new_dw->allocateAndPut(gvelocity_star, lb->gVelocityStarLabel, dwi,patch);
      new_dw->allocateAndPut(gacceleration,  lb->gAccelerationLabel, dwi,patch);

      gacceleration.initialize(Vector(0.,0.,0.));
      double damp_coef = flags->d_artificialDampCoeff;
      gvelocity_star.initialize(Vector(0.,0.,0.));

      for(NodeIterator iter=patch->getExtraNodeIterator(); !iter.done();iter++){
        IntVector n = *iter;
        
        Vector acc(0,0,0);
        if (gmass[n] > flags->d_min_mass_for_acceleration){
          acc = (internalforce[n] + externalforce[n])/gmass[n];
          acc -= damp_coef * gvelocity[n];
        }
        gacceleration[n]  = acc +  gravity;
        gvelocity_star[n] = gvelocity[n] + gacceleration[n] * delT;
          
/*`==========TESTING==========*/
#ifdef DEBUG_ACC
        if( abs(gacceleration[n].length() - d_acc_ans.length()) > d_acc_tol ) {
          Vector diff = gacceleration[n] - d_acc_ans;
          cout << "    L-"<< getLevel(patches)->getIndex() << " node: "<< n << " gacceleration: " << gacceleration[n] 
               <<  " externalForce: " << externalforce[n]
               << " internalforce: "  << internalforce[n] 
               << " diff: " << diff
               << " gmass: " << gmass[n] 
               << " gravity: " << gravity << endl;
        }
#endif 
/*===========TESTING==========`*/
      }
    }  // matls
  }  // patches
}
//______________________________________________________________________
//
void AMRMPM::setGridBoundaryConditions(const ProcessorGroup*,
                                       const PatchSubset* patches,
                                       const MaterialSubset* ,
                                       DataWarehouse* old_dw,
                                       DataWarehouse* new_dw)
{
  for(int p=0;p<patches->size();p++){
    const Patch* patch = patches->get(p);
    printTask(patches, patch,cout_doing,"Doing AMRMPM::setGridBoundaryConditions");

    int numMPMMatls=d_sharedState->getNumMPMMatls();
    
    delt_vartype delT;            
    old_dw->get(delT, d_sharedState->get_delt_label(), getLevel(patches) );
    
    string interp_type = flags->d_interpolator_type;

    for(int m = 0; m < numMPMMatls; m++){
      MPMMaterial* mpm_matl = d_sharedState->getMPMMaterial( m );
      int dwi = mpm_matl->getDWIndex();
      
      NCVariable<Vector> gvelocity_star;
      NCVariable<Vector> gacceleration;
      constNCVariable<Vector> gvelocity;

      new_dw->getModifiable(gacceleration, lb->gAccelerationLabel,  dwi,patch);
      new_dw->getModifiable(gvelocity_star,lb->gVelocityStarLabel,  dwi,patch);
      new_dw->get(gvelocity,               lb->gVelocityLabel,      dwi, patch,
                                                                 Ghost::None,0);
          
          
      //__________________________________
      // Apply grid boundary conditions to velocity_star and acceleration
      if( patch->hasBoundaryFaces() ){
        IntVector node(0,4,4);
        //cout << "    L-"<< getLevel(patches)->getIndex() << " before setBC  gvelocity_star: " << gvelocity_star[node] << endl;
        

        MPMBoundCond bc;
        bc.setBoundaryCondition(patch,dwi,"Velocity", gvelocity_star,interp_type);
        bc.setBoundaryCondition(patch,dwi,"Symmetric",gvelocity_star,interp_type);

        //cout << "    L-"<< getLevel(patches)->getIndex() <<  " After setBC2  gvelocity_star: " << gvelocity_star[node] << endl;
       
        // Now recompute acceleration as the difference between the velocity
        // interpolated to the grid (no bcs applied) and the new velocity_star
        for(NodeIterator iter = patch->getExtraNodeIterator();
                        !iter.done(); iter++){
          IntVector c = *iter;
          gacceleration[c] = (gvelocity_star[c] - gvelocity[c])/delT;
        }
        // Set symmetry BCs on acceleration
        //bc.setBoundaryCondition(patch,dwi,"Symmetric",gacceleration,interp_type);
      } 
      
      //__________________________________
      //
      if(!flags->d_doGridReset){
        NCVariable<Vector> displacement;
        constNCVariable<Vector> displacementOld;
        new_dw->allocateAndPut(displacement,lb->gDisplacementLabel,dwi,patch);
        old_dw->get(displacementOld,        lb->gDisplacementLabel,dwi,patch,
                                                               Ghost::None,0);
        for(NodeIterator iter = patch->getExtraNodeIterator();
                        !iter.done();iter++){
           IntVector c = *iter;
           displacement[c] = displacementOld[c] + gvelocity_star[c] * delT;
        }
      }  // d_doGridReset

    } // matl loop
  }  // patch loop
}
//______________________________________________________________________

void AMRMPM::computeZoneOfInfluence(const ProcessorGroup*,
                                    const PatchSubset* patches,
                                    const MaterialSubset*,
                                    DataWarehouse* old_dw,
                                    DataWarehouse* new_dw)
{
  const Level* level = getLevel(patches);
  
  ASSERT(level->hasCoarserLevel() );

  //__________________________________
  //  Initialize the interior nodes
  for(int p=0;p<patches->size();p++){
    const Patch* patch = patches->get(p);
    Vector dx = patch->dCell();
 
    printTask(patches, patch,cout_doing,"Doing AMRMPM::computeZoneOfInfluence");
    NCVariable<Stencil7> zoi;
    new_dw->allocateAndPut(zoi, lb->gZOILabel, 0, patch);

    for(NodeIterator iter = patch->getNodeIterator();!iter.done();iter++){
      IntVector c = *iter;
      zoi[c].p=-9876543210e99;
      zoi[c].w= dx.x();
      zoi[c].e= dx.x();
      zoi[c].s= dx.y();
      zoi[c].n= dx.y();
      zoi[c].b= dx.z();
      zoi[c].t= dx.z();
    }
  }
  
  //__________________________________
  // Set the ZOI on the current level.
  // Look up at the finer level patches
  // for coarse-fine interfaces
  for(int p=0;p<patches->size();p++){
    const Patch* patch = patches->get(p);
    
    NCVariable<Stencil7> zoi;
    new_dw->getModifiable(zoi, lb->gZOILabel, 0,patch);

    if(level->hasFinerLevel()) {
      const Level* fineLevel = level->getFinerLevel().get_rep();

      Level::selectType finePatches;
      patch->getFineLevelPatches(finePatches);
      
      for(int p=0;p<finePatches.size();p++){  
        const Patch* finePatch = finePatches[p];
    
        Vector fine_dx = finePatch->dCell();
 
        //__________________________________
        // Iterate over coarsefine interface faces
        if(finePatch->hasCoarseFaces() ){
          vector<Patch::FaceType> cf;
          finePatch->getCoarseFaces(cf);
          
          vector<Patch::FaceType>::const_iterator iter;  
          for (iter  = cf.begin(); iter != cf.end(); ++iter){
            Patch::FaceType patchFace = *iter;

            // determine the iterator on the coarse level.
            NodeIterator n_iter(IntVector(-8,-8,-8),IntVector(-9,-9,-9));
            bool isRight_CP_FP_pair;
            
            coarseLevel_CFI_NodeIterator( patchFace,patch, finePatch, fineLevel,
                                          n_iter, isRight_CP_FP_pair);

            // The ZOI element is opposite
            // of the patch face
            int element = patchFace;
            if(patchFace == Patch::xminus || 
               patchFace == Patch::yminus || 
               patchFace == Patch::zminus){
              element += 1;  // e, n, t 
            }
            if(patchFace == Patch::xplus || 
               patchFace == Patch::yplus || 
               patchFace == Patch::zplus){
              element -= 1;   // w, s, b
            }
            IntVector dir = patch->getFaceAxes(patchFace); // face axes
            int p_dir = dir[0];                            // normal direction
            
            // eject if this is not the right coarse/fine patch pair
            if (isRight_CP_FP_pair){
              
//              cout << "  A) Setting ZOI  " 
//                   << " \t On L-" << level->getIndex() << " patch  " << patch->getID()
//                   << ", beneath patch " << finePatch->getID() << ", face: "  << finePatch->getFaceName(patchFace) 
//                   << ", isRight_CP_FP_pair: " << isRight_CP_FP_pair  << " n_iter: " << n_iter << endl;
              
              for(; !n_iter.done(); n_iter++) {
                IntVector c = *n_iter;
                zoi[c][element]=fine_dx[p_dir];
              }
            }
                         
          }  // patch face loop
        }  // hasCoarseFaces
      }  // finePatches loop
    }  // has finer level
  }  // patches loop

  //__________________________________
  // set the ZOI in cells in which there are overlaping coarse level nodes
  // look down for coarse level patches 
  for(int p=0;p<patches->size();p++){
    const Patch* finePatch = patches->get(p);
    NCVariable<Stencil7> zoi_fine;
    new_dw->getModifiable(zoi_fine, lb->gZOILabel, 0,finePatch);

    // underlying coarse level
    if( level->hasCoarserLevel() ) {
      Level::selectType coarsePatches;
      finePatch->getOtherLevelPatchesNB(-1,coarsePatches,0);
      //__________________________________
      // Iterate over coarsefine interface faces
      if(finePatch->hasCoarseFaces() ){
        vector<Patch::FaceType> cf;
        finePatch->getCoarseFaces(cf);

        vector<Patch::FaceType>::const_iterator iter;  
        for (iter  = cf.begin(); iter != cf.end(); ++iter){
          Patch::FaceType patchFace = *iter;
          bool setFace = false;
            
          for(int p=0;p<coarsePatches.size();p++){
            const Patch* coarsePatch = coarsePatches[p];
            Vector coarse_dx = coarsePatch->dCell();

            // determine the iterator on the coarse level.
            NodeIterator n_iter(IntVector(-8,-8,-8),IntVector(-9,-9,-9));
            bool isRight_CP_FP_pair;
            
            fineLevel_CFI_NodeIterator( patchFace,coarsePatch, finePatch,
                                          n_iter ,isRight_CP_FP_pair);
                                          
            int element = patchFace;
            IntVector dir = finePatch->getFaceAxes(patchFace); // face axes
            int p_dir = dir[0];                                // normal dir 

            // Is this the right coarse/fine patch pair
            if (isRight_CP_FP_pair){
              setFace = true; 
                   
//              cout << "  B) Setting ZOI  " 
//                   << " \t On L-" << level->getIndex() << " patch  " << finePatch->getID()
//                   << "   CFI face: "  << finePatch->getFaceName(patchFace) 
//                   << " isRight_CP_FP_pair: " << isRight_CP_FP_pair  << " n_iter: " << n_iter << endl;             

              for(; !n_iter.done(); n_iter++) {
                IntVector c = *n_iter;
                zoi_fine[c][element]=coarse_dx[p_dir];
              }
            }
          }  // coarsePatches loop
          
          // bulletproofing
          if( !setFace ){ 
              ostringstream warn;
              warn << "\n ERROR: computeZoneOfInfluence:Fine Level: Did not find node iterator! "
                   << "\n coarse: L-" << level->getIndex()
                   << "\n coarePatches size: " << coarsePatches.size()
                   << "\n fine patch:   " << *finePatch
                   << "\n fine patch face: " << finePatch->getFaceName(patchFace);
              throw ProblemSetupException(warn.str(), __FILE__, __LINE__);
          }
        }  // face interator
      }  // patch has coarse face 
    }  // has finer level
  }  // patch loop
}

//______________________________________________________________________
//
void AMRMPM::applyExternalLoads(const ProcessorGroup* ,
                                const PatchSubset* patches,
                                const MaterialSubset*,
                                DataWarehouse* old_dw,
                                DataWarehouse* new_dw)
{
  // Get the current time
  double time = d_sharedState->getElapsedTime();
  
  if (cout_doing.active())
    cout_doing << "Current Time (applyExternalLoads) = " << time << endl;

  // Loop thru patches to update external force vector
  for(int p=0;p<patches->size();p++){
    const Patch* patch = patches->get(p);
    
    printTask(patches, patch,cout_doing,"Doing AMRMPM::applyExternalLoads");
    
    // Place for user defined loading scenarios to be defined,
    // otherwise pExternalForce is just carried forward.
    
    int numMPMMatls=d_sharedState->getNumMPMMatls();
    
    for(int m = 0; m < numMPMMatls; m++){
      MPMMaterial* mpm_matl = d_sharedState->getMPMMaterial( m );
      int dwi = mpm_matl->getDWIndex();
    
      ParticleSubset* pset = old_dw->getParticleSubset(dwi, patch);

      // Carry forward the old pEF, scale by d_forceIncrementFactor
      // Get the external force data and allocate new space for
      // external force and copy the data
      constParticleVariable<Vector> pExternalForce;
      ParticleVariable<Vector> pExternalForce_new;
      old_dw->get(pExternalForce, lb->pExternalForceLabel, pset);
      new_dw->allocateAndPut(pExternalForce_new, 
                             lb->pExtForceLabel_preReloc,  pset);


      string mms_type = flags->d_mms_type;
      if(!mms_type.empty()) {
        MMS MMSObject;                                                                                
        MMSObject.computeExternalForceForMMS(old_dw,new_dw,time,pset,lb,
                                                    flags,pExternalForce_new);
      } else {
        // Iterate over the particles
        ParticleSubset::iterator iter = pset->begin();
        for(;iter != pset->end(); iter++){
          particleIndex idx = *iter;
          pExternalForce_new[idx] = pExternalForce[idx]
                                                 *flags->d_forceIncrementFactor;
        }
      }
    } // matl loop
  }  // patch loop
}
//______________________________________________________________________
//
void AMRMPM::computeLAndF(const ProcessorGroup*,
                          const PatchSubset* patches,
                          const MaterialSubset* ,
                          DataWarehouse* old_dw,
                          DataWarehouse* new_dw)
{
  for(int p=0;p<patches->size();p++){
    const Patch* patch = patches->get(p);
    printTask(patches, patch,cout_doing, "Doing AMRMPM::computeLAndF");

    ParticleInterpolator* interpolator = flags->d_interpolator->clone(patch);
    vector<IntVector> ni(interpolator->size());
    vector<double> S(interpolator->size());
    vector<Vector> d_S(interpolator->size());
    Vector dx = patch->dCell();
    double oodx[3] = {1./dx.x(), 1./dx.y(), 1./dx.z()};

    // Performs the interpolation from the cell vertices of the grid
    // acceleration and velocity to the particles to update their
    // velocity and position respectively
 
    int numMPMMatls=d_sharedState->getNumMPMMatls();
    delt_vartype delT;
    old_dw->get(delT, d_sharedState->get_delt_label(), getLevel(patches) );

    for(int m = 0; m < numMPMMatls; m++){
      MPMMaterial* mpm_matl = d_sharedState->getMPMMaterial( m );
      int dwi = mpm_matl->getDWIndex();
      // Get the arrays of particle values to be changed
      constParticleVariable<Point> px;
      constParticleVariable<Matrix3> psize;
      ParticleVariable<double> pvolume;
      constParticleVariable<double> pmass;
      constParticleVariable<Matrix3> pFOld;
      ParticleVariable<Matrix3> pFNew,pVelGrad;

      // Get the arrays of grid data on which the new particle values depend
      constNCVariable<Vector> gvelocity_star;

      ParticleSubset* pset = old_dw->getParticleSubset(dwi, patch);

      old_dw->get(px,           lb->pXLabel,                         pset);
      new_dw->get(psize,        lb->pSizeLabel_preReloc,             pset);
      old_dw->get(pFOld,        lb->pDeformationMeasureLabel,        pset);
      old_dw->get(pmass,        lb->pMassLabel,                      pset);

      new_dw->allocateAndPut(pvolume,     lb->pVolumeLabel_preReloc,      pset);
      new_dw->allocateAndPut(pVelGrad,    lb->pVelGradLabel_preReloc,     pset);
      new_dw->allocateAndPut(pFNew,       lb->pDeformationMeasureLabel_preReloc,
                                                                          pset);

      Ghost::GhostType  gac = Ghost::AroundCells;
      new_dw->get(gvelocity_star,  lb->gVelocityStarLabel,   dwi,patch,gac,NGP);

      // Compute velocity gradient and deformation gradient on every particle
      // This can/should be combined into the loop above, once it is working
      double rho_init=mpm_matl->getInitialDensity();
      Matrix3 Identity;
      Identity.Identity();
      for(ParticleSubset::iterator iter = pset->begin();
          iter != pset->end(); iter++){
        particleIndex idx = *iter;

        Matrix3 tensorL(0.0);
        if(!flags->d_axisymmetric){
         // Get the node indices that surround the cell
         interpolator->findCellAndShapeDerivatives(px[idx],ni,d_S,psize[idx],
                                                   pFOld[idx]);

         computeVelocityGradient(tensorL,ni,d_S, oodx, gvelocity_star);
        } else {  // axi-symmetric kinematics
         // Get the node indices that surround the cell
         interpolator->findCellAndWeightsAndShapeDerivatives(px[idx],ni,S,d_S,
                                          psize[idx],pFOld[idx]);
         // x -> r, y -> z, z -> theta
         computeAxiSymVelocityGradient(tensorL,ni,d_S,S,oodx,gvelocity_star,
                                                                   px[idx]);
        }
        pVelGrad[idx]=tensorL;

        if(flags->d_min_subcycles_for_F>0){
          double Lnorm_dt = tensorL.Norm()*delT;
          int num_scs = min(max(flags->d_min_subcycles_for_F,
                                 2*((int) Lnorm_dt)),10000);
          //if(num_scs > 1000){
          //  cout << "NUM_SCS = " << num_scs << endl;
          //}
          double dtsc = delT/(double (num_scs));
          Matrix3 OP_tensorL_DT = Identity + tensorL*dtsc;
          Matrix3 F = pFOld[idx];
          for(int n=0;n<num_scs;n++){
            F=OP_tensorL_DT*F;
          }
          pFNew[idx]=F;
        }
        else{
          Matrix3 Amat = tensorL*delT;
          Matrix3 Finc = Amat.Exponential(abs(flags->d_min_subcycles_for_F));
          pFNew[idx] = Finc*pFOld[idx];
        }

        double J=pFNew[idx].Determinant();
        pvolume[idx]=(pmass[idx]/rho_init)*J;
      }

      // The following is used only for pressure stabilization
      CCVariable<double> J_CC;
      new_dw->allocateTemporary(J_CC,       patch);

      if(flags->d_doPressureStabilization) {
        CCVariable<double> vol_0_CC;
        CCVariable<double> vol_CC;
        new_dw->allocateTemporary(vol_0_CC, patch);
        new_dw->allocateTemporary(vol_CC,   patch);

        J_CC.initialize(0.);
        vol_0_CC.initialize(0.);
        vol_CC.initialize(0.);
        for(ParticleSubset::iterator iter = pset->begin();
            iter != pset->end(); iter++){
          particleIndex idx = *iter;

          // get the volumetric part of the deformation
          double J = pFNew[idx].Determinant();

          IntVector cell_index;
          patch->findCell(px[idx],cell_index);

          vol_CC[cell_index]  +=pvolume[idx];
//  either of the following is correct
          vol_0_CC[cell_index]+=pvolume[idx]/J;
//          vol_0_CC[cell_index]+=pmassNew[idx]/rho_init;
        }

        for(CellIterator iter=patch->getCellIterator(); !iter.done();iter++){
          IntVector c = *iter;
          J_CC[c]=vol_CC[c]/vol_0_CC[c];
        }

        for(ParticleSubset::iterator iter = pset->begin();
            iter != pset->end(); iter++){
          particleIndex idx = *iter;
          IntVector cell_index;
          patch->findCell(px[idx],cell_index);

          // get the original volumetric part of the deformation
          double J = pFNew[idx].Determinant();

          // Change F such that the determinant is equal to the average for
          // the cell
          pFNew[idx]*=cbrt(J_CC[cell_index]/J);
        }
      } //end of pressureStabilization loop  at the patch level

    }
    delete interpolator;
  }
}
//______________________________________________________________________
//
void AMRMPM::interpolateToParticlesAndUpdate(const ProcessorGroup*,
                                             const PatchSubset* patches,
                                             const MaterialSubset* ,
                                             DataWarehouse* old_dw,
                                             DataWarehouse* new_dw)
{
  for(int p=0;p<patches->size();p++){
    const Patch* patch = patches->get(p);
    printTask(patches, patch,cout_doing, "Doing AMRMPM::interpolateToParticlesAndUpdate");

    ParticleInterpolator* interpolator = flags->d_interpolator->clone(patch);
    vector<IntVector> ni(interpolator->size());
    vector<double> S(interpolator->size());
    vector<Vector> d_S(interpolator->size());
    //Vector dx = patch->dCell();

    // Performs the interpolation from the cell vertices of the grid
    // acceleration and velocity to the particles to update their
    // velocity and position respectively
 
    // DON'T MOVE THESE!!!
    double thermal_energy = 0.0;
    double totalmass = 0;
    Vector CMX(0.0,0.0,0.0);
    Vector totalMom(0.0,0.0,0.0);
    double ke=0;

    int numMPMMatls=d_sharedState->getNumMPMMatls();
    delt_vartype delT;
    old_dw->get(delT, d_sharedState->get_delt_label(), getLevel(patches) );

    double move_particles=1.;
    if(!flags->d_doGridReset){
      move_particles=0.;
    }

    for(int m = 0; m < numMPMMatls; m++){
      MPMMaterial* mpm_matl = d_sharedState->getMPMMaterial( m );
      int dwi = mpm_matl->getDWIndex();
      // Get the arrays of particle values to be changed
      constParticleVariable<Point> px;
      ParticleVariable<Point> pxnew,pxx;
      constParticleVariable<Vector> pvelocity;
      constParticleVariable<Matrix3> psize;
      ParticleVariable<Vector> pvelocitynew;
      ParticleVariable<Matrix3> psizeNew;
      constParticleVariable<double> pmass,pTemperature;
      ParticleVariable<double> pmassNew,pvolume,pTempNew;
      constParticleVariable<long64> pids;
      ParticleVariable<long64> pids_new;
      constParticleVariable<Vector> pdisp;
      ParticleVariable<Vector> pdispnew;
      ParticleVariable<double> pTempPreNew;
      constParticleVariable<Matrix3> pFOld;

      // Get the arrays of grid data on which the new particle values depend
      constNCVariable<Vector> gvelocity_star, gacceleration;
      constNCVariable<double> gTemperatureRate;
      constNCVariable<double> dTdt, frictionTempRate;
      double Cp =mpm_matl->getSpecificHeat();

      ParticleSubset* pset = old_dw->getParticleSubset(dwi, patch);

      old_dw->get(px,           lb->pXLabel,                         pset);
      old_dw->get(pdisp,        lb->pDispLabel,                      pset);
      old_dw->get(pmass,        lb->pMassLabel,                      pset);
      old_dw->get(pvelocity,    lb->pVelocityLabel,                  pset);
      old_dw->get(pTemperature, lb->pTemperatureLabel,               pset);
      old_dw->get(pFOld,        lb->pDeformationMeasureLabel,        pset);
      new_dw->get(psize,        lb->pSizeLabel_preReloc,             pset);

      new_dw->allocateAndPut(pvelocitynew, lb->pVelocityLabel_preReloc,   pset);
      new_dw->allocateAndPut(pxnew,        lb->pXLabel_preReloc,          pset);
      new_dw->allocateAndPut(pxx,          lb->pXXLabel,                  pset);
      new_dw->allocateAndPut(pdispnew,     lb->pDispLabel_preReloc,       pset);
      new_dw->allocateAndPut(pmassNew,     lb->pMassLabel_preReloc,       pset);
      new_dw->allocateAndPut(pTempNew,     lb->pTemperatureLabel_preReloc,pset);
      new_dw->allocateAndPut(pTempPreNew, lb->pTempPreviousLabel_preReloc,pset);

      ParticleSubset* delset = scinew ParticleSubset(0, dwi, patch);

      //Carry forward ParticleID and pSize
      old_dw->get(pids,                lb->pParticleIDLabel,          pset);
      new_dw->allocateAndPut(pids_new, lb->pParticleIDLabel_preReloc, pset);
      pids_new.copyData(pids);

      ParticleVariable<int> isLocalized;
      new_dw->allocateAndPut(isLocalized, lb->pLocalizedMPMLabel_preReloc,pset);
      ParticleSubset::iterator iter = pset->begin();
      for (; iter != pset->end(); iter++){
        isLocalized[*iter] = 0;
      }

      Ghost::GhostType  gac = Ghost::AroundCells;
      new_dw->get(gvelocity_star,  lb->gVelocityStarLabel,   dwi,patch,gac,NGP);
      new_dw->get(gacceleration,   lb->gAccelerationLabel,   dwi,patch,gac,NGP);
      new_dw->get(gTemperatureRate,lb->gTemperatureRateLabel,dwi,patch,gac,NGP);
      new_dw->get(frictionTempRate,lb->frictionalWorkLabel,  dwi,patch,gac,NGP);

      if(flags->d_with_ice){
        new_dw->get(dTdt,          lb->dTdt_NCLabel,         dwi,patch,gac,NGP);
      }
      else{
        NCVariable<double> dTdt_create,massBurnFrac_create;
        new_dw->allocateTemporary(dTdt_create,                   patch,gac,NGP);
        dTdt_create.initialize(0.);
        dTdt = dTdt_create;                         // reference created data
      }

      // Loop over particles
      for(ParticleSubset::iterator iter = pset->begin();
          iter != pset->end(); iter++){
        particleIndex idx = *iter;

        // Get the node indices that surround the cell
        interpolator->findCellAndWeights(px[idx],ni,S,psize[idx],pFOld[idx]);

        Vector vel(0.0,0.0,0.0);
        Vector acc(0.0,0.0,0.0);
        double fricTempRate = 0.0;
        double tempRate = 0.0;

        // Accumulate the contribution from vertices on this level
        for(int k = 0; k < flags->d_8or27; k++) {
          IntVector node = ni[k];
          vel      += gvelocity_star[node]  * S[k];
          acc      += gacceleration[node]   * S[k];

          fricTempRate = frictionTempRate[node]*flags->d_addFrictionWork;
          tempRate += (gTemperatureRate[node] + dTdt[node] +
                       fricTempRate)   * S[k];
        }

        // Update the particle's position and velocity
        pxnew[idx]           = px[idx]    + vel*delT*move_particles;
        pdispnew[idx]        = pdisp[idx] + vel*delT;
        pvelocitynew[idx]    = pvelocity[idx]    + acc*delT;

        // pxx is only useful if we're not in normal grid resetting mode.
        pxx[idx]             = px[idx]    + pdispnew[idx];
        pTempNew[idx]        = pTemperature[idx] + tempRate*delT;
        pTempPreNew[idx]     = pTemperature[idx]; // for thermal stress
        pmassNew[idx]        = pmass[idx];
/*`==========TESTING==========*/
#ifdef DEBUG_VEL
        Vector diff = ( pvelocitynew[idx] - d_vel_ans );
       if( abs(diff.length() ) > d_vel_tol ) {
         cout << "    L-"<< getLevel(patches)->getIndex() << " px: "<< pxnew[idx] << " pvelocitynew: " << pvelocitynew[idx] <<  " pvelocity " << pvelocity[idx]
                         << " diff " << diff << endl;
       }
#endif
#ifdef DEBUG_ACC
  #if 1
       if( abs(acc.length() - d_acc_ans.length() ) > d_acc_tol ) {
         cout << "    L-"  << getLevel(patches)->getIndex() << " particle: "<< idx
              <<  " cell: " << getLevel(patches)->getCellIndex(px[idx])
              <<  " acc: " << acc
              <<  " diff: " << acc.length() - d_acc_ans.length() << endl;
       }
  #endif                                                                         
#endif
/*===========TESTING==========`*/

        totalmass  += pmass[idx];
        thermal_energy += pTemperature[idx] * pmass[idx] * Cp;
        ke += .5*pmass[idx]*pvelocitynew[idx].length2();
        CMX         = CMX + (pxnew[idx]*pmass[idx]).asVector();
        totalMom   += pvelocitynew[idx]*pmass[idx];
      }

#if 0 // Until Todd is ready for this, leave inactive
      // Delete particles that have left the domain
      // This is only needed if extra cells are being used.
      // Also delete particles whose mass is too small (due to combustion)
      // For particles whose new velocity exceeds a maximum set in the input
      // file, set their velocity back to the velocity that it came into
      // this step with
      for(ParticleSubset::iterator iter  = pset->begin();
                                   iter != pset->end(); iter++){
        particleIndex idx = *iter;
        if ((pmassNew[idx] <= flags->d_min_part_mass) || pTempNew[idx] < 0. ||
             (pLocalized[idx]==-999)){
          delset->addParticle(idx);
//        cout << "Material = " << m << " Deleted Particle = " << pids_new[idx] 
//             << " xold = " << px[idx] << " xnew = " << pxnew[idx]
//             << " vold = " << pvelocity[idx] << " vnew = "<< pvelocitynew[idx]
//             << " massold = " << pmass[idx] << " massnew = " << pmassNew[idx]
//             << " tempold = " << pTemperature[idx] 
//             << " tempnew = " << pTempNew[idx]
//             << " pLocalized = " << pLocalized[idx]
//             << " volnew = " << pvolume[idx] << endl;
        }
        if(pvelocitynew[idx].length() > flags->d_max_vel){
          if(pvelocitynew[idx].length() >= pvelocity[idx].length()){
	     pvelocitynew[idx]=(pvelocitynew[idx]/pvelocitynew[idx].length())*(flags->d_max_vel*.9);	  
	     cout<<endl<<"Warning: particle "<<pids[idx]<<" hit speed ceiling #1. Modifying particle velocity accordingly."<<endl;
            //pvelocitynew[idx]=pvelocity[idx];
          }
        }
      }
#endif

      new_dw->deleteParticles(delset);    

      new_dw->put(sum_vartype(totalmass),       lb->TotalMassLabel);
      new_dw->put(sum_vartype(ke),              lb->KineticEnergyLabel);
      new_dw->put(sum_vartype(thermal_energy),  lb->ThermalEnergyLabel);
      new_dw->put(sumvec_vartype(CMX),          lb->CenterOfMassPositionLabel);
      new_dw->put(sumvec_vartype(totalMom),     lb->TotalMomentumLabel);
#ifndef USE_DEBUG_TASK
      //__________________________________
      //  particle debugging label-- carry forward
      if (flags->d_with_color) {
        constParticleVariable<double> pColor;
        ParticleVariable<double>pColor_new;
        old_dw->get(pColor, lb->pColorLabel, pset);
        new_dw->allocateAndPut(pColor_new, lb->pColorLabel_preReloc, pset);
        pColor_new.copyData(pColor);
      }    
#endif
      if(flags->d_refineParticles){
        constParticleVariable<int> pRefinedOld;
        ParticleVariable<int> pRefinedNew;
        old_dw->get(pRefinedOld,            lb->pRefinedLabel,          pset);
        new_dw->allocateAndPut(pRefinedNew, lb->pRefinedLabel_preReloc, pset);
        pRefinedNew.copyData(pRefinedOld);
      }
    }
    delete interpolator;
  }
}
    
//______________________________________________________________________
//
void AMRMPM::interpolateToParticlesAndUpdate_CFI(const ProcessorGroup*,
                                                 const PatchSubset* coarsePatches,
                                                 const MaterialSubset* ,
                                                 DataWarehouse* old_dw,
                                                 DataWarehouse* new_dw)
{
  const Level* coarseLevel = getLevel(coarsePatches);
  const Level* fineLevel = coarseLevel->getFinerLevel().get_rep();
  
  delt_vartype delT;
  old_dw->get(delT, d_sharedState->get_delt_label(), coarseLevel );
  
  double move_particles=1.;
  if(!flags->d_doGridReset){
    move_particles=0.;
  }
  
  //__________________________________
  //Loop over the coarse level patches
  for(int p=0;p<coarsePatches->size();p++){
    const Patch* coarsePatch = coarsePatches->get(p);
    printTask(coarsePatches,coarsePatch,cout_doing,"AMRMPM::interpolateToParticlesAndUpdate_CFI");

    int numMatls = d_sharedState->getNumMPMMatls();
        
    Level::selectType finePatches;
    coarsePatch->getFineLevelPatches(finePatches);
    
    
    //__________________________________
    //  Fine patch loop
    for(int i=0;i<finePatches.size();i++){
      const Patch* finePatch = finePatches[i]; 
      
      if(finePatch->hasCoarseFaces()){

        ParticleInterpolator* interpolator = flags->d_interpolator->clone(finePatch);
        
        constNCVariable<Stencil7> zoi_fine;
        new_dw->get(zoi_fine, lb->gZOILabel, 0, finePatch, Ghost::None, 0 );

        for(int m = 0; m < numMatls; m++){
          MPMMaterial* mpm_matl = d_sharedState->getMPMMaterial( m );
          int dwi = mpm_matl->getDWIndex();

          // get fine level grid data
          constNCVariable<double> gmass_fine;
          constNCVariable<Vector> gvelocity_star_fine;
          constNCVariable<Vector> gacceleration_fine;

          // use getRegion() instead of get().  They should be equivalent but 
          // get() throws assert on parallel runs.
          IntVector fl = finePatch->getNodeLowIndex();
          IntVector fh = finePatch->getNodeHighIndex();
          new_dw->getRegion(gvelocity_star_fine,  lb->gVelocityStarLabel, dwi, fineLevel,fl, fh);   
          new_dw->getRegion(gacceleration_fine,   lb->gAccelerationLabel, dwi, fineLevel,fl, fh); 
            
          
          // get coarse level particle data
          ParticleVariable<Point>  pxnew_coarse;
          ParticleVariable<Vector> pdispnew_coarse;
          ParticleVariable<Vector> pvelocitynew_coarse;
          constParticleVariable<Point>  pxold_coarse;
          
          ParticleSubset* pset=0;
          
/*`==========TESTING==========*/
          // get the particles for the entire coarse patch
          // Ideally you only need the particle subset in the cells
          // that surround the fine patch.  Currently, getModifiable doesn't
          // allow you to get a pset with a high/low index that does not match
          // the patch low high index  
          pset = old_dw->getParticleSubset(dwi, coarsePatch);
          //cout << *pset << endl; 
/*===========TESTING==========`*/
          old_dw->get(pxold_coarse,                  lb->pXLabel,                 pset);
          new_dw->getModifiable(pxnew_coarse,        lb->pXLabel_preReloc,        pset);
          new_dw->getModifiable(pdispnew_coarse,     lb->pDispLabel_preReloc,     pset);
          new_dw->getModifiable(pvelocitynew_coarse, lb->pVelocityLabel_preReloc, pset);


          for (ParticleSubset::iterator iter = pset->begin();
                                        iter != pset->end(); iter++){
            particleIndex idx = *iter;

            // Get the node indices that surround the fine patch cell
            vector<IntVector> ni;
            vector<double> S;
            
            interpolator->findCellAndWeights_CFI(pxold_coarse[idx],ni,S,zoi_fine);

            Vector acc(0.0, 0.0, 0.0); 
            Vector vel(0.0, 0.0, 0.0);

            // Add each nodes contribution to the particle's velocity & acceleration 
            IntVector fineNode;
            for(int k = 0; k < (int)ni.size(); k++) {
              
              fineNode = ni[k];
            
              vel  += gvelocity_star_fine[fineNode] * S[k];
              acc  += gacceleration_fine[fineNode]  * S[k];
/*`==========TESTING==========*/
#ifdef DEBUG_ACC 
              Vector diff = acc - d_acc_ans;
              if( abs(acc.length() - d_acc_ans.length() > d_acc_tol ) ) {
                const Level* fineLevel = coarseLevel->getFinerLevel().get_rep();
                cout << "    L-"<< fineLevel->getIndex() << " node: "<< fineNode << " gacceleration: " << gacceleration_fine[fineNode] 
                     << "  diff " << diff << endl;
              }
#endif 
/*===========TESTING==========`*/
            }
            
//            cout << " pvelocitynew_coarse  "<< idx << " "  << pvelocitynew_coarse[idx] << " p.x " << pxnew_coarse[idx] ;
            
            // Update the particle's position and velocity
            pxnew_coarse[idx]         += vel*delT*move_particles;  
            pdispnew_coarse[idx]      += vel*delT;                 
            pvelocitynew_coarse[idx]  += acc*delT; 
            
          } // End of particle loop
        } // End loop over materials 
      
      delete interpolator;
      }  // if has coarse face
    }  // End loop over fine patches 
  }  // End loop over patches
}

void AMRMPM::finalParticleUpdate(const ProcessorGroup*,
                                 const PatchSubset* patches,
                                 const MaterialSubset* ,
                                 DataWarehouse* old_dw,
                                 DataWarehouse* new_dw)
{
  for(int p=0;p<patches->size();p++){
    const Patch* patch = patches->get(p);
    printTask(patches, patch,cout_doing,
              "Doing finalParticleUpdate");

    delt_vartype delT;
    old_dw->get(delT, d_sharedState->get_delt_label(), getLevel(patches) );

    int numMPMMatls=d_sharedState->getNumMPMMatls();
    for(int m = 0; m < numMPMMatls; m++){
      MPMMaterial* mpm_matl = d_sharedState->getMPMMaterial( m );
      int dwi = mpm_matl->getDWIndex();
      // Get the arrays of particle values to be changed
      constParticleVariable<double> pdTdt,pmassNew;
      ParticleVariable<double> pTempNew;

      ParticleSubset* pset = old_dw->getParticleSubset(dwi, patch);
      ParticleSubset* delset = scinew ParticleSubset(0, dwi, patch);

      new_dw->get(pdTdt,        lb->pdTdtLabel,                      pset);
      new_dw->get(pmassNew,     lb->pMassLabel_preReloc,             pset);

      new_dw->getModifiable(pTempNew, lb->pTemperatureLabel_preReloc,pset);

      // Loop over particles
      for(ParticleSubset::iterator iter = pset->begin();
          iter != pset->end(); iter++){
        particleIndex idx = *iter;
        pTempNew[idx] += pdTdt[idx]*delT;

        // Delete particles whose mass is too small (due to combustion),
        // whose pLocalized flag has been set to -999 or who have a negative temperature
        if ((pmassNew[idx] <= flags->d_min_part_mass) || pTempNew[idx] < 0.){
          delset->addParticle(idx);
        }

      } // particles
      new_dw->deleteParticles(delset);
    } // materials
  } // patches
}

<<<<<<< HEAD
=======
void AMRMPM::addParticles(const ProcessorGroup*,
                          const PatchSubset* patches,
                          const MaterialSubset* ,
                          DataWarehouse* old_dw,
                          DataWarehouse* new_dw)
{
  for(int p=0;p<patches->size();p++){
    const Patch* patch = patches->get(p);
    printTask(patches, patch,cout_doing, "Doing addParticles");
    int numMPMMatls=d_sharedState->getNumMPMMatls();

    const Level* level = getLevel(patches);
    int levelIndex = level->getIndex();
    bool hasCoarser=false;
    if(level->hasCoarserLevel()){
      hasCoarser=true;
    }

    //Carry forward CellNAPID
    constCCVariable<short int> NAPID;
    CCVariable<short int> NAPID_new;
    Ghost::GhostType  gnone = Ghost::None;
    old_dw->get(NAPID,               lb->pCellNAPIDLabel,    0,patch,gnone,0);
    new_dw->allocateAndPut(NAPID_new,lb->pCellNAPIDLabel,    0,patch);
    NAPID_new.copyData(NAPID);

    // Mark cells where particles are refined for grid refinement
    CCVariable<double> refineCell;
    new_dw->getModifiable(refineCell, lb->MPMRefineCellLabel, 0, patch);

    for(int m = 0; m < numMPMMatls; m++){
      MPMMaterial* mpm_matl = d_sharedState->getMPMMaterial( m );
      int dwi = mpm_matl->getDWIndex();
      ParticleSubset* pset = old_dw->getParticleSubset(dwi, patch);

      ParticleVariable<Point> px;
      ParticleVariable<Matrix3> pF,pSize,pstress,pvelgrad,pscalefac;
      ParticleVariable<long64> pids;
      ParticleVariable<double> pvolume,pmass,ptemp,ptempP,pcolor;
      ParticleVariable<Vector> pvelocity,pextforce,pdisp;
      ParticleVariable<int> pref,ploc,plal,prefOld;
      new_dw->getModifiable(px,       lb->pXLabel_preReloc,            pset);
      new_dw->getModifiable(pids,     lb->pParticleIDLabel_preReloc,   pset);
      new_dw->getModifiable(pmass,    lb->pMassLabel_preReloc,         pset);
      new_dw->getModifiable(pSize,    lb->pSizeLabel_preReloc,         pset);
      new_dw->getModifiable(pdisp,    lb->pDispLabel_preReloc,         pset);
      new_dw->getModifiable(pstress,  lb->pStressLabel_preReloc,       pset);
      new_dw->getModifiable(pcolor,   lb->pColorLabel_preReloc,        pset);
      new_dw->getModifiable(pvolume,  lb->pVolumeLabel_preReloc,       pset);
      new_dw->getModifiable(pvelocity,lb->pVelocityLabel_preReloc,     pset);
      new_dw->getModifiable(pscalefac,lb->pScaleFactorLabel_preReloc,  pset);
      new_dw->getModifiable(pextforce,lb->pExtForceLabel_preReloc,     pset);
      new_dw->getModifiable(ptemp,    lb->pTemperatureLabel_preReloc,  pset);
      new_dw->getModifiable(ptempP,   lb->pTempPreviousLabel_preReloc, pset);
      new_dw->getModifiable(pref,     lb->pRefinedLabel_preReloc,      pset);
      new_dw->getModifiable(plal,     lb->pLastLevelLabel_preReloc,    pset);
      new_dw->getModifiable(ploc,     lb->pLocalizedMPMLabel_preReloc, pset);
      new_dw->getModifiable(pvelgrad, lb->pVelGradLabel_preReloc,      pset);
      new_dw->getModifiable(pF,  lb->pDeformationMeasureLabel_preReloc,pset);

      new_dw->allocateTemporary(prefOld,  pset);

      int numNewPartNeeded=0;
      // Put refinement criteria here
      const unsigned int origNParticles = pset->addParticles(0);
      for( unsigned int pp=0; pp<origNParticles; ++pp ){
        prefOld[pp] = pref[pp];
        // Conditions to refine particle based on physical state
        if(pref[pp]<levelIndex && pstress[pp].Norm() > 1){
          pref[pp]++;
          numNewPartNeeded++;
        }
        if(pref[pp]>prefOld[pp] || pstress[pp].Norm() > 1){
          IntVector c = level->getCellIndex(px[pp]);
          if(patch->containsCell(c)){
            refineCell[c] = 3.0;  // Why did I use 3 here?  JG
          }
        }else{
          if(hasCoarser){  /* see comment below */
            IntVector c = level->getCellIndex(px[pp]);
            if(patch->containsCell(c)){
              refineCell[c] = -100.;
            }
          }
        }
        // Refine particle if it is too big relative to the cell size
        // of the level it is on.  Don't refine the grid.
        if(pref[pp]< levelIndex){
          pref[pp]++;
          numNewPartNeeded++;
        }
      }
      numNewPartNeeded*=8;

      /*  This tomfoolery is in place to keep refined regions that contain
          particles refined.  If a patch with particles coarsens, the particles
          on that patch disappear when the fine patch is deleted.  This
          prevents the deletion of those patches.  Ideally, we'd allow
          coarsening and relocate the orphan particles, but I don't know how to
          do that.  JG */
      bool keep_patch_refined=false;
      IntVector low = patch->getCellLowIndex();
      IntVector high= patch->getCellHighIndex();
      IntVector middle = (low+high)/IntVector(2,2,2);

      for(CellIterator iter=patch->getCellIterator(); !iter.done();iter++){
        IntVector c = *iter;
        if(refineCell[c]<0.0){
           keep_patch_refined=true;
           refineCell[c]=0.0;
        }
      }
      if(keep_patch_refined==true){
          refineCell[middle]=-100.0;
      }
      /*  End tomfoolery */

      const unsigned int oldNumPar = pset->addParticles(numNewPartNeeded);

      ParticleVariable<Point> pxtmp;
      ParticleVariable<Matrix3> pFtmp,psizetmp,pstrstmp,pvgradtmp,pSFtmp;
      ParticleVariable<long64> pidstmp;
      ParticleVariable<double> pvoltmp, pmasstmp,ptemptmp,ptempPtmp,pcolortmp;
      ParticleVariable<Vector> pveltmp,pextFtmp,pdisptmp;
      ParticleVariable<int> preftmp,ploctmp,plaltmp;
      new_dw->allocateTemporary(pidstmp,  pset);
      new_dw->allocateTemporary(pxtmp,    pset);
      new_dw->allocateTemporary(pvoltmp,  pset);
      new_dw->allocateTemporary(pveltmp,  pset);
      new_dw->allocateTemporary(pSFtmp,   pset);
      new_dw->allocateTemporary(pextFtmp, pset);
      new_dw->allocateTemporary(ptemptmp, pset);
      new_dw->allocateTemporary(ptempPtmp,pset);
      new_dw->allocateTemporary(pFtmp,    pset);
      new_dw->allocateTemporary(psizetmp, pset);
      new_dw->allocateTemporary(pdisptmp, pset);
      new_dw->allocateTemporary(pstrstmp, pset);
      new_dw->allocateTemporary(pcolortmp,pset);
      new_dw->allocateTemporary(pmasstmp, pset);
      new_dw->allocateTemporary(preftmp,  pset);
      new_dw->allocateTemporary(plaltmp,  pset);
      new_dw->allocateTemporary(ploctmp,  pset);
      new_dw->allocateTemporary(pvgradtmp,pset);
      // copy data from old variables for particle IDs and the position vector
      for( unsigned int pp=0; pp<oldNumPar; ++pp ){
        pidstmp[pp]  = pids[p];
        pxtmp[pp]    = px[pp];
        pvoltmp[pp]  = pvolume[pp];
        pveltmp[pp]  = pvelocity[pp];
        pSFtmp[pp]   = pscalefac[pp];
        pextFtmp[pp] = pextforce[pp];
        ptemptmp[pp] = ptemp[pp];
        ptempPtmp[pp]= ptempP[pp];
        pFtmp[pp]    = pF[pp];
        psizetmp[pp] = pSize[pp];
        pdisptmp[pp] = pdisp[pp];
        pstrstmp[pp] = pstress[pp];
        pcolortmp[pp]= pcolor[pp];
        pmasstmp[pp] = pmass[pp];
        preftmp[pp]  = pref[pp];
        plaltmp[pp]  = plal[pp];
        ploctmp[pp]  = ploc[pp];
        pvgradtmp[pp]= pvelgrad[pp];
      }

      Vector dx = patch->dCell();
      int numRefPar=0;
      for( unsigned int idx=0; idx<oldNumPar; ++idx ){
       IntVector c_orig;
       patch->findCell(px[idx],c_orig);
       if(pref[idx]!=prefOld[idx]){
        vector<Point> new_part_pos;

        Matrix3 dsize = (pF[idx]*pSize[idx]*Matrix3(dx[0],0,0,
                                                    0,dx[1],0,
                                                    0,0,dx[2]));

        // Find vectors to new particle locations, based on particle size and
        // deformation (patterned after CPDI interpolator code)
        Vector r[4];
        r[0]=Vector(-dsize(0,0)-dsize(0,1)+dsize(0,2),
                    -dsize(1,0)-dsize(1,1)+dsize(1,2),
                    -dsize(2,0)-dsize(2,1)+dsize(2,2))*0.25;
        r[1]=Vector( dsize(0,0)-dsize(0,1)+dsize(0,2),
                     dsize(1,0)-dsize(1,1)+dsize(1,2),
                     dsize(2,0)-dsize(2,1)+dsize(2,2))*0.25;
        r[2]=Vector( dsize(0,0)+dsize(0,1)+dsize(0,2),
                     dsize(1,0)+dsize(1,1)+dsize(1,2),
                     dsize(2,0)+dsize(2,1)+dsize(2,2))*0.25;
        r[3]=Vector(-dsize(0,0)+dsize(0,1)+dsize(0,2),
                    -dsize(1,0)+dsize(1,1)+dsize(1,2),
                    -dsize(2,0)+dsize(2,1)+dsize(2,2))*0.25;

        new_part_pos.push_back(px[idx]+r[0]);
        new_part_pos.push_back(px[idx]+r[1]);
        new_part_pos.push_back(px[idx]+r[2]);
        new_part_pos.push_back(px[idx]+r[3]);
        new_part_pos.push_back(px[idx]-r[0]);
        new_part_pos.push_back(px[idx]-r[1]);
        new_part_pos.push_back(px[idx]-r[2]);
        new_part_pos.push_back(px[idx]-r[3]);

//        new_part_pos.push_back(px[idx]+Vector(dxp,dxp,dxp));
//        new_part_pos.push_back(px[idx]+Vector(-dxp,-dxp,-dxp));
//        new_part_pos.push_back(px[idx]+Vector(dxp,dxp,-dxp));
//        new_part_pos.push_back(px[idx]+Vector(dxp,-dxp,dxp));
//        new_part_pos.push_back(px[idx]+Vector(-dxp,dxp,dxp));
//        new_part_pos.push_back(px[idx]+Vector(dxp,-dxp,-dxp));
//        new_part_pos.push_back(px[idx]+Vector(-dxp,-dxp,dxp));
//        new_part_pos.push_back(px[idx]+Vector(-dxp,dxp,-dxp));

        //cout << "NPP = " << new_part_pos[0] << endl;
        cout << "OPP = " << px[idx] << endl;
        for(int i = 0;i<8;i++){
        cout << "NPP = " << new_part_pos[i] << endl;
          if(!level->containsPoint(new_part_pos[i])){
            Point anchor = level->getAnchor();
            Point orig = new_part_pos[i];
            new_part_pos[i]=Point(max(orig.x(),anchor.x()),
                                  max(orig.y(),anchor.y()),
                                  max(orig.z(),anchor.z()));
          }

          long64 cellID = ((long64)c_orig.x() << 16) |
                          ((long64)c_orig.y() << 32) |
                          ((long64)c_orig.z() << 48);

          short int& myCellNAPID = NAPID_new[c_orig];
          int new_index;
          if(i==0){
             new_index=idx;
          } else {
             new_index=oldNumPar+7*numRefPar+i;
          }
//          cout << "new_index = " << new_index << endl;
          pidstmp[new_index]    = (cellID | (long64) myCellNAPID);
          pxtmp[new_index]      = new_part_pos[i];
          pvoltmp[new_index]    = .125*pvolume[idx];
          pmasstmp[new_index]   = .125*pmass[idx];
          pveltmp[new_index]    = pvelocity[idx];
          pSFtmp[new_index]     = 0.5*pscalefac[idx];
          pextFtmp[new_index]   = pextforce[idx];
          pFtmp[new_index]      = pF[idx];
          psizetmp[new_index]   = 0.5*pSize[idx];
          pdisptmp[new_index]   = pdisp[idx];
          pstrstmp[new_index]   = pstress[idx];
          pcolortmp[new_index]  = pcolor[idx];
          ptemptmp[new_index]   = ptemp[idx];
          ptempPtmp[new_index]  = ptempP[idx];
          preftmp[new_index]    = pref[idx];
          plaltmp[new_index]    = plal[idx];
          ploctmp[new_index]    = ploc[idx];
          pvgradtmp[new_index]  = pvelgrad[idx];
          NAPID_new[c_orig]++;
        }
        numRefPar++;
       }  // if particle flagged for refinement
      } // for particles

      // put back temporary data
      new_dw->put(pidstmp,  lb->pParticleIDLabel_preReloc,           true);
      new_dw->put(pxtmp,    lb->pXLabel_preReloc,                    true);
      new_dw->put(pvoltmp,  lb->pVolumeLabel_preReloc,               true);
      new_dw->put(pveltmp,  lb->pVelocityLabel_preReloc,             true);
      new_dw->put(pSFtmp,   lb->pScaleFactorLabel_preReloc,          true);
      new_dw->put(pextFtmp, lb->pExtForceLabel_preReloc,             true);
      new_dw->put(pmasstmp, lb->pMassLabel_preReloc,                 true);
      new_dw->put(ptemptmp, lb->pTemperatureLabel_preReloc,          true);
      new_dw->put(ptempPtmp,lb->pTempPreviousLabel_preReloc,         true);
      new_dw->put(psizetmp, lb->pSizeLabel_preReloc,                 true);
      new_dw->put(pdisptmp, lb->pDispLabel_preReloc,                 true);
      new_dw->put(pstrstmp, lb->pStressLabel_preReloc,               true);
      new_dw->put(pcolortmp,lb->pColorLabel_preReloc,                true);
      new_dw->put(pFtmp,    lb->pDeformationMeasureLabel_preReloc,   true);
      new_dw->put(preftmp,  lb->pRefinedLabel_preReloc,              true);
      new_dw->put(plaltmp,  lb->pLastLevelLabel_preReloc,            true);
      new_dw->put(ploctmp,  lb->pLocalizedMPMLabel_preReloc,         true);
      new_dw->put(pvgradtmp,lb->pVelGradLabel_preReloc,              true);
      // put back temporary data
    }  // for matls
  }    // for patches
}

>>>>>>> d1d65a4e
void AMRMPM::computeParticleScaleFactor(const ProcessorGroup*,
                                        const PatchSubset* patches,
                                        const MaterialSubset* ,
                                        DataWarehouse* old_dw,
                                        DataWarehouse* new_dw)
{
  // This task computes the particles initial physical size, to be used
  // in scaling particles for the deformed particle vis feature

  for(int p=0;p<patches->size();p++){
    const Patch* patch = patches->get(p);
    printTask(patches, patch,cout_doing, "Doing computeParticleScaleFactor");

    int numMPMMatls=d_sharedState->getNumMPMMatls();
    for(int m = 0; m < numMPMMatls; m++){
      MPMMaterial* mpm_matl = d_sharedState->getMPMMaterial( m );
      int dwi = mpm_matl->getDWIndex();
      ParticleSubset* pset = old_dw->getParticleSubset(dwi, patch);

      constParticleVariable<Matrix3> psize,pF;
      ParticleVariable<Matrix3> pScaleFactor;
      new_dw->get(psize,        lb->pSizeLabel_preReloc,                  pset);
      new_dw->get(pF,           lb->pDeformationMeasureLabel_preReloc,    pset);
      new_dw->allocateAndPut(pScaleFactor, lb->pScaleFactorLabel_preReloc,pset);

      if(dataArchiver->isOutputTimestep()){
        Vector dx = patch->dCell();
        for(ParticleSubset::iterator iter  = pset->begin();
                                     iter != pset->end(); iter++){
          particleIndex idx = *iter;
          pScaleFactor[idx] = (pF[idx]*psize[idx]*Matrix3(dx[0],0,0,
                                                          0,dx[1],0,
                                                          0,0,dx[2]));
        } // for particles
      } // isOutputTimestep
    } // matls
  } // patches

}

//______________________________________________________________________
//
void
AMRMPM::errorEstimate(const ProcessorGroup*,
                      const PatchSubset* patches,
                      const MaterialSubset* /*matls*/,
                      DataWarehouse*,
                      DataWarehouse* new_dw)
{
  for(int p=0;p<patches->size();p++){
    const Patch* patch = patches->get(p);
    printTask(patches, patch,cout_doing,"Doing AMRMPM::errorEstimate");

    Ghost::GhostType  gnone = Ghost::None;
    constCCVariable<double> refineCell;
    CCVariable<int>      refineFlag;
    PerPatch<PatchFlagP> refinePatchFlag;
    new_dw->getModifiable(refineFlag, d_sharedState->get_refineFlag_label(),
                                                                  0, patch);
    new_dw->get(refinePatchFlag, d_sharedState->get_refinePatchFlag_label(),
                                                                  0, patch);
    new_dw->get(refineCell,     lb->MPMRefineCellLabel, 0, patch, gnone, 0);

    PatchFlag* refinePatch = refinePatchFlag.get().get_rep();

    IntVector low = patch->getCellLowIndex();
    IntVector high= patch->getCellHighIndex();
    IntVector middle = (low+high)/IntVector(2,2,2);

    for(CellIterator iter=patch->getCellIterator(); !iter.done();iter++){
      IntVector c = *iter;
      if(refineCell[c]>0.0 || refineFlag[c]==true){
        refineFlag[c] = 1;
        refinePatch->set();
//        cout << "cell = " << c << endl;
//        cout << "refineCell[c] = " << refineCell[c] << endl;
      }else if(refineCell[c]<0.0 && ((int) refineCell[c])%100!=0){
        refineFlag[c] = 1;
        refinePatch->set();
//        cout << "CELL = " << c << endl;
//        cout << "RefineCell[c] = " << refineCell[c] << endl;
//        cout << "modulus = " << ((int) refineCell[c])%100 << endl;
      }else{
        refineFlag[c] = 0;
      }
    }

#if 0
    // loop over all the geometry objects
    for(int obj=0; obj<(int)d_refine_geom_objs.size(); obj++){
      GeometryPieceP piece = d_refine_geom_objs[obj]->getPiece();
      Vector dx = patch->dCell();
      
      int geom_level =  d_refine_geom_objs[obj]->getInitialData_int("level");
     
      // don't add refinement flags if the current level is greater than
      // the geometry level specification
      if(geom_level!=-1 && level->getIndex()>=geom_level)
        continue;

      for(CellIterator iter=patch->getExtraCellIterator(); !iter.done();iter++){
        IntVector c = *iter;
        Point  lower  = patch->nodePosition(c);
        Vector upperV = lower.asVector() + dx; 
        Point  upper  = upperV.asPoint();
        
        if(piece->inside(upper) && piece->inside(lower))
          refineFlag[c] = true;
          refinePatch->set();
      }
    }
#endif

#if 0
    for(int m = 0; m < d_sharedState->getNumMPMMatls(); m++){
      MPMMaterial* mpm_matl = d_sharedState->getMPMMaterial( m );
      int dwi = mpm_matl->getDWIndex();
      
      // Loop over particles
      ParticleSubset* pset = new_dw->getParticleSubset(dwi, patch);
      
      constParticleVariable<Point> px;
      constParticleVariable<int> prefined;
      new_dw->get(px,       lb->pXLabel,       pset);
      new_dw->get(prefined, lb->pRefinedLabel, pset);
#if 0
      for(CellIterator iter=patch->getExtraCellIterator(); !iter.done();iter++){
        IntVector c = *iter;
        
        if(level->getIndex()==0 &&(c==IntVector(26,1,0) && step > 48)){
          refineFlag[c] = true;
          refinePatch->set();
        } else{
          refineFlag[c] = false;
        }
      }
#endif

#if 1

      for(ParticleSubset::iterator iter = pset->begin();
                                   iter!= pset->end();  iter++){
        if(prefined[*iter]==1){
          IntVector c = level->getCellIndex(px[*iter]);
          refineFlag[c] = true;
          cout << "refineFlag Cell = " << c << endl;
          refinePatch->set();
        }
      }
#endif
    }
#endif
  }

}
//______________________________________________________________________
//
void AMRMPM::refineGrid(const ProcessorGroup*,
                        const PatchSubset* patches,
                        const MaterialSubset* /*matls*/,
                        DataWarehouse*,
                        DataWarehouse* new_dw)
{
  // just create a particle subset if one doesn't exist
  for (int p = 0; p<patches->size(); p++) {
    const Patch* patch = patches->get(p);
    printTask(patches, patch,cout_doing,"Doing AMRMPM::refineGrid");

    CCVariable<short int> cellNAPID;
    new_dw->allocateAndPut(cellNAPID, lb->pCellNAPIDLabel, 0, patch);
    cellNAPID.initialize(0);

    int numMPMMatls=d_sharedState->getNumMPMMatls();
    for(int m = 0; m < numMPMMatls; m++){
      MPMMaterial* mpm_matl = d_sharedState->getMPMMaterial( m );
      int dwi = mpm_matl->getDWIndex();

      if (cout_doing.active()) {
        cout_doing <<"Doing refine on patch "
                   << patch->getID() << " material # = " << dwi << endl;
      }

      // this is a new patch, so create empty particle variables.
      if (!new_dw->haveParticleSubset(dwi, patch)) {
        ParticleSubset* pset = new_dw->createParticleSubset(0, dwi, patch);

        // Create arrays for the particle data
        ParticleVariable<Point>  px;
        ParticleVariable<double> pmass, pvolume, pTemperature;
        ParticleVariable<Vector> pvelocity, pexternalforce, pdisp;
        ParticleVariable<Matrix3> psize;
        ParticleVariable<double> pTempPrev,pColor;
        ParticleVariable<int>    pLoadCurve,pLastLevel,pLocalized,pRefined;
        ParticleVariable<long64> pID;
        ParticleVariable<Matrix3> pdeform, pstress;
        
        new_dw->allocateAndPut(px,             lb->pXLabel,             pset);
        new_dw->allocateAndPut(pmass,          lb->pMassLabel,          pset);
        new_dw->allocateAndPut(pvolume,        lb->pVolumeLabel,        pset);
        new_dw->allocateAndPut(pvelocity,      lb->pVelocityLabel,      pset);
        new_dw->allocateAndPut(pTemperature,   lb->pTemperatureLabel,   pset);
        new_dw->allocateAndPut(pTempPrev,      lb->pTempPreviousLabel,  pset);
        new_dw->allocateAndPut(pexternalforce, lb->pExternalForceLabel, pset);
        new_dw->allocateAndPut(pID,            lb->pParticleIDLabel,    pset);
        new_dw->allocateAndPut(pdisp,          lb->pDispLabel,          pset);
        new_dw->allocateAndPut(pLastLevel,     lb->pLastLevelLabel,     pset);
        new_dw->allocateAndPut(pLocalized,     lb->pLocalizedMPMLabel,  pset);
        new_dw->allocateAndPut(pRefined,       lb->pRefinedLabel,       pset);
        if (flags->d_useLoadCurves){
          new_dw->allocateAndPut(pLoadCurve,   lb->pLoadCurveIDLabel,   pset);
        }
        if (flags->d_with_color) {
          new_dw->allocateAndPut(pColor,       lb->pColorLabel,         pset);
        }
        new_dw->allocateAndPut(psize,          lb->pSizeLabel,          pset);

        mpm_matl->getConstitutiveModel()->initializeCMData(patch,
                                                           mpm_matl,new_dw);
      } else {
      }
    }
  }
} // end refine()
//______________________________________________________________________
// Debugging Task that counts the number of particles in the domain.
void AMRMPM::scheduleCountParticles(const PatchSet* patches,
                                    SchedulerP& sched)
{
  printSchedule(patches,cout_doing,"AMRMPM::scheduleCountParticles");
  Task* t = scinew Task("AMRMPM::countParticles",this, 
                        &AMRMPM::countParticles);
  t->computes(lb->partCountLabel);
  sched->addTask(t, patches, d_sharedState->allMPMMaterials());
}
//______________________________________________________________________
//
void AMRMPM::countParticles(const ProcessorGroup*,
                            const PatchSubset* patches,
                            const MaterialSubset*,
                            DataWarehouse* old_dw,                           
                            DataWarehouse* new_dw)
{
  long int totalParticles=0;
  int numMPMMatls = d_sharedState->getNumMPMMatls();
  
//  const Level* level = getLevel(patches);
//  cout << "Level " << level->getIndex() << " has " << level->numPatches() << " patches" << endl;
  for (int p = 0; p<patches->size(); p++) {
    const Patch* patch = patches->get(p);
    
    printTask(patches,patch,cout_doing,"Doing AMRMPM::countParticles");
    
    for(int m = 0; m < numMPMMatls; m++){
      MPMMaterial* mpm_matl = d_sharedState->getMPMMaterial( m );
      int dwi = mpm_matl->getDWIndex();
      
      ParticleSubset* pset = old_dw->getParticleSubset(dwi, patch);
      totalParticles += pset->end() - pset->begin();
    }
//    cout << "patch = " << patch->getID()
//         << ", numParticles = " << totalParticles << endl;
  }
  new_dw->put(sumlong_vartype(totalParticles), lb->partCountLabel);
}

//______________________________________________________________________
//  

//______________________________________________________________________
// This task colors the particles that are retrieved from the coarse level and
// used on the CFI.  This task mimics interpolateParticlesToGrid_CFI
void AMRMPM::scheduleDebug_CFI(SchedulerP& sched,
                               const PatchSet* patches,
                               const MaterialSet* matls)
{
  const Level* level = getLevel(patches);

  printSchedule(patches,cout_doing,"AMRMPM::scheduleDebug_CFI");

  Task* t = scinew Task("AMRMPM::debug_CFI",
                   this,&AMRMPM::debug_CFI);
                   
   Ghost::GhostType  gn = Ghost::None;
  t->requires(Task::OldDW, lb->pXLabel,                  gn,0);
  t->requires(Task::NewDW, lb->pSizeLabel,               gn,0);
  t->requires(Task::OldDW, lb->pDeformationMeasureLabel, gn,0);
  
  if(level->hasFinerLevel()){ 
    #define allPatches 0
    Task::MaterialDomainSpec  ND  = Task::NormalDomain;
    t->requires(Task::NewDW, lb->gZOILabel, allPatches, Task::FineLevel,d_one_matl, ND, gn, 0);
  }
  
  t->computes(lb->pColorLabel_preReloc);

  sched->addTask(t, patches, matls);
}
//______________________________________________________________________
void AMRMPM::debug_CFI(const ProcessorGroup*,
                       const PatchSubset* patches,
                       const MaterialSubset* ,
                       DataWarehouse* old_dw,
                       DataWarehouse* new_dw)
{
  const Level* level = getLevel(patches);
  
  for(int cp=0; cp<patches->size(); cp++){
    const Patch* patch = patches->get(cp);

    printTask(patches,patch,cout_doing,"Doing AMRMPM::debug_CFI");
    
    
    //__________________________________
    //  Write p.color all levels all patches  
    ParticleSubset* pset=0;
    int dwi = 0;
    pset = old_dw->getParticleSubset(dwi, patch);
    
    constParticleVariable<Point>  px;
    constParticleVariable<Matrix3> psize;
    constParticleVariable<Matrix3> pDeformationMeasure;
    ParticleVariable<double>  pColor;
    
    old_dw->get(px,                   lb->pXLabel,                  pset);
    new_dw->get(psize,                lb->pSizeLabel,               pset);
    old_dw->get(pDeformationMeasure,  lb->pDeformationMeasureLabel, pset);
    new_dw->allocateAndPut(pColor,    lb->pColorLabel_preReloc,     pset);
    
    ParticleInterpolator* interpolatorCoarse = flags->d_interpolator->clone(patch);
    vector<IntVector> ni(interpolatorCoarse->size());
    vector<double> S(interpolatorCoarse->size());

    for (ParticleSubset::iterator iter = pset->begin();iter != pset->end(); iter++){
      particleIndex idx = *iter;
      pColor[idx] = 0;
      
      interpolatorCoarse->findCellAndWeights(px[idx],ni,S,psize[idx],pDeformationMeasure[idx]);
      
      for(int k = 0; k < (int)ni.size(); k++) {
        pColor[idx] += S[k];
      }
    }  

    //__________________________________
    //  Mark the particles that are accessed at the CFI.
    if(level->hasFinerLevel()){  

      // find the fine patches over the coarse patch.  Add a single layer of cells
      // so you will get the required patches when coarse patch and fine patch boundaries coincide.
      Level::selectType finePatches;
      patch->getOtherLevelPatches(1, finePatches, 1);

      const Level* fineLevel = level->getFinerLevel().get_rep();
      IntVector refineRatio(fineLevel->getRefinementRatio());

      for(int fp=0; fp<finePatches.size(); fp++){
        const Patch* finePatch = finePatches[fp];

        // Determine extents for coarser level particle data
        // Linear Interpolation:  1 layer of coarse level cells
        // Gimp Interpolation:    2 layers
    /*`==========TESTING==========*/
        IntVector nLayers(d_nPaddingCells_Coarse, d_nPaddingCells_Coarse, d_nPaddingCells_Coarse);
        IntVector nPaddingCells = nLayers * (refineRatio);
        //cout << " nPaddingCells " << nPaddingCells << "nLayers " << nLayers << endl;
    /*===========TESTING==========`*/

        int nGhostCells = 0;
        bool returnExclusiveRange=false;
        IntVector cl_tmp, ch_tmp, fl, fh;

        getCoarseLevelRange(finePatch, level, cl_tmp, ch_tmp, fl, fh, 
                            nPaddingCells, nGhostCells,returnExclusiveRange);
                            
        cl_tmp -= finePatch->neighborsLow() * nLayers;  //  expand cl_tmp when a neighor patch exists.
                                                        //  This patch owns the low nodes.  You need particles
                                                        //  from the neighbor patch.

        // coarseLow and coarseHigh cannot lie outside of the coarse patch
        IntVector cl = Max(cl_tmp, patch->getCellLowIndex());
        IntVector ch = Min(ch_tmp, patch->getCellHighIndex());

        ParticleSubset* pset2=0;
        pset2 = old_dw->getParticleSubset(dwi, cl, ch, patch,lb->pXLabel);
        
        constParticleVariable<Point>  px_CFI;
        constNCVariable<Stencil7> zoi;
        old_dw->get(px_CFI, lb->pXLabel,  pset2);
        new_dw->get(zoi,    lb->gZOILabel, 0, finePatch, Ghost::None, 0 );

        ParticleInterpolator* interpolatorFine = flags->d_interpolator->clone(finePatch);

        for (ParticleSubset::iterator iter = pset->begin();iter != pset->end(); iter++){
          particleIndex idx = *iter;
          
          for (ParticleSubset::iterator iter2 = pset2->begin();iter2 != pset2->end(); iter2++){
            particleIndex idx2 = *iter2;
            
            if( px[idx] == px_CFI[idx2] ){       
              pColor[idx] = 0;
              vector<IntVector> ni;
              vector<double> S;
              interpolatorFine->findCellAndWeights_CFI(px[idx],ni,S,zoi); 
              for(int k = 0; k < (int)ni.size(); k++) {
                pColor[idx] += S[k];
              }
            }
          }  // pset2 loop
        }  // pset loop
        delete interpolatorFine;
      }  // loop over fine patches
    }  //// hasFinerLevel
    delete interpolatorCoarse;
  }  // End loop over coarse patches
}

//______________________________________________________________________
//  Returns the patches that have coarse fine interfaces
void AMRMPM::coarseLevelCFI_Patches(const PatchSubset* coarsePatches,
                                    Level::selectType& CFI_patches )
{
  for(int p=0;p<coarsePatches->size();p++){
    const Patch* coarsePatch = coarsePatches->get(p);

    Level::selectType finePatches;
    coarsePatch->getFineLevelPatches(finePatches);
    // loop over all the coarse level patches

    for(int fp=0;fp<finePatches.size();fp++){  
      const Patch* finePatch = finePatches[fp];
      
      if(finePatch->hasCoarseFaces() ){
        CFI_patches.push_back( coarsePatch );
      }
    }
  }
}<|MERGE_RESOLUTION|>--- conflicted
+++ resolved
@@ -333,10 +333,7 @@
   t->computes(lb->pVelGradLabel);
   t->computes(lb->pSizeLabel);
   t->computes(lb->pRefinedLabel);
-<<<<<<< HEAD
-=======
   t->computes(lb->pLastLevelLabel);
->>>>>>> d1d65a4e
   t->computes(lb->pLocalizedMPMLabel);
   t->computes(d_sharedState->get_delt_label(),level.get_rep());
   t->computes(lb->pCellNAPIDLabel,zeroth_matl);
@@ -488,22 +485,14 @@
     scheduleComputeLAndF(            sched, patches, matls);
   }
 
-<<<<<<< HEAD
-/*
-=======
 #if 0
->>>>>>> d1d65a4e
   // zero the nodal data at the CFI on the coarse level 
   for (int l = 0; l < maxLevels-1; l++) {
     const LevelP& level = grid->getLevel(l);
     const PatchSet* patches = level->eachPatch();
     scheduleCoarsenNodalData_CFI( sched, patches, matls, zeroData);
   }
-<<<<<<< HEAD
-*/
-=======
 #endif
->>>>>>> d1d65a4e
 
   for (int l = 0; l < maxLevels; l++) {
     const LevelP& level = grid->getLevel(l);
@@ -511,21 +500,13 @@
     scheduleInterpolateToParticlesAndUpdate(sched, patches, matls);
   }
 
-<<<<<<< HEAD
-/*
-=======
 #if 0
->>>>>>> d1d65a4e
   for (int l = 0; l < maxLevels; l++) {
     const LevelP& level = grid->getLevel(l);
     const PatchSet* patches = level->eachPatch();
     scheduleInterpolateToParticlesAndUpdate_CFI(sched, patches, matls);
   }
-<<<<<<< HEAD
-*/
-=======
 #endif
->>>>>>> d1d65a4e
 
   for (int l = 0; l < maxLevels; l++) {
     const LevelP& level = grid->getLevel(l);
@@ -540,10 +521,7 @@
       scheduleComputeParticleScaleFactor(       sched, patches, matls);
     }
   }
-<<<<<<< HEAD
-=======
-
->>>>>>> d1d65a4e
+
   for (int l = 0; l < maxLevels; l++) {
     const LevelP& level = grid->getLevel(l);
     const PatchSet* patches = level->eachPatch();
@@ -3451,8 +3429,6 @@
   } // patches
 }
 
-<<<<<<< HEAD
-=======
 void AMRMPM::addParticles(const ProcessorGroup*,
                           const PatchSubset* patches,
                           const MaterialSubset* ,
@@ -3736,7 +3712,6 @@
   }    // for patches
 }
 
->>>>>>> d1d65a4e
 void AMRMPM::computeParticleScaleFactor(const ProcessorGroup*,
                                         const PatchSubset* patches,
                                         const MaterialSubset* ,
