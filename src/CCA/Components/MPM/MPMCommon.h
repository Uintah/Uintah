/*
 * The MIT License
 *
 * Copyright (c) 1997-2019 The University of Utah
 *
 * Permission is hereby granted, free of charge, to any person obtaining a copy
 * of this software and associated documentation files (the "Software"), to
 * deal in the Software without restriction, including without limitation the
 * rights to use, copy, modify, merge, publish, distribute, sublicense, and/or
 * sell copies of the Software, and to permit persons to whom the Software is
 * furnished to do so, subject to the following conditions:
 *
 * The above copyright notice and this permission notice shall be included in
 * all copies or substantial portions of the Software.
 *
 * THE SOFTWARE IS PROVIDED "AS IS", WITHOUT WARRANTY OF ANY KIND, EXPRESS OR
 * IMPLIED, INCLUDING BUT NOT LIMITED TO THE WARRANTIES OF MERCHANTABILITY,
 * FITNESS FOR A PARTICULAR PURPOSE AND NONINFRINGEMENT. IN NO EVENT SHALL THE
 * AUTHORS OR COPYRIGHT HOLDERS BE LIABLE FOR ANY CLAIM, DAMAGES OR OTHER
 * LIABILITY, WHETHER IN AN ACTION OF CONTRACT, TORT OR OTHERWISE, ARISING
 * FROM, OUT OF OR IN CONNECTION WITH THE SOFTWARE OR THE USE OR OTHER DEALINGS
 * IN THE SOFTWARE.
 */

#ifndef UINTAH_HOMEBREW_MPM_COMMON_H
#define UINTAH_HOMEBREW_MPM_COMMON_H

#include <CCA/Components/Application/ApplicationCommon.h>

#include <CCA/Ports/DataWarehouseP.h>
#include <Core/ProblemSpec/ProblemSpecP.h>
#include <Core/Grid/LevelP.h>
#include <Core/Grid/MaterialManagerP.h>
#include <Core/Grid/Variables/ComputeSet.h>
#include <Core/Grid/DbgOutput.h>
#include <Core/Util/DebugStream.h>

namespace Uintah {

  class ProcessorGroup;

  class MPMFlags;
  class MPMLabel;
  
  class MPMCommon : public ApplicationCommon
  {
  public:
    MPMCommon(const ProcessorGroup* myworld, MaterialManagerP materialManager);

    virtual ~MPMCommon();

    virtual void materialProblemSetup(const ProblemSpecP& prob_spec,
                                      MPMFlags* flags, bool isRestart);

    virtual void cohesiveZoneProblemSetup(const ProblemSpecP& prob_spec,
                                          MPMFlags* flags);
                                          
    void scheduleUpdateStress_DamageErosionModels(SchedulerP        & sched,
                                                  const PatchSet    * patches,
                                                  const MaterialSet * matls );

<<<<<<< HEAD
    virtual void tracerProblemSetup(const ProblemSpecP& prob_spec,
                                    MPMFlags* flags);

    virtual void dissolutionProblemSetup(const ProblemSpecP& prob_spec,
                                         MPMFlags* flags);

  protected:

=======
>>>>>>> be11f691
    // Used by the switcher
    virtual void setupForSwitching() {
  
      d_cohesiveZoneState.clear();
      d_cohesiveZoneState_preReloc.clear();

<<<<<<< HEAD
      d_tracerState.clear();
      d_tracerState_preReloc.clear();

=======
>>>>>>> be11f691
      d_particleState.clear();
      d_particleState_preReloc.clear();
    }

  public:
    // Particle state
    std::vector<std::vector<const VarLabel* > > d_particleState;
    std::vector<std::vector<const VarLabel* > > d_particleState_preReloc;
    
    std::vector<std::vector<const VarLabel* > > d_cohesiveZoneState;
    std::vector<std::vector<const VarLabel* > > d_cohesiveZoneState_preReloc;
    
<<<<<<< HEAD
    std::vector<std::vector<const VarLabel* > > d_tracerState;
    std::vector<std::vector<const VarLabel* > > d_tracerState_preReloc;
    
=======
>>>>>>> be11f691
    inline void setParticleGhostLayer(Ghost::GhostType type, int ngc) {
      particle_ghost_type = type;
      particle_ghost_layer = ngc;
    }

    inline void getParticleGhostLayer(Ghost::GhostType& type, int& ngc) {
      type = particle_ghost_type;
      ngc = particle_ghost_layer;
    }

    MPMLabel* lb {nullptr};
<<<<<<< HEAD
   private:

    MPMFlags*             d_flags       = nullptr;
    
   protected:
=======

  private:
    MPMFlags*             d_flags       = nullptr;
    
  protected:
>>>>>>> be11f691
    //! so all components can know how many particle ghost cells to ask for
    Ghost::GhostType particle_ghost_type{Ghost::None};
    int particle_ghost_layer{0};
    
    /*! update the stress field due to damage & erosion*/
    void updateStress_DamageErosionModels(const ProcessorGroup  *,
                                          const PatchSubset     * patches,
                                          const MaterialSubset  * ,
                                          DataWarehouse         * old_dw,
                                          DataWarehouse         * new_dw );
  };
}

#endif<|MERGE_RESOLUTION|>--- conflicted
+++ resolved
@@ -59,7 +59,6 @@
                                                   const PatchSet    * patches,
                                                   const MaterialSet * matls );
 
-<<<<<<< HEAD
     virtual void tracerProblemSetup(const ProblemSpecP& prob_spec,
                                     MPMFlags* flags);
 
@@ -68,20 +67,15 @@
 
   protected:
 
-=======
->>>>>>> be11f691
     // Used by the switcher
     virtual void setupForSwitching() {
   
       d_cohesiveZoneState.clear();
       d_cohesiveZoneState_preReloc.clear();
 
-<<<<<<< HEAD
       d_tracerState.clear();
       d_tracerState_preReloc.clear();
 
-=======
->>>>>>> be11f691
       d_particleState.clear();
       d_particleState_preReloc.clear();
     }
@@ -94,12 +88,9 @@
     std::vector<std::vector<const VarLabel* > > d_cohesiveZoneState;
     std::vector<std::vector<const VarLabel* > > d_cohesiveZoneState_preReloc;
     
-<<<<<<< HEAD
     std::vector<std::vector<const VarLabel* > > d_tracerState;
     std::vector<std::vector<const VarLabel* > > d_tracerState_preReloc;
     
-=======
->>>>>>> be11f691
     inline void setParticleGhostLayer(Ghost::GhostType type, int ngc) {
       particle_ghost_type = type;
       particle_ghost_layer = ngc;
@@ -111,19 +102,11 @@
     }
 
     MPMLabel* lb {nullptr};
-<<<<<<< HEAD
    private:
 
     MPMFlags*             d_flags       = nullptr;
     
    protected:
-=======
-
-  private:
-    MPMFlags*             d_flags       = nullptr;
-    
-  protected:
->>>>>>> be11f691
     //! so all components can know how many particle ghost cells to ask for
     Ghost::GhostType particle_ghost_type{Ghost::None};
     int particle_ghost_layer{0};
