--- conflicted
+++ resolved
@@ -208,12 +208,9 @@
    double d_troom;
    double d_tmelt;
 
-<<<<<<< HEAD
-=======
    // for thermal expansion (linear thermal expansion coefficient)
    double d_thermalExpCoeff;
 
->>>>>>> 68e3a1bb
    // for rigid body contact
    bool d_is_rigid;
 
