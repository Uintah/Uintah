--- conflicted
+++ resolved
@@ -104,10 +104,7 @@
     ParticleVariable<double> pmass, pvolume, ptemperature, psp_vol,perosion;
     ParticleVariable<double> pcolor,ptempPrevious,p_q;
     ParticleVariable<double> psurface;
-<<<<<<< HEAD
     ParticleVariable<int> pmodalID;
-=======
->>>>>>> be11f691
     ParticleVariable<Vector> psurfgrad;
     ParticleVariable<long64> pparticleID;
     ParticleVariable<Vector> pdisp,pTempGrad,parea;
