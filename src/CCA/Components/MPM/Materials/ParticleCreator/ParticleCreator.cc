/*
 * The MIT License
 *
 * Copyright (c) 1997-2019 The University of Utah
 *
 * Permission is hereby granted, free of charge, to any person obtaining a copy
 * of this software and associated documentation files (the "Software"), to
 * deal in the Software without restriction, including without limitation the
 * rights to use, copy, modify, merge, publish, distribute, sublicense, and/or
 * sell copies of the Software, and to permit persons to whom the Software is
 * furnished to do so, subject to the following conditions:
 *
 * The above copyright notice and this permission notice shall be included in
 * all copies or substantial portions of the Software.
 *
 * THE SOFTWARE IS PROVIDED "AS IS", WITHOUT WARRANTY OF ANY KIND, EXPRESS OR
 * IMPLIED, INCLUDING BUT NOT LIMITED TO THE WARRANTIES OF MERCHANTABILITY,
 * FITNESS FOR A PARTICULAR PURPOSE AND NONINFRINGEMENT. IN NO EVENT SHALL THE
 * AUTHORS OR COPYRIGHT HOLDERS BE LIABLE FOR ANY CLAIM, DAMAGES OR OTHER
 * LIABILITY, WHETHER IN AN ACTION OF CONTRACT, TORT OR OTHERWISE, ARISING
 * FROM, OUT OF OR IN CONNECTION WITH THE SOFTWARE OR THE USE OR OTHER DEALINGS
 * IN THE SOFTWARE.
 */

#include <CCA/Components/MPM/Materials/ParticleCreator/ParticleCreator.h>
#include <CCA/Components/MPM/Core/MPMDiffusionLabel.h>
#include <CCA/Components/MPM/Core/MPMFlags.h>
#include <CCA/Components/MPM/Core/MPMLabel.h>
#include <CCA/Components/MPM/PhysicalBC/MPMPhysicalBCFactory.h>
#include <CCA/Components/MPM/PhysicalBC/ForceBC.h>
#include <CCA/Components/MPM/PhysicalBC/PressureBC.h>
#include <CCA/Components/MPM/PhysicalBC/ScalarFluxBC.h>
#include <CCA/Components/MPM/PhysicalBC/HeatFluxBC.h>
#include <CCA/Components/MPM/PhysicalBC/ArchesHeatFluxBC.h>
#include <CCA/Components/MPM/Materials/MPMMaterial.h>
#include <CCA/Components/MPM/Materials/ConstitutiveModel/ConstitutiveModel.h>
#include <CCA/Components/MPM/Materials/ConstitutiveModel/PlasticityModels/DamageModel.h>
#include <CCA/Components/MPM/Materials/ConstitutiveModel/PlasticityModels/ErosionModel.h>
#include <CCA/Components/MPM/MMS/MMS.h>
#include <CCA/Components/MPM/Materials/Diffusion/DiffusionModels/ScalarDiffusionModel.h>

#include <CCA/Ports/DataWarehouse.h>

#include <Core/GeometryPiece/FileGeometryPiece.h>
#include <Core/GeometryPiece/GeometryObject.h>
#include <Core/GeometryPiece/GeometryPiece.h>
#include <Core/GeometryPiece/SmoothGeomPiece.h>
#include <Core/Grid/Box.h>
#include <Core/Grid/Variables/CellIterator.h>
#include <Core/Grid/Patch.h>

#include <iostream>

/*  This code is a bit tough to follow.  Here's the basic order of operations.

First, MPM::actuallyInitialize calls MPMMaterial::createParticles, which in
turn calls ParticleCreator::createParticles for the appropriate ParticleCreator
(MPMMaterial calls the ParticleCreatorFactory::create, which is kind of stupid
since every material will use the same type ParticleCreator. Whatever..)

Next,  createParticles, below, first loops over all of the geom_objects and
calls countAndCreateParticles.  countAndCreateParticles returns the number of
particles on a given patch associated with each geom_object and accumulates
that into a variable called num_particles.  countAndCreateParticles gets
the number of particles by either querying the functions for smooth geometry 
piece types, or by calling createPoints, also below.  When createPoints is
called, as each particle is determined to be inside of the object, it is pushed
back into the object_points entry of the ObjectVars struct.  ObjectVars
consists of several maps which are indexed on the GeometryObject and a vector
containing whatever data that entry is responsible for carrying.  A map is used
because even after particles are created, their initial data is still tied
back to the GeometryObject.  These might include velocity, temperature, color,
etc.

createPoints, for the non-smooth geometry, essentially visits each cell,
and then depending on how many points are prescribed in the <res> tag in the
input file, loops over each of the candidate locations in that cell, and
determines if that point is inside or outside of the cell.  Points that are
inside the object are pushed back into the struct, as described above.  The
actual particle count comes from an operation in countAndCreateParticles
to determine the size of the object_points entry in the ObjectVars struct.

Now that we know how many particles we have for this material on this patch,
we are ready to allocateVariables, which calls allocateAndPut for all of the
variables needed in SerialMPM or AMRMPM.  At this point, storage for the
particles has been created, but the arrays allocated are still empty.

Now back in createParticles, the next step is to loop over all of the 
GeometryObjects.  If the GeometryObject is a SmoothGeometryPiece, those
type of objects MAY have their own methods for populating the data within the
if(sgp) conditional.  Either way, loop over all of the particles in
object points and initialize the remaining particle data.  This is done for
non-Smooth/File pieces by calling initializeParticle.  For the Smooth/File
pieces, if arrays exist that contain other data, use that data to populate the
other entries.

initializeParticle, which is what is usually used, populates the particle data
based on either what is specified in the <geometry_object> section of the
input file, or by geometric considerations (such as size, from which we get
volume, from which we get mass (volume*density).  There is also an option to
call initializeParticlesForMMS, which is needed for running Method of
Manufactured Solutions, where special particle initialization is needed.)

At that point, other than assigning particles to loadCurves, if called for,
we are done!

*/

using namespace Uintah;
using namespace std;

ParticleCreator::ParticleCreator(MPMMaterial* matl, 
                                 MPMFlags* flags)
{
  d_lb = scinew MPMLabel();
  d_useLoadCurves = flags->d_useLoadCurves;
  d_with_color = flags->d_with_color;
  d_artificial_viscosity = flags->d_artificial_viscosity;
  d_computeScaleFactor = flags->d_computeScaleFactor;
  d_doScalarDiffusion = flags->d_doScalarDiffusion;
  d_withGaussSolver = flags->d_withGaussSolver;
  d_useCPTI = flags->d_useCPTI;

  d_flags = flags;

  registerPermanentParticleState(matl);
}

ParticleCreator::ParticleCreator()
{
}

ParticleCreator::~ParticleCreator()
{
  delete d_lb;
}

particleIndex 
ParticleCreator::createParticles(MPMMaterial* matl,
                                 CCVariable<int>& cellNAPID,
                                 const Patch* patch,DataWarehouse* new_dw,
                                 vector<GeometryObject*>& d_geom_objs)
{
  ObjectVars vars;
  ParticleVars pvars;
  particleIndex numParticles = 0;
  vector<GeometryObject*>::const_iterator geom;
  for (geom=d_geom_objs.begin(); geom != d_geom_objs.end(); ++geom){ 
    numParticles += countAndCreateParticles(patch,*geom, vars);
  }

  int dwi = matl->getDWIndex();
  allocateVariables(numParticles,dwi,patch,new_dw, pvars);

  particleIndex start = 0;
  
  vector<GeometryObject*>::const_iterator obj;
  for (obj = d_geom_objs.begin(); obj != d_geom_objs.end(); ++obj) {
    particleIndex count = 0;
    GeometryPieceP piece = (*obj)->getPiece();
    Box b1 = piece->getBoundingBox();
    Box b2 = patch->getExtraBox();
    Box b = b1.intersect(b2);
    if(b.degenerate()) {
      count = 0;
      continue;
    }

    Vector dxpp = patch->dCell()/(*obj)->getInitialData_IntVector("res");    

    // Special case exception for SmoothGeomPieces and FileGeometryPieces
    SmoothGeomPiece *sgp = dynamic_cast<SmoothGeomPiece*>(piece.get_rep());
    vector<double>* volumes        = 0;
    vector<double>* temperatures   = 0;
    vector<double>* colors         = 0;
    vector<double>* concentrations = 0;
    vector<double>* poscharges     = 0;
    vector<double>* negcharges     = 0;
    vector<double>* permittivities = 0;
    vector<Vector>* pforces        = 0;
    vector<Vector>* pfiberdirs     = 0;
    vector<Vector>* pvelocities    = 0;    // gcd adds and new change name
    vector<Matrix3>* psizes        = 0;

    if (sgp){
      volumes      = sgp->getVolume();
      temperatures = sgp->getTemperature();
      pforces      = sgp->getForces();
      pfiberdirs   = sgp->getFiberDirs();
      pvelocities  = sgp->getVelocity();  // gcd adds and new change name
      psizes       = sgp->getSize();

      if(d_with_color){
        colors      = sgp->getColors();
      }

      if(d_withGaussSolver){
        poscharges = sgp->getPosCharge();
        negcharges = sgp->getNegCharge();
        permittivities = sgp->getPermittivity();
      }
    } // if smooth geometry piece

    // The following is for FileGeometryPiece, I'm not sure why this
    // isn't in a conditional.  JG

    // For getting particle volumes (if they exist)
    vector<double>::const_iterator voliter;
    if (volumes) {
      if (!volumes->empty()) voliter = vars.d_object_vols[*obj].begin();
    }

    // For getting particle temps (if they exist)
    vector<double>::const_iterator tempiter;
    if (temperatures) {
      if (!temperatures->empty()) tempiter = vars.d_object_temps[*obj].begin();
    }

    // For getting particle external forces (if they exist)
    vector<Vector>::const_iterator forceiter;
    if (pforces) {
      if (!pforces->empty()) forceiter = vars.d_object_forces[*obj].begin();
    }

    // For getting particle fiber directions (if they exist)
    vector<Vector>::const_iterator fiberiter;
    if (pfiberdirs) {
      if (!pfiberdirs->empty()) fiberiter = vars.d_object_fibers[*obj].begin();
    }
    
    // For getting particle velocities (if they exist)   // gcd adds
    vector<Vector>::const_iterator velocityiter;
    if (pvelocities) {                             // new change name
      if (!pvelocities->empty()) velocityiter =
              vars.d_object_velocity[*obj].begin();  // new change name
    }                                                    // end gcd adds

    // For getting particle sizes (if they exist)
    vector<Matrix3>::const_iterator sizeiter;
    if (psizes) {
      if (!psizes->empty()) sizeiter = vars.d_object_size[*obj].begin();
      if (d_flags->d_AMR) {
        cerr << "WARNING:  The particle size when using smooth or file\n"; 
        cerr << "geom pieces needs some work when used with AMR" << endl;
      }
    }

    // For getting particles colors (if they exist)
    vector<double>::const_iterator coloriter;
    if (colors) {
      if (!colors->empty()) coloriter = vars.d_object_colors[*obj].begin();
    }

    // For getting particles concentrations (if they exist)
    vector<double>::const_iterator concentrationiter;
    if (concentrations) {
      if (!concentrations->empty()) concentrationiter =
              vars.d_object_concentration[*obj].begin();
    }

    // For getting particles positive charges (if they exist)
    vector<double>::const_iterator poschargeiter;
    if (poscharges) {
      if (!poscharges->empty()) poschargeiter =
              vars.d_object_concentration[*obj].begin();
    }

    // For getting particles negative charges (if they exist)
    vector<double>::const_iterator negchargeiter;
    if (negcharges) {
      if (!negcharges->empty()) negchargeiter =
              vars.d_object_concentration[*obj].begin();
    }

    // For getting particles permittivities (if they exist)
    vector<double>::const_iterator permittivityiter;
    if (permittivities) {
      if (!permittivities->empty()) permittivityiter =
                  vars.d_object_concentration[*obj].begin();
    }

    // Loop over all of the particles whose positions we know from
    // countAndCreateParticles, initialize the remaining variables
    vector<Point>::const_iterator itr;
    for(itr=vars.d_object_points[*obj].begin();
        itr!=vars.d_object_points[*obj].end(); ++itr){
      IntVector cell_idx;
      if (!patch->findCell(*itr,cell_idx)) continue;

      if (!patch->containsPoint(*itr)) continue;
      
      particleIndex pidx = start+count;      

      // This initializes the particle values for objects that are not
      // FileGeometry or SmoothGeometry
      initializeParticle(patch,obj,matl,*itr,cell_idx,pidx,cellNAPID, pvars);

      // Again, everything below exists for FileGeometryPiece only, where
      // a user can describe the geometry as a series of points in a file.
      // One can also describe any of the fields below in the file as well.
      // See FileGeometryPiece for usage.

      if (temperatures) {
        if (!temperatures->empty()) {
          pvars.ptemperature[pidx] = *tempiter;
          ++tempiter;
        }
      }

      if (pforces) {                           
        if (!pforces->empty()) {
          pvars.pexternalforce[pidx] = *forceiter;
          ++forceiter;
        }
      }

      if (pvelocities) {                           // gcd adds and change name 
        if (!pvelocities->empty()) {               // and change name
          pvars.pvelocity[pidx] = *velocityiter;
          ++velocityiter;
        }
      }                                         // end gcd adds

      if (pfiberdirs) {
        if (!pfiberdirs->empty()) {
          pvars.pfiberdir[pidx] = *fiberiter;
          ++fiberiter;
        }
      }

      if (volumes) {
        if (!volumes->empty()) {
          pvars.pvolume[pidx] = *voliter;
          pvars.pmass[pidx] = matl->getInitialDensity()*pvars.pvolume[pidx];
          ++voliter;
        }
      }

      if (psizes) {
        // Read psize from file or get from a smooth geometry piece
        if (!psizes->empty()) {
          pvars.psize[pidx] = *sizeiter;
          ++sizeiter;
        }
      }

      if (colors) {
        if (!colors->empty()) {
          pvars.pcolor[pidx] = *coloriter;
          ++coloriter;
        }
      }

      if (concentrations) {
        if (!concentrations->empty()) {
          pvars.pConcentration[pidx] = *concentrationiter;
          ++concentrationiter;
        }
      }

      if (poscharges) {
        if (!poscharges->empty()) {
          pvars.pPosCharge[pidx] = *poschargeiter;
          ++poschargeiter;
        }
      }

      if (negcharges) {
        if (!negcharges->empty()) {
          pvars.pNegCharge[pidx] = *negchargeiter;
          ++negchargeiter;
        }
      }

      if (permittivities) {
        if (!negcharges->empty()) {
          pvars.pPermittivity[pidx] = *permittivityiter;
          ++permittivityiter;
        }
      }

      // If the particle is on the surface and if there is
      // a physical BC attached to it then mark with the 
      // physical BC pointer
      if (d_useLoadCurves) {
        if (checkForSurface(piece,*itr,dxpp,d_flags->d_ndim)) {
          Vector areacomps;
          pvars.pLoadCurveID[pidx] = getLoadCurveID(*itr, dxpp,areacomps);
#if 0
          if (d_doScalarDiffusion) {
            pvars.parea[pidx]=Vector(pvars.parea[pidx].x()*areacomps.x(),
                                     pvars.parea[pidx].y()*areacomps.y(),
                                     pvars.parea[pidx].z()*areacomps.z());
          }
#endif
        } else {
          pvars.pLoadCurveID[pidx] = IntVector(0,0,0);
        }
#if 0
        if(pvars.pLoadCurveID[pidx].x()==0 && d_doScalarDiffusion) {
          pvars.parea[pidx]=Vector(0.);
        }
#endif
      }
      count++;
    }
    start += count;
  }
  return numParticles;
}


// Get the LoadCurveID applicable for this material point
// WARNING : Should be called only once per particle during a simulation 
// because it updates the number of particles to which a BC is applied.
IntVector ParticleCreator::getLoadCurveID(const Point& pp, const Vector& dxpp,
                                          Vector& areacomps)
{
  IntVector ret(0,0,0);
  int k=0;
  for (int ii = 0; ii<(int)MPMPhysicalBCFactory::mpmPhysicalBCs.size(); ii++){
    string bcs_type = MPMPhysicalBCFactory::mpmPhysicalBCs[ii]->getType();
        
    //cerr << " BC Type = " << bcs_type << endl;
    if (bcs_type == "Pressure") {
      PressureBC* pbc = 
        dynamic_cast<PressureBC*>(MPMPhysicalBCFactory::mpmPhysicalBCs[ii]);
      if (pbc->flagMaterialPoint(pp, dxpp)) {
         ret(k) = pbc->loadCurveID(); 
         k++;
      }
    }
    else if (bcs_type == "ScalarFlux") {
      ScalarFluxBC* pbc = 
        dynamic_cast<ScalarFluxBC*>(MPMPhysicalBCFactory::mpmPhysicalBCs[ii]);
      if (pbc->flagMaterialPoint(pp, dxpp, areacomps)) {
         ret(k) = pbc->loadCurveID(); 
         k++;
      }
    }
    else if (bcs_type == "HeatFlux") {      
      HeatFluxBC* hfbc = 
        dynamic_cast<HeatFluxBC*>(MPMPhysicalBCFactory::mpmPhysicalBCs[ii]);
      if (hfbc->flagMaterialPoint(pp, dxpp)) {
         ret(k) = hfbc->loadCurveID(); 
         k++;
      }
    }
    else if (bcs_type == "ArchesHeatFlux") {      
      ArchesHeatFluxBC* hfbc = 
        dynamic_cast<ArchesHeatFluxBC*>(MPMPhysicalBCFactory::mpmPhysicalBCs[ii]);
      if (hfbc->flagMaterialPoint(pp, dxpp)) {
         ret(k) = hfbc->loadCurveID(); 
         k++;
      }
    }
  }
  return ret;
}

// Print MPM physical boundary condition information
void ParticleCreator::printPhysicalBCs()
{
  for (int ii = 0; ii<(int)MPMPhysicalBCFactory::mpmPhysicalBCs.size(); ii++){
    string bcs_type = MPMPhysicalBCFactory::mpmPhysicalBCs[ii]->getType();
    if (bcs_type == "Pressure") {
      PressureBC* pbc = 
        dynamic_cast<PressureBC*>(MPMPhysicalBCFactory::mpmPhysicalBCs[ii]);
      cerr << *pbc << endl;
    }
    if (bcs_type == "HeatFlux") {
      HeatFluxBC* hfbc = 
        dynamic_cast<HeatFluxBC*>(MPMPhysicalBCFactory::mpmPhysicalBCs[ii]);
      cerr << *hfbc << endl;
    }
    if (bcs_type == "ArchesHeatFlux") {
      ArchesHeatFluxBC* hfbc = 
        dynamic_cast<ArchesHeatFluxBC*>(MPMPhysicalBCFactory::mpmPhysicalBCs[ii]);
      cerr << *hfbc << endl;
    }
  }
}

void 
ParticleCreator::applyForceBC(const Vector& dxpp, 
                              const Point& pp,
                              const double& pMass, 
                              Vector& pExtForce)
{
  for (int i = 0; i<(int)MPMPhysicalBCFactory::mpmPhysicalBCs.size(); i++){
    string bcs_type = MPMPhysicalBCFactory::mpmPhysicalBCs[i]->getType();
        
    //cerr << " BC Type = " << bcs_type << endl;
    if (bcs_type == "Force") {
      ForceBC* bc = dynamic_cast<ForceBC*>
        (MPMPhysicalBCFactory::mpmPhysicalBCs[i]);

      Box bcBox;
      bcBox = Box(bc->getLowerRange()-dxpp,bc->getUpperRange()+dxpp);

      //cerr << "BC Box = " << bcBox << " Point = " << pp << endl;
      if(bcBox.contains(pp)) {
        pExtForce = bc->getForceDensity() * pMass;
        //cerr << "External Force on Particle = " << pExtForce 
        //     << " Force Density = " << bc->getForceDensity() 
        //     << " Particle Mass = " << pMass << endl;
      }
    } 
  }
}

ParticleSubset* 
ParticleCreator::allocateVariables(particleIndex numParticles, 
                                   int dwi, const Patch* patch,
                                   DataWarehouse* new_dw,
                                   ParticleVars& pvars)
{
  ParticleSubset* subset = new_dw->createParticleSubset(numParticles,dwi,
                                                        patch);
  new_dw->allocateAndPut(pvars.position,      d_lb->pXLabel,            subset);
  new_dw->allocateAndPut(pvars.pvelocity,     d_lb->pVelocityLabel,     subset);
  new_dw->allocateAndPut(pvars.pexternalforce,d_lb->pExternalForceLabel,subset);
  new_dw->allocateAndPut(pvars.pmass,         d_lb->pMassLabel,         subset);
  new_dw->allocateAndPut(pvars.pvolume,       d_lb->pVolumeLabel,       subset);
  new_dw->allocateAndPut(pvars.ptemperature,  d_lb->pTemperatureLabel,  subset);
  new_dw->allocateAndPut(pvars.pparticleID,   d_lb->pParticleIDLabel,   subset);
  new_dw->allocateAndPut(pvars.psize,         d_lb->pSizeLabel,         subset);
  new_dw->allocateAndPut(pvars.plocalized,    d_lb->pLocalizedMPMLabel, subset);
  new_dw->allocateAndPut(pvars.prefined,      d_lb->pRefinedLabel,      subset);
  new_dw->allocateAndPut(pvars.pfiberdir,     d_lb->pFiberDirLabel,     subset);
  new_dw->allocateAndPut(pvars.ptempPrevious, d_lb->pTempPreviousLabel, subset);
  new_dw->allocateAndPut(pvars.pdisp,         d_lb->pDispLabel,         subset);
  new_dw->allocateAndPut(pvars.psurface,      d_lb->pSurfLabel,         subset);
<<<<<<< HEAD
  new_dw->allocateAndPut(pvars.pmodalID,      d_lb->pModalIDLabel,      subset);
=======
>>>>>>> be11f691
  new_dw->allocateAndPut(pvars.psurfgrad,     d_lb->pSurfGradLabel,     subset);

  if(d_flags->d_integrator_type=="explicit"){
    new_dw->allocateAndPut(pvars.pvelGrad,    d_lb->pVelGradLabel,      subset);
  }
  new_dw->allocateAndPut(pvars.pTempGrad,   d_lb->pTemperatureGradientLabel,
                                                                        subset);
  if (d_useLoadCurves) {
    new_dw->allocateAndPut(pvars.pLoadCurveID,d_lb->pLoadCurveIDLabel,  subset);
  }
  if(d_with_color){
     new_dw->allocateAndPut(pvars.pcolor,     d_lb->pColorLabel,        subset);
  }
  if(d_doScalarDiffusion){
     new_dw->allocateAndPut(pvars.parea,  d_lb->diffusion->pArea,       subset);

     new_dw->allocateAndPut(pvars.pConcentration,
                                      d_lb->diffusion->pConcentration,  subset);
     new_dw->allocateAndPut(pvars.pConcPrevious,
                                      d_lb->diffusion->pConcPrevious,   subset);
     new_dw->allocateAndPut(pvars.pConcGrad,
                                 d_lb->diffusion->pGradConcentration,   subset);
     new_dw->allocateAndPut(pvars.pExternalScalarFlux,
                                  d_lb->diffusion->pExternalScalarFlux, subset);
  }
  if(d_withGaussSolver){
     new_dw->allocateAndPut(pvars.pPosCharge,
                                          d_lb->pPosChargeLabel,    subset);
     new_dw->allocateAndPut(pvars.pNegCharge,
                                          d_lb->pNegChargeLabel,    subset);
     new_dw->allocateAndPut(pvars.pPosChargeGrad,
                                          d_lb->pPosChargeGradLabel,subset);
     new_dw->allocateAndPut(pvars.pNegChargeGrad,
                                          d_lb->pNegChargeGradLabel,subset);
     new_dw->allocateAndPut(pvars.pPermittivity,
                                          d_lb->pPermittivityLabel, subset);
  }
  if(d_artificial_viscosity){
     new_dw->allocateAndPut(pvars.p_q,        d_lb->p_qLabel,           subset);
  }
  if(d_flags->d_AMR){
     new_dw->allocateAndPut(pvars.pLastLevel, d_lb->pLastLevelLabel,    subset);
  }
  return subset;
}

void ParticleCreator::createPoints(const Patch* patch, GeometryObject* obj, 
                                                       ObjectVars& vars)
{

  GeometryPieceP piece = obj->getPiece();
  Box b2 = patch->getExtraBox();
  IntVector ppc = obj->getInitialData_IntVector("res");
  Vector dxpp = patch->dCell()/ppc;
  Vector dcorner = dxpp*0.5;

  // Affine transformation for making conforming particle distributions
  // to be used in the conforming CPDI simulations. The input vectors are
  // optional and if you do not wish to use the affine transformation, just do
  // not define them in the input file.
  Vector affineTrans_A0=obj->getInitialData_Vector("affineTransformation_A0");
  Vector affineTrans_A1=obj->getInitialData_Vector("affineTransformation_A1");
  Vector affineTrans_A2=obj->getInitialData_Vector("affineTransformation_A2");
  Vector affineTrans_b= obj->getInitialData_Vector("affineTransformation_b");
  Matrix3 affineTrans_A(
          affineTrans_A0[0],affineTrans_A0[1],affineTrans_A0[2],
          affineTrans_A1[0],affineTrans_A1[1],affineTrans_A1[2],
          affineTrans_A2[0],affineTrans_A2[1],affineTrans_A2[2]);

  // AMR stuff
  const Level* curLevel = patch->getLevel();
  bool hasFiner = curLevel->hasFinerLevel();
  Level* fineLevel=0;
  if(hasFiner){
    fineLevel = (Level*) curLevel->getFinerLevel().get_rep();
  }
  for(CellIterator iter = patch->getCellIterator(); !iter.done(); iter++){
    Point lower = patch->nodePosition(*iter) + dcorner;
    IntVector c = *iter;
    
    if(hasFiner){ // Don't create particles if a finer level exists here
      const Point CC = patch->cellPosition(c);
      bool includeExtraCells=false;
      const Patch* patchExists = fineLevel->getPatchFromPoint(CC,
                                                             includeExtraCells);
      if(patchExists != 0){
       continue;
      }
    }

    for(int ix=0;ix < ppc.x(); ix++){
      for(int iy=0;iy < ppc.y(); iy++){
        for(int iz=0;iz < ppc.z(); iz++){
        
          IntVector idx(ix, iy, iz);
          Point p = lower + dxpp*idx;
          if (!b2.contains(p)){
            throw InternalError("Particle created outside of patch?",
                                 __FILE__, __LINE__);
          }
          if (piece->inside(p,true)){ 
            Vector p1(p(0),p(1),p(2));
            p1=affineTrans_A*p1+affineTrans_b;
            p(0)=p1[0];
            p(1)=p1[1];
            p(2)=p1[2];
            vars.d_object_points[obj].push_back(p);
          }
        }  // z
      }  // y
    }  // x
  }  // CellIterator

/*
//  This part is associated with CBDI_CompressiveCylinder.ups input file.
//  It creates conforming particle distribution to be used in the simulation.
//  To use that you need to uncomment the following commands to create the
//  conforming particle distribution and comment above commands that are used
//  to create non-conforming particle distributions.

  geompoints::key_type key(patch,obj);
  int resolutionPart=1;
  int nPar1=180*resolutionPart;
  int nPar2=16*resolutionPart;
    
  for(int ix=1;ix < nPar1+1; ix++){
    double ttemp,rtemp;
    ttemp=(ix-0.5)*2.0*3.14159265358979/nPar1;
    for(int iy=1;iy < nPar2+1; iy++){
        rtemp=0.75+(iy-0.5)*0.5/nPar2;
        Point p(rtemp*cos(ttemp),rtemp*sin(ttemp),0.5);
        if(patch->containsPoint(p)){
          d_object_points[key].push_back(p);
        }
    }
  }
*/

}

void 
ParticleCreator::initializeParticle(const Patch* patch,
                                    vector<GeometryObject*>::const_iterator obj,
                                    MPMMaterial* matl,
                                    Point p,
                                    IntVector cell_idx,
                                    particleIndex i,
                                    CCVariable<int>& cellNAPID,
                                    ParticleVars& pvars)
{
  IntVector ppc = (*obj)->getInitialData_IntVector("res");
  Vector dxpp = patch->dCell()/(*obj)->getInitialData_IntVector("res");
  Vector dxcc = patch->dCell();

  // Affine transformation for making conforming particle distributions
  // to be used in the conforming CPDI simulations. The input vectors are
  // optional and if you do not wish to use the affine transformation, just do
  // not define them in the input file.

  Vector affineTrans_A0=(*obj)->getInitialData_Vector("affineTransformation_A0");
  Vector affineTrans_A1=(*obj)->getInitialData_Vector("affineTransformation_A1");
  Vector affineTrans_A2=(*obj)->getInitialData_Vector("affineTransformation_A2");
  Matrix3 affineTrans_A(
          affineTrans_A0[0],affineTrans_A0[1],affineTrans_A0[2],
          affineTrans_A1[0],affineTrans_A1[1],affineTrans_A1[2],
          affineTrans_A2[0],affineTrans_A2[1],affineTrans_A2[2]);
  // The size matrix is used for storing particle domain sizes (Rvectors for
  // CPDI and CPTI) normalized by the grid spacing
  Matrix3 size(1./((double) ppc.x()),0.,0.,
               0.,1./((double) ppc.y()),0.,
               0.,0.,1./((double) ppc.z()));
  size=affineTrans_A*size;
  Vector area(dxpp.y()*dxpp.z(),dxpp.x()*dxpp.z(),dxpp.x()*dxpp.y());
  area=affineTrans_A*area;

/*
// This part is associated with CBDI_CompressiveCylinder.ups input file.
// It determines particle domain sizes for the conforming particle distribution,
// which is used in the simulation.
// To activate that you need to uncomment the following commands to determine
// particle domain sizes for the conforming particle distribution, and
// comment above commands that are used to determine particle domain sizes for
// non-conforming particle distributions.

  int resolutionPart=1;
  int nPar1=180*resolutionPart;
  int nPar2=16*resolutionPart;
  double pi=3.14159265358979;
  double rtemp=sqrt(p.x()*p.x()+p.y()*p.y());
  Matrix3 size(2.*pi/nPar1*p.y()/dxcc[0],2.*0.25/nPar2/rtemp*p.x()/dxcc[1],0.,
              -2.*pi/nPar1*p.x()/dxcc[0],2.*0.25/nPar2/rtemp*p.y()/dxcc[1],0.,
                                      0.,                               0.,1.);
*/

  pvars.ptemperature[i] = (*obj)->getInitialData_double("temperature");
  pvars.plocalized[i]   = 0;
#if 0
//  if(p.z()>0.04 && p.z()<0.0444){
  if(p.z()>0.0424 && p.z()<0.0468){
    pvars.plocalized[i] = 1.0;
  }
#endif

  // For AMR
  const Level* curLevel = patch->getLevel();
  pvars.prefined[i]     = curLevel->getIndex();

  //MMS
  string mms_type = d_flags->d_mms_type;
  if(!mms_type.empty()) {
   MMS MMSObject;
   MMSObject.initializeParticleForMMS(pvars.position,pvars.pvelocity,
                                      pvars.psize,pvars.pdisp, pvars.pmass,
                                      pvars.pvolume,p,dxcc,size,patch,d_flags,i);
  } else {
    pvars.position[i] = p;
    if(d_flags->d_axisymmetric){
      // assume unit radian extent in the circumferential direction
      pvars.pvolume[i] = p.x()*
              (size(0,0)*size(1,1)-size(0,1)*size(1,0))*dxcc.x()*dxcc.y();
    } else {
      // standard voxel volume
      pvars.pvolume[i]  = size.Determinant()*dxcc.x()*dxcc.y()*dxcc.z();
    }

    pvars.psize[i]      = size;  // Normalized by grid spacing

    pvars.pvelocity[i]  = (*obj)->getInitialData_Vector("velocity");
    if(d_flags->d_integrator_type=="explicit"){
      pvars.pvelGrad[i]  = Matrix3(0.0);
    }
    pvars.pTempGrad[i] = Vector(0.0);
  
    double vol_frac_CC = 1.0;
    try {
     if((*obj)->getInitialData_double("volumeFraction") == -1.0) {    
      vol_frac_CC = 1.0;
      pvars.pmass[i]      = matl->getInitialDensity()*pvars.pvolume[i];
     } else {
      vol_frac_CC = (*obj)->getInitialData_double("volumeFraction");
      pvars.pmass[i]   = matl->getInitialDensity()*pvars.pvolume[i]*vol_frac_CC;
     }
    } catch (...) {
      vol_frac_CC = 1.0;       
      pvars.pmass[i]      = matl->getInitialDensity()*pvars.pvolume[i];
    }
    pvars.pdisp[i]        = Vector(0.,0.,0.);
  }
  
  if(d_with_color){
    pvars.pcolor[i] = (*obj)->getInitialData_double("color");
  }
  if(d_doScalarDiffusion){
    pvars.pConcentration[i] = (*obj)->getInitialData_double("concentration");
    pvars.pConcPrevious[i]  = pvars.pConcentration[i];
    pvars.pConcGrad[i]  = Vector(0.0);
    pvars.pExternalScalarFlux[i] = 0.0;
    pvars.parea[i]      = area;
  }
  if(d_withGaussSolver){
    pvars.pPosCharge[i] = pvars.pvolume[i]
                        * (*obj)->getInitialData_double("pos_charge_density");
    pvars.pNegCharge[i] = pvars.pvolume[i]
                        * (*obj)->getInitialData_double("neg_charge_density");
    pvars.pPosChargeGrad[i]  = Vector(0.0);
    pvars.pNegChargeGrad[i]  = Vector(0.0);
    pvars.pPermittivity[i] = (*obj)->getInitialData_double("permittivity");
  }
  if(d_artificial_viscosity){
    pvars.p_q[i] = 0.;
  }
  if(d_flags->d_AMR){
    pvars.pLastLevel[i] = curLevel->getID();
  }
  
  pvars.ptempPrevious[i]  = pvars.ptemperature[i];
  GeometryPieceP piece = (*obj)->getPiece();
  pvars.psurface[i] = checkForSurface2(piece,p,dxpp);
<<<<<<< HEAD
  pvars.pmodalID[i]  = matl->getModalID();
=======
>>>>>>> be11f691
  pvars.psurfgrad[i] = Vector(0.,0.,0.);

#if 0
//  if(p.z()>0.0424 && p.z()<0.0468){
  if(p.z()>0.0424 && p.z()<0.0474){
    pvars.psurface[i] = 1.0;
  }
#endif

  Vector pExtForce(0,0,0);
  applyForceBC(dxpp, p, pvars.pmass[i], pExtForce);
  
  pvars.pexternalforce[i] = pExtForce;
  pvars.pfiberdir[i]      = matl->getConstitutiveModel()->getInitialFiberDir();

  ASSERT(cell_idx.x() <= 0xffff && 
         cell_idx.y() <= 0xffff && 
         cell_idx.z() <= 0xffff);
         
  long64 cellID = ((long64)cell_idx.x() << 16) | 
                  ((long64)cell_idx.y() << 32) | 
                  ((long64)cell_idx.z() << 48);
                  
  int& myCellNAPID = cellNAPID[cell_idx];
  pvars.pparticleID[i] = (cellID | (long64) myCellNAPID);
  ASSERT(myCellNAPID < 0x7fff);
  myCellNAPID++;
}

particleIndex 
ParticleCreator::countAndCreateParticles(const Patch* patch, 
                                         GeometryObject* obj,
                                         ObjectVars& vars)
{
  GeometryPieceP piece = obj->getPiece();
  Box b1 = piece->getBoundingBox();
  Box b2 = patch->getExtraBox();
  Box b = b1.intersect(b2);
  if(b.degenerate()) return 0;
  
  // If the object is a SmoothGeomPiece (e.g. FileGeometryPiece or
  // SmoothCylGeomPiece) then use the particle creators in that 
  // class to do the counting
  SmoothGeomPiece   *sgp = dynamic_cast<SmoothGeomPiece*>(piece.get_rep());
  if (sgp) {
    int numPts = 0;
    FileGeometryPiece *fgp = dynamic_cast<FileGeometryPiece*>(piece.get_rep());
    sgp->setCellSize(patch->dCell());
    if(fgp){
      fgp->setCpti(d_useCPTI);
      fgp->readPoints(patch->getID());
      numPts = fgp->returnPointCount();
    } else {
      // setParticleSpacing seems to only be used by GUVSphereShell
      // which is commented out in the sub.mk and probably badly deprecated
      // Vector dxpp = patch->dCell()/obj->getInitialData_IntVector("res");
      // double dx   = Min(Min(dxpp.x(), dxpp.y()), dxpp.z());
      // sgp->setParticleSpacing(dx);
      numPts = sgp->createPoints();
    }
    vector<Point>*    points          = sgp->getPoints();
    vector<double>*   vols            = sgp->getVolume();
    vector<double>*   temps           = sgp->getTemperature();
    vector<double>*   colors          = sgp->getColors();
    vector<double>*   poscharges      = sgp->getPosCharge();
    vector<double>*   negcharges      = sgp->getNegCharge();
    vector<double>*   permittivities  = sgp->getPermittivity();
    vector<Vector>*   pforces         = sgp->getForces();
    vector<Vector>*   pfiberdirs      = sgp->getFiberDirs();
    vector<Vector>*   pvelocities     = sgp->getVelocity();
    vector<Matrix3>*  psizes          = sgp->getSize();
    vector<double>*   concentrations  = sgp->getConcentration();

    Point p;
    IntVector cell_idx;

    //__________________________________
    // bulletproofing for smooth geometry pieces only
    BBox compDomain;
    GridP grid = patch->getLevel()->getGrid();
    grid->getSpatialRange(compDomain);

    Point min = compDomain.min();
    Point max = compDomain.max();
    for (int ii = 0; ii < numPts; ++ii) {
      p = points->at(ii);
      if(p.x() < min.x() || p.y() < min.y() || p.z() < min.z() ||
         p.x() > max.x() || p.y() > max.y() || p.z() > max.z() ){
        ostringstream warn;
        warn << "\n ERROR:MPM:ParticleCreator:SmoothGeometry Piece: the point ["
             << p << "] generated by this geometry piece "
             << " lies outside of the computational domain. \n" << endl;
        throw ProblemSetupException(warn.str(), __FILE__, __LINE__);
      }
    }
    
    //__________________________________
    //
    for (int ii = 0; ii < numPts; ++ii) {
      p = points->at(ii);
      if (patch->findCell(p,cell_idx)) {
        if (patch->containsPoint(p)) {
          vars.d_object_points[obj].push_back(p);
          
          if (!vols->empty()) {
            double vol = vols->at(ii); 
            vars.d_object_vols[obj].push_back(vol);
          }
          if (!temps->empty()) {
            double temp = temps->at(ii); 
            vars.d_object_temps[obj].push_back(temp);
          }
          if (!pforces->empty()) {
            Vector pforce = pforces->at(ii); 
            vars.d_object_forces[obj].push_back(pforce);
          }
          if (!pfiberdirs->empty()) {
            Vector pfiber = pfiberdirs->at(ii); 
            vars.d_object_fibers[obj].push_back(pfiber);
          }
          if (!pvelocities->empty()) {
            Vector pvel = pvelocities->at(ii); 
            vars.d_object_velocity[obj].push_back(pvel);
          }
          if (!psizes->empty()) {
            Matrix3 psz = psizes->at(ii); 
            vars.d_object_size[obj].push_back(psz);
          }
          if (!colors->empty()) {
            double color = colors->at(ii); 
            vars.d_object_colors[obj].push_back(color);
          }
          if (!concentrations->empty()) {
            double concentration = concentrations->at(ii); 
            vars.d_object_concentration[obj].push_back(concentration);
          }
          if (!poscharges->empty()) {
            double poscharge = poscharges->at(ii);
            vars.d_object_poscharge[obj].push_back(poscharge);
          }
          if (!negcharges->empty()) {
            double negcharge = negcharges->at(ii);
            vars.d_object_negcharge[obj].push_back(negcharge);
          }
          if (!permittivities->empty()) {
            double permittivity = permittivities->at(ii);
            vars.d_object_permittivity[obj].push_back(permittivity);
          }
        } 
      }  // patch contains cell
    }
    //sgp->deletePoints();
    //sgp->deleteVolume();
  } else {
    createPoints(patch,obj,vars);
  }
  
  return (particleIndex) vars.d_object_points[obj].size();
}

vector<const VarLabel* > ParticleCreator::returnParticleState()
{
  return particle_state;
}


vector<const VarLabel* > ParticleCreator::returnParticleStatePreReloc()
{
  return particle_state_preReloc;
}

void ParticleCreator::registerPermanentParticleState(MPMMaterial* matl)
{
  particle_state.push_back(d_lb->pDispLabel);
  particle_state_preReloc.push_back(d_lb->pDispLabel_preReloc);

  particle_state.push_back(d_lb->pVelocityLabel);
  particle_state_preReloc.push_back(d_lb->pVelocityLabel_preReloc);

  particle_state.push_back(d_lb->pExternalForceLabel);
  particle_state_preReloc.push_back(d_lb->pExtForceLabel_preReloc);

  particle_state.push_back(d_lb->pMassLabel);
  particle_state_preReloc.push_back(d_lb->pMassLabel_preReloc);

  particle_state.push_back(d_lb->pVolumeLabel);
  particle_state_preReloc.push_back(d_lb->pVolumeLabel_preReloc);

  particle_state.push_back(d_lb->pTemperatureLabel);
  particle_state_preReloc.push_back(d_lb->pTemperatureLabel_preReloc);

  // for thermal stress
  particle_state.push_back(d_lb->pTempPreviousLabel);
  particle_state_preReloc.push_back(d_lb->pTempPreviousLabel_preReloc);

  particle_state.push_back(d_lb->pParticleIDLabel);
  particle_state_preReloc.push_back(d_lb->pParticleIDLabel_preReloc);
  

  if (d_with_color){
    particle_state.push_back(d_lb->pColorLabel);
    particle_state_preReloc.push_back(d_lb->pColorLabel_preReloc);
  }

  if (d_doScalarDiffusion){
    particle_state.push_back(d_lb->diffusion->pConcentration);
    particle_state_preReloc.push_back(d_lb->diffusion->pConcentration_preReloc);

    particle_state.push_back(d_lb->diffusion->pConcPrevious);
    particle_state_preReloc.push_back(d_lb->diffusion->pConcPrevious_preReloc);

    particle_state.push_back(d_lb->diffusion->pGradConcentration);
    particle_state_preReloc.push_back(d_lb->diffusion->pGradConcentration_preReloc);

    particle_state.push_back(d_lb->diffusion->pExternalScalarFlux);
    particle_state_preReloc.push_back(d_lb->diffusion->pExternalScalarFlux_preReloc);

    particle_state.push_back(d_lb->diffusion->pArea);
    particle_state_preReloc.push_back(d_lb->diffusion->pArea_preReloc);

    matl->getScalarDiffusionModel()->addParticleState(particle_state,
                                                      particle_state_preReloc);
  }

  if(d_withGaussSolver){
    particle_state.push_back(d_lb->pPosChargeLabel);
    particle_state_preReloc.push_back(d_lb->pPosChargeLabel_preReloc);

    particle_state.push_back(d_lb->pNegChargeLabel);
    particle_state_preReloc.push_back(d_lb->pNegChargeLabel_preReloc);

    particle_state.push_back(d_lb->pPosChargeGradLabel);
    particle_state_preReloc.push_back(d_lb->pPosChargeGradLabel_preReloc);

    particle_state.push_back(d_lb->pNegChargeGradLabel);
    particle_state_preReloc.push_back(d_lb->pNegChargeGradLabel_preReloc);

    particle_state.push_back(d_lb->pPermittivityLabel);
    particle_state_preReloc.push_back(d_lb->pPermittivityLabel_preReloc);
  }

  particle_state.push_back(d_lb->pSizeLabel);
  particle_state_preReloc.push_back(d_lb->pSizeLabel_preReloc);

  if (d_useLoadCurves) {
    particle_state.push_back(d_lb->pLoadCurveIDLabel);
    particle_state_preReloc.push_back(d_lb->pLoadCurveIDLabel_preReloc);
  }

  particle_state.push_back(d_lb->pDeformationMeasureLabel);
  particle_state_preReloc.push_back(d_lb->pDeformationMeasureLabel_preReloc);

  if(d_flags->d_integrator_type=="explicit"){
    particle_state.push_back(d_lb->pVelGradLabel);
    particle_state_preReloc.push_back(d_lb->pVelGradLabel_preReloc);
  }

  if(!d_flags->d_AMR){
    particle_state.push_back(d_lb->pTemperatureGradientLabel);
    particle_state_preReloc.push_back(d_lb->pTemperatureGradientLabel_preReloc);
  }

  if (d_flags->d_refineParticles) {
    particle_state.push_back(d_lb->pRefinedLabel);
    particle_state_preReloc.push_back(d_lb->pRefinedLabel_preReloc);
  }

  particle_state.push_back(d_lb->pStressLabel);
  particle_state_preReloc.push_back(d_lb->pStressLabel_preReloc);

  particle_state.push_back(d_lb->pLocalizedMPMLabel);
  particle_state_preReloc.push_back(d_lb->pLocalizedMPMLabel_preReloc);

  if(d_flags->d_SingleFieldMPM){
    particle_state.push_back(d_lb->pSurfLabel);
    particle_state_preReloc.push_back(d_lb->pSurfLabel_preReloc);
<<<<<<< HEAD
=======

>>>>>>> be11f691
    particle_state.push_back(d_lb->pSurfGradLabel);
    particle_state_preReloc.push_back(d_lb->pSurfGradLabel_preReloc);
  }

  if (d_artificial_viscosity) {
    particle_state.push_back(d_lb->p_qLabel);
    particle_state_preReloc.push_back(d_lb->p_qLabel_preReloc);
  }

  if (d_flags->d_AMR) {
    particle_state.push_back(d_lb->pLastLevelLabel);
    particle_state_preReloc.push_back(d_lb->pLastLevelLabel_preReloc);

  }

  if (d_computeScaleFactor) {
    particle_state.push_back(d_lb->pScaleFactorLabel);
    particle_state_preReloc.push_back(d_lb->pScaleFactorLabel_preReloc);
  }

  particle_state.push_back(d_lb->pSurfLabel);
  particle_state_preReloc.push_back(d_lb->pSurfLabel_preReloc);

  particle_state.push_back(d_lb->pModalIDLabel);
  particle_state_preReloc.push_back(d_lb->pModalIDLabel_preReloc);

  matl->getConstitutiveModel()->addParticleState(particle_state,
                                                 particle_state_preReloc);
                                                 
  matl->getDamageModel()->addParticleState( particle_state, particle_state_preReloc );
  
  matl->getErosionModel()->addParticleState( particle_state, particle_state_preReloc );
}

int
ParticleCreator::checkForSurface( const GeometryPieceP piece, const Point p,
                                  const Vector dxpp, int ndim)
{

  //  Check the candidate points which surround the point just passed
  //   in.  If any of those points are not also inside the object
  //  the current point is on the surface
  
  int ss = 0;
  // Check to the left (-x)
  if(!piece->inside(p-Vector(dxpp.x(),0.,0.),true))
    ss++;
  // Check to the right (+x)
  if(!piece->inside(p+Vector(dxpp.x(),0.,0.),true))
    ss++;
  // Check behind (-y)
  if(!piece->inside(p-Vector(0.,dxpp.y(),0.),true))
    ss++;
  // Check in front (+y)
  if(!piece->inside(p+Vector(0.,dxpp.y(),0.),true))
    ss++;
<<<<<<< HEAD
  if (ndim>2){
    // Check below (-z)
    if(!piece->inside(p-Vector(0.,0.,dxpp.z())))
      ss++;
    // Check above (+z)
    if(!piece->inside(p+Vector(0.,0.,dxpp.z())))
      ss++;
  }
=======
#if 1
  // Check below (-z)
  if(!piece->inside(p-Vector(0.,0.,dxpp.z()),true))
    ss++;
  // Check above (+z)
  if(!piece->inside(p+Vector(0.,0.,dxpp.z()),true))
    ss++;
#endif
>>>>>>> be11f691

  if(ss>0){
    return 1;
  }
  else {
    return 0;
  }
}

double
ParticleCreator::checkForSurface2(const GeometryPieceP piece, const Point p,
                                  const Vector dxpp )
{

  //  Check the candidate points which surround the point just passed
  //  in.  If any of those points are not also inside the object
  //  the current point is on the surface
  
  int ss = 0;
  // Check to the left (-x)
  if(!piece->inside(p-Vector(dxpp.x(),0.,0.),true))
    ss++;
  // Check to the right (+x)
  if(!piece->inside(p+Vector(dxpp.x(),0.,0.),true))
    ss++;
  // Check behind (-y)
  if(!piece->inside(p-Vector(0.,dxpp.y(),0.),true))
    ss++;
  // Check in front (+y)
  if(!piece->inside(p+Vector(0.,dxpp.y(),0.),true))
    ss++;
<<<<<<< HEAD
  if (d_flags->d_ndim>2){
    // Check below (-z)
    if(!piece->inside(p-Vector(0.,0.,dxpp.z())))
      ss++;
    // Check above (+z)
    if(!piece->inside(p+Vector(0.,0.,dxpp.z())))
      ss++;
  }
=======
  // Check below (-z)
  if(!piece->inside(p-Vector(0.,0.,dxpp.z()),true))
    ss++;
  // Check above (+z)
  if(!piece->inside(p+Vector(0.,0.,dxpp.z()),true))
    ss++;
>>>>>>> be11f691

  if(ss>0){
    return 1.0;
  }else{
    return 0.0;
  }
#if 0
  else {
    // Check to the left (-x)
    if(!piece->inside(p-Vector(2.0*dxpp.x(),0.,0.),true))
      ss++;
    // Check to the right (+x)
    if(!piece->inside(p+Vector(2.0*dxpp.x(),0.,0.),true))
      ss++;
    // Check behind (-y)
    if(!piece->inside(p-Vector(0.,2.0*dxpp.y(),0.),true))
      ss++;
    // Check in front (+y)
    if(!piece->inside(p+Vector(0.,2.0*dxpp.y(),0.),true))
      ss++;
<<<<<<< HEAD
    if (d_flags->d_ndim>2){
      // Check below (-z)
      if(!piece->inside(p-Vector(0.,0.,2.0*dxpp.z())))
        ss++;
      // Check above (+z)
      if(!piece->inside(p+Vector(0.,0.,2.0*dxpp.z())))
        ss++;
    }
=======
    // Check below (-z)
    if(!piece->inside(p-Vector(0.,0.,2.0*dxpp.z()),true))
      ss++;
    // Check above (+z)
    if(!piece->inside(p+Vector(0.,0.,2.0*dxpp.z()),true))
      ss++;
>>>>>>> be11f691
    // Check to the lower-left (-x,-y)
    if(!piece->inside(p-Vector(dxpp.x(),dxpp.y(),0.),true))
      ss++;
    // Check to the upper-right (+x,+y)
    if(!piece->inside(p+Vector(dxpp.x(),dxpp.y(),0.),true))
      ss++;
    // Check to the upper-left (-x,+z)
    if(!piece->inside(p+Vector(-dxpp.x(),dxpp.y(),0.),true))
      ss++;
    // Check to the lower-right (x,-z)
    if(!piece->inside(p+Vector(dxpp.x(),-dxpp.y(),0.),true))
      ss++;
<<<<<<< HEAD
    if (d_flags->d_ndim>2){
      // Check to the lower-left (-x,-z)
      if(!piece->inside(p-Vector(dxpp.x(),0.,dxpp.z())))
        ss++;
      // Check to the upper-right (+x,+z)
      if(!piece->inside(p+Vector(dxpp.x(),0.,dxpp.z())))
        ss++;
      // Check to the upper-left (-x,+z)
      if(!piece->inside(p+Vector(-dxpp.x(),0.,dxpp.z())))
        ss++;
      // Check to the lower-right (x,-z)
      if(!piece->inside(p+Vector(dxpp.x(),0.,-dxpp.z())))
        ss++;
    }
=======
    // Check to the lower-left (-x,-z)
    if(!piece->inside(p-Vector(dxpp.x(),0.,dxpp.z()),true))
      ss++;
    // Check to the upper-right (+x,+z)
    if(!piece->inside(p+Vector(dxpp.x(),0.,dxpp.z()),true))
      ss++;
    // Check to the upper-left (-x,+z)
    if(!piece->inside(p+Vector(-dxpp.x(),0.,dxpp.z()),true))
      ss++;
    // Check to the lower-right (x,-z)
    if(!piece->inside(p+Vector(dxpp.x(),0.,-dxpp.z()),true))
      ss++;
>>>>>>> be11f691
  }
  if(ss>0){
    return 0.0;
  } else {
    return 0.0;
  }
#endif
}<|MERGE_RESOLUTION|>--- conflicted
+++ resolved
@@ -531,10 +531,7 @@
   new_dw->allocateAndPut(pvars.ptempPrevious, d_lb->pTempPreviousLabel, subset);
   new_dw->allocateAndPut(pvars.pdisp,         d_lb->pDispLabel,         subset);
   new_dw->allocateAndPut(pvars.psurface,      d_lb->pSurfLabel,         subset);
-<<<<<<< HEAD
   new_dw->allocateAndPut(pvars.pmodalID,      d_lb->pModalIDLabel,      subset);
-=======
->>>>>>> be11f691
   new_dw->allocateAndPut(pvars.psurfgrad,     d_lb->pSurfGradLabel,     subset);
 
   if(d_flags->d_integrator_type=="explicit"){
@@ -813,10 +810,7 @@
   pvars.ptempPrevious[i]  = pvars.ptemperature[i];
   GeometryPieceP piece = (*obj)->getPiece();
   pvars.psurface[i] = checkForSurface2(piece,p,dxpp);
-<<<<<<< HEAD
   pvars.pmodalID[i]  = matl->getModalID();
-=======
->>>>>>> be11f691
   pvars.psurfgrad[i] = Vector(0.,0.,0.);
 
 #if 0
@@ -1093,10 +1087,7 @@
   if(d_flags->d_SingleFieldMPM){
     particle_state.push_back(d_lb->pSurfLabel);
     particle_state_preReloc.push_back(d_lb->pSurfLabel_preReloc);
-<<<<<<< HEAD
-=======
-
->>>>>>> be11f691
+
     particle_state.push_back(d_lb->pSurfGradLabel);
     particle_state_preReloc.push_back(d_lb->pSurfGradLabel_preReloc);
   }
@@ -1153,7 +1144,6 @@
   // Check in front (+y)
   if(!piece->inside(p+Vector(0.,dxpp.y(),0.),true))
     ss++;
-<<<<<<< HEAD
   if (ndim>2){
     // Check below (-z)
     if(!piece->inside(p-Vector(0.,0.,dxpp.z())))
@@ -1162,16 +1152,6 @@
     if(!piece->inside(p+Vector(0.,0.,dxpp.z())))
       ss++;
   }
-=======
-#if 1
-  // Check below (-z)
-  if(!piece->inside(p-Vector(0.,0.,dxpp.z()),true))
-    ss++;
-  // Check above (+z)
-  if(!piece->inside(p+Vector(0.,0.,dxpp.z()),true))
-    ss++;
-#endif
->>>>>>> be11f691
 
   if(ss>0){
     return 1;
@@ -1203,7 +1183,6 @@
   // Check in front (+y)
   if(!piece->inside(p+Vector(0.,dxpp.y(),0.),true))
     ss++;
-<<<<<<< HEAD
   if (d_flags->d_ndim>2){
     // Check below (-z)
     if(!piece->inside(p-Vector(0.,0.,dxpp.z())))
@@ -1212,14 +1191,6 @@
     if(!piece->inside(p+Vector(0.,0.,dxpp.z())))
       ss++;
   }
-=======
-  // Check below (-z)
-  if(!piece->inside(p-Vector(0.,0.,dxpp.z()),true))
-    ss++;
-  // Check above (+z)
-  if(!piece->inside(p+Vector(0.,0.,dxpp.z()),true))
-    ss++;
->>>>>>> be11f691
 
   if(ss>0){
     return 1.0;
@@ -1240,7 +1211,6 @@
     // Check in front (+y)
     if(!piece->inside(p+Vector(0.,2.0*dxpp.y(),0.),true))
       ss++;
-<<<<<<< HEAD
     if (d_flags->d_ndim>2){
       // Check below (-z)
       if(!piece->inside(p-Vector(0.,0.,2.0*dxpp.z())))
@@ -1249,14 +1219,6 @@
       if(!piece->inside(p+Vector(0.,0.,2.0*dxpp.z())))
         ss++;
     }
-=======
-    // Check below (-z)
-    if(!piece->inside(p-Vector(0.,0.,2.0*dxpp.z()),true))
-      ss++;
-    // Check above (+z)
-    if(!piece->inside(p+Vector(0.,0.,2.0*dxpp.z()),true))
-      ss++;
->>>>>>> be11f691
     // Check to the lower-left (-x,-y)
     if(!piece->inside(p-Vector(dxpp.x(),dxpp.y(),0.),true))
       ss++;
@@ -1269,7 +1231,6 @@
     // Check to the lower-right (x,-z)
     if(!piece->inside(p+Vector(dxpp.x(),-dxpp.y(),0.),true))
       ss++;
-<<<<<<< HEAD
     if (d_flags->d_ndim>2){
       // Check to the lower-left (-x,-z)
       if(!piece->inside(p-Vector(dxpp.x(),0.,dxpp.z())))
@@ -1284,20 +1245,6 @@
       if(!piece->inside(p+Vector(dxpp.x(),0.,-dxpp.z())))
         ss++;
     }
-=======
-    // Check to the lower-left (-x,-z)
-    if(!piece->inside(p-Vector(dxpp.x(),0.,dxpp.z()),true))
-      ss++;
-    // Check to the upper-right (+x,+z)
-    if(!piece->inside(p+Vector(dxpp.x(),0.,dxpp.z()),true))
-      ss++;
-    // Check to the upper-left (-x,+z)
-    if(!piece->inside(p+Vector(-dxpp.x(),0.,dxpp.z()),true))
-      ss++;
-    // Check to the lower-right (x,-z)
-    if(!piece->inside(p+Vector(dxpp.x(),0.,-dxpp.z()),true))
-      ss++;
->>>>>>> be11f691
   }
   if(ss>0){
     return 0.0;
