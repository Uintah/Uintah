--- conflicted
+++ resolved
@@ -531,10 +531,7 @@
   new_dw->allocateAndPut(pvars.ptempPrevious, d_lb->pTempPreviousLabel, subset);
   new_dw->allocateAndPut(pvars.pdisp,         d_lb->pDispLabel,         subset);
   new_dw->allocateAndPut(pvars.psurface,      d_lb->pSurfLabel,         subset);
-<<<<<<< HEAD
   new_dw->allocateAndPut(pvars.pmodalID,      d_lb->pModalIDLabel,      subset);
-=======
->>>>>>> aee03a71
 
   if(d_flags->d_integrator_type=="explicit"){
     new_dw->allocateAndPut(pvars.pvelGrad,    d_lb->pVelGradLabel,      subset);
@@ -806,10 +803,7 @@
   pvars.ptempPrevious[i]  = pvars.ptemperature[i];
   GeometryPieceP piece = (*obj)->getPiece();
   pvars.psurface[i] = checkForSurface2(piece,p,dxpp);
-<<<<<<< HEAD
   pvars.pmodalID[i]  = matl->getModalID();
-=======
->>>>>>> aee03a71
 
   Vector pExtForce(0,0,0);
   applyForceBC(dxpp, p, pvars.pmass[i], pExtForce);
@@ -1238,90 +1232,4 @@
   } else {
     return 0.0;
   }
-}
-
-double
-ParticleCreator::checkForSurface2(const GeometryPieceP piece, const Point p,
-                                  const Vector dxpp )
-{
-
-  //  Check the candidate points which surround the point just passed
-  //   in.  If any of those points are not also inside the object
-  //  the current point is on the surface
-  
-  int ss = 0;
-  // Check to the left (-x)
-  if(!piece->inside(p-Vector(dxpp.x(),0.,0.)))
-    ss++;
-  // Check to the right (+x)
-  if(!piece->inside(p+Vector(dxpp.x(),0.,0.)))
-    ss++;
-  // Check behind (-y)
-  if(!piece->inside(p-Vector(0.,dxpp.y(),0.)))
-    ss++;
-  // Check in front (+y)
-  if(!piece->inside(p+Vector(0.,dxpp.y(),0.)))
-    ss++;
-  // Check below (-z)
-  if(!piece->inside(p-Vector(0.,0.,dxpp.z())))
-    ss++;
-  // Check above (+z)
-  if(!piece->inside(p+Vector(0.,0.,dxpp.z())))
-    ss++;
-#if 1
-#endif
-
-  if(ss>0){
-    return 1.0;
-  }
-  else {
-    // Check to the left (-x)
-    if(!piece->inside(p-Vector(2.0*dxpp.x(),0.,0.)))
-      ss++;
-    // Check to the right (+x)
-    if(!piece->inside(p+Vector(2.0*dxpp.x(),0.,0.)))
-      ss++;
-    // Check behind (-y)
-    if(!piece->inside(p-Vector(0.,2.0*dxpp.y(),0.)))
-      ss++;
-    // Check in front (+y)
-    if(!piece->inside(p+Vector(0.,2.0*dxpp.y(),0.)))
-      ss++;
-    // Check below (-z)
-    if(!piece->inside(p-Vector(0.,0.,2.0*dxpp.z())))
-      ss++;
-    // Check above (+z)
-    if(!piece->inside(p+Vector(0.,0.,2.0*dxpp.z())))
-      ss++;
-    // Check to the lower-left (-x,-y)
-    if(!piece->inside(p-Vector(dxpp.x(),dxpp.y(),0.)))
-      ss++;
-    // Check to the upper-right (+x,+y)
-    if(!piece->inside(p+Vector(dxpp.x(),dxpp.y(),0.)))
-      ss++;
-    // Check to the upper-left (-x,+z)
-    if(!piece->inside(p+Vector(-dxpp.x(),dxpp.y(),0.)))
-      ss++;
-    // Check to the lower-right (x,-z)
-    if(!piece->inside(p+Vector(dxpp.x(),-dxpp.y(),0.)))
-      ss++;
-    // Check to the lower-left (-x,-z)
-    if(!piece->inside(p-Vector(dxpp.x(),0.,dxpp.z())))
-      ss++;
-    // Check to the upper-right (+x,+z)
-    if(!piece->inside(p+Vector(dxpp.x(),0.,dxpp.z())))
-      ss++;
-    // Check to the upper-left (-x,+z)
-    if(!piece->inside(p+Vector(-dxpp.x(),0.,dxpp.z())))
-      ss++;
-    // Check to the lower-right (x,-z)
-    if(!piece->inside(p+Vector(dxpp.x(),0.,-dxpp.z())))
-      ss++;
-
-  }
-  if(ss>0){
-    return 0.5;
-  } else {
-    return 0.0;
-  }
 }