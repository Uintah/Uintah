--- conflicted
+++ resolved
@@ -175,11 +175,7 @@
                                              DataWarehouse* old_dw,
                                              DataWarehouse* new_dw)
 {
-<<<<<<< HEAD
-#if 1
-=======
  if(d_oneOrTwoStep==2){
->>>>>>> aee03a71
   // const double simTime = d_sharedState->getElapsedSimTime();
   
   simTime_vartype simTime;
@@ -311,7 +307,16 @@
 
     for(NodeIterator iter = patch->getNodeIterator(); !iter.done();iter++){
       IntVector c = *iter; 
-      
+
+      Point nodePos = patch->getNodePosition(c);
+      Vector outnorm = nodePos.asVector() - Vector(0.,nodePos.y(),0.);
+      double length = outnorm.length();
+      if(length>0.0){
+        outnorm/=outnorm.length();
+      } else {
+        outnorm=Vector(0.0);
+      }
+
       // Determine nodal volume
       double totalNodalVol=0.0;
       for(int  n = 0; n < numMatls; n++){
@@ -348,7 +353,9 @@
           //Vector old_vel = gvelocity_star[n][c];
           gvelocity_star[n][c] =  new_vel;
           //reaction_force += gmass[n][c]*(new_vel-old_vel)/delT;
-          reaction_force -= ginternalForce[n][c];
+         if(n==0){
+          reaction_force -= Dot(outnorm, ginternalForce[n][c])*Vector(1,0,0);
+         }
         }  // if
       }    // for matls
     }      // for Node Iterator
