--- conflicted
+++ resolved
@@ -33,13 +33,8 @@
 SRCS     += \
 	$(SRCDIR)/SpecifiedBodyContact.cc \
 	$(SRCDIR)/SingleVelContact.cc \
-<<<<<<< HEAD
-	$(SRCDIR)/FrictionContactLR.cc  \
-	$(SRCDIR)/FrictionContactBard.cc  \
-=======
 	$(SRCDIR)/FrictionContactBard.cc  \
 	$(SRCDIR)/FrictionContactLR.cc  \
->>>>>>> f53397a7
 	$(SRCDIR)/NodalSVFContact.cc \
 	$(SRCDIR)/ApproachContact.cc  \
 	$(SRCDIR)/ContactFactory.cc   \
