/*
 * The MIT License
 *
<<<<<<< HEAD
 * Copyright (c) 1997-2019 The University of Utah
=======
 * Copyright (c) 1997-2020 The University of Utah
>>>>>>> 89148391
 *
 * Permission is hereby granted, free of charge, to any person obtaining a copy
 * of this software and associated documentation files (the "Software"), to
 * deal in the Software without restriction, including without limitation the
 * rights to use, copy, modify, merge, publish, distribute, sublicense, and/or
 * sell copies of the Software, and to permit persons to whom the Software is
 * furnished to do so, subject to the following conditions:
 *
 * The above copyright notice and this permission notice shall be included in
 * all copies or substantial portions of the Software.
 *
 * THE SOFTWARE IS PROVIDED "AS IS", WITHOUT WARRANTY OF ANY KIND, EXPRESS OR
 * IMPLIED, INCLUDING BUT NOT LIMITED TO THE WARRANTIES OF MERCHANTABILITY,
 * FITNESS FOR A PARTICULAR PURPOSE AND NONINFRINGEMENT. IN NO EVENT SHALL THE
 * AUTHORS OR COPYRIGHT HOLDERS BE LIABLE FOR ANY CLAIM, DAMAGES OR OTHER
 * LIABILITY, WHETHER IN AN ACTION OF CONTRACT, TORT OR OTHERWISE, ARISING
 * FROM, OUT OF OR IN CONNECTION WITH THE SOFTWARE OR THE USE OR OTHER DEALINGS
 * IN THE SOFTWARE.
 */

#ifndef __HYPOELASTIC_PLASTIC_H__
#define __HYPOELASTIC_PLASTIC_H__


#include <CCA/Components/MPM/Materials/ConstitutiveModel/ConstitutiveModel.h>
#include "ImplicitCM.h"
#include "PlasticityModels/YieldCondition.h"
#include "PlasticityModels/StabilityCheck.h"
#include "PlasticityModels/PlasticityModel.h"
#include "PlasticityModels/DamageModel.h"
#include "PlasticityModels/MPMEquationOfState.h"
#include <cmath>
#include <Core/Math/Matrix3.h>
#include <Core/Math/TangentModulusTensor.h>
#include <Core/ProblemSpec/ProblemSpecP.h>
#include <CCA/Ports/DataWarehouseP.h>
#include <Core/Grid/Variables/NCVariable.h>

namespace Uintah {

  class MPMLabel;
  class MPMFlags;

  /////////////////////////////////////////////////////////////////////////////
  /*!
    \class HypoElasticPlastic
    \brief High-strain rate Hypo-Elastic Plastic Constitutive Model
    \author Biswajit Banerjee \n
    C-SAFE and Department of Mechanical Engineering \n
    University of Utah \n

    The rate of deformation and stress is rotated to material configuration 
    before the updated values are calculated.  The left stretch and rotation 
    are updated incrementatlly to get the deformation gradient.

    Needs :
    1) Isotropic elastic moduli.
    2) Flow rule in the form of a Plasticity Model.
    3) Yield condition.
    4) Stability condition.
    5) Damage model.

    \warning Only isotropic materials, von-Mises type yield conditions, 
    associated flow rule, high strain rate.
  */
  /////////////////////////////////////////////////////////////////////////////

  class HypoElasticPlastic : public ConstitutiveModel, public ImplicitCM {

  public:
    // Create datatype for storing model parameters
    struct CMData {
      double Bulk;    /*< Bulk modulus */
      double Shear;   /*< Shear Modulus */
      double alpha;   /*< Coeff. of thermal expansion */
    };   

    // Create datatype for storing porosity parameters
    struct PorosityData {
      double f0;     /*< Initial mean porosity */
      double f0_std; /*< Initial standard deviation of porosity */
      double fc;     /*< Critical porosity */
      double fn;     /*< Volume fraction of void nucleating particles */
      double en;     /*< Mean strain for nucleation */
      double sn;     /*< Standard deviation of strain for nucleation */
      std::string porosityDist; /*< Initial porosity distribution*/
    };

    // Create datatype for storing damage parameters
    struct ScalarDamageData {
      double D0;     /*< Initial mean scalar damage */
      double D0_std; /*< Initial standard deviation of scalar damage */
      double Dc;     /*< Critical scalar damage */
      std::string scalarDamageDist; /*< Initial damage distrinution */
    };

    const VarLabel* pLeftStretchLabel;  // For Hypoelastic-plasticity
    const VarLabel* pRotationLabel;  // For Hypoelastic-plasticity
    const VarLabel* pStrainRateLabel;  
    const VarLabel* pPlasticStrainLabel;  
    const VarLabel* pDamageLabel;  
    const VarLabel* pPorosityLabel;  
    const VarLabel* pPlasticTempLabel;  
    const VarLabel* pPlasticTempIncLabel;  
    const VarLabel* pLocalizedLabel;  

    const VarLabel* pLeftStretchLabel_preReloc;  // For Hypoelastic-plasticity
    const VarLabel* pRotationLabel_preReloc;  // For Hypoelastic-plasticity
    const VarLabel* pStrainRateLabel_preReloc;  
    const VarLabel* pPlasticStrainLabel_preReloc;  
    const VarLabel* pDamageLabel_preReloc;  
    const VarLabel* pPorosityLabel_preReloc;  
    const VarLabel* pPlasticTempLabel_preReloc;  
    const VarLabel* pPlasticTempIncLabel_preReloc;  
    const VarLabel* pLocalizedLabel_preReloc;  

  protected:

    CMData           d_initialData;
    PorosityData     d_porosity;
    ScalarDamageData d_scalarDam;
    
    double d_tol;
    double d_initialMaterialTemperature;
    bool   d_useModifiedEOS;
    bool   d_removeParticles;
    bool   d_setStressToZero;
    bool   d_evolvePorosity;
    bool   d_evolveDamage;
    bool   d_checkTeplaFailureCriterion;

    YieldCondition*     d_yield;
    StabilityCheck*     d_stable;
    PlasticityModel*    d_plastic;
    DamageModel*        d_damage;
    MPMEquationOfState* d_eos;
         
  private:

    // Prevent copying of this class
    // copy constructor
    //HypoElasticPlastic(const HypoElasticPlastic &cm);
    HypoElasticPlastic& operator=(const HypoElasticPlastic &cm);

  public:

    ////////////////////////////////////////////////////////////////////////
    /*! \brief constructors */
    ////////////////////////////////////////////////////////////////////////
    HypoElasticPlastic(ProblemSpecP& ps,MPMFlags* flag);
    HypoElasticPlastic(const HypoElasticPlastic* cm);
         
    ////////////////////////////////////////////////////////////////////////
    /*! \brief destructor  */
    ////////////////////////////////////////////////////////////////////////
    virtual ~HypoElasticPlastic();
    
    virtual void outputProblemSpec(ProblemSpecP& ps,bool output_cm_tag = true);

    // clone
    HypoElasticPlastic* clone();
         
    ////////////////////////////////////////////////////////////////////////
    /*! \brief Initial CR */
    ////////////////////////////////////////////////////////////////////////
    virtual void addInitialComputesAndRequires(Task* task,
                                               const MPMMaterial* matl,
                                               const PatchSet* patches) const;

    ////////////////////////////////////////////////////////////////////////
    /*! \brief initialize  each particle's constitutive model data */
    ////////////////////////////////////////////////////////////////////////
    virtual void initializeCMData(const Patch* patch,
                                  const MPMMaterial* matl,
                                  DataWarehouse* new_dw);

    ////////////////////////////////////////////////////////////////////////
    /*! \brief compute stable timestep for this patch */
    ////////////////////////////////////////////////////////////////////////
    virtual void computeStableTimeStep(const Patch* patch,
                                       const MPMMaterial* matl,
                                       DataWarehouse* new_dw);

    ////////////////////////////////////////////////////////////////////////
    /*! \brief Computes and requires explicit. */
    ////////////////////////////////////////////////////////////////////////
    virtual void addComputesAndRequires(Task* task,
                                        const MPMMaterial* matl,
                                        const PatchSet* patches) const;

    ////////////////////////////////////////////////////////////////////////
    /*! 
      \brief Compute stress at each particle in the patch (explicit)

      The plastic work is converted into a rate of temperature increase
      using an equation of the form
      \f[
         \dot{T} = \frac{\chi}{\rho C_p}(\sigma:D^p)
      \f]
    */
    ////////////////////////////////////////////////////////////////////////
    virtual void computeStressTensor(const PatchSubset* patches,
                                     const MPMMaterial* matl,
                                     DataWarehouse* old_dw,
                                     DataWarehouse* new_dw);

    ////////////////////////////////////////////////////////////////////////
    /*! \brief Computes and Requires Implicit */
    ////////////////////////////////////////////////////////////////////////
    virtual void addComputesAndRequires(Task* task,
                                        const MPMMaterial* matl,
                                        const PatchSet* patches,
                                        const bool recursion,
                                        const bool SchedParent) const;

    ////////////////////////////////////////////////////////////////////////
    /*! \brief Compute Stress Tensor Implicit */
    ////////////////////////////////////////////////////////////////////////
    virtual void computeStressTensor(const PatchSubset* patches,
                                     const MPMMaterial* matl,
                                     DataWarehouse* old_dw,
                                     DataWarehouse* new_dw,
                                     Solver* solver,
                                     const bool recursion);

    ////////////////////////////////////////////////////////////////////////
    /*! \brief carry forward CM data for RigidMPM */
    ////////////////////////////////////////////////////////////////////////
    virtual void carryForward(const PatchSubset* patches,
                              const MPMMaterial* matl,
                              DataWarehouse* old_dw,
                              DataWarehouse* new_dw);

    ////////////////////////////////////////////////////////////////////////
    /*! \brief Put documentation here. */
    ////////////////////////////////////////////////////////////////////////
    virtual void addRequiresDamageParameter(Task* task,
                                            const MPMMaterial* matl,
                                            const PatchSet* patches) const;


    ////////////////////////////////////////////////////////////////////////
    /*! \brief Put documentation here. */
    ////////////////////////////////////////////////////////////////////////
    virtual void getDamageParameter(const Patch* patch, 
                                    ParticleVariable<int>& damage, int dwi,
                                    DataWarehouse* old_dw,
                                    DataWarehouse* new_dw);

    ////////////////////////////////////////////////////////////////////////
    /*! \brief Put documentation here. */
    ////////////////////////////////////////////////////////////////////////
    virtual void allocateCMDataAddRequires(Task* task, const MPMMaterial* matl,
                                           const PatchSet* patch, 
                                           MPMLabel* lb) const;

    ////////////////////////////////////////////////////////////////////////
    /*! \brief Put documentation here. */
    ////////////////////////////////////////////////////////////////////////
    virtual void allocateCMDataAdd(DataWarehouse* new_dw,
                                   ParticleSubset* subset,
                                   map<const VarLabel*, 
                                   ParticleVariableBase*>* newState,
                                   ParticleSubset* delset,
                                   DataWarehouse* old_dw);

    ////////////////////////////////////////////////////////////////////////
    /*! \brief Put documentation here. */
    ////////////////////////////////////////////////////////////////////////
    void scheduleCheckNeedAddMPMMaterial(Task* task,
                                         const MPMMaterial* matl,
                                         const PatchSet* patches) const;
                                                                                
    ////////////////////////////////////////////////////////////////////////
    /*! \brief Put documentation here. */
    ////////////////////////////////////////////////////////////////////////
    virtual void checkNeedAddMPMMaterial(const PatchSubset* patches,
                                         const MPMMaterial* matl,
                                         DataWarehouse* old_dw,
                                         DataWarehouse* new_dw);

    ////////////////////////////////////////////////////////////////////////
    /*! \brief initialize  each particle's constitutive model data */
    ////////////////////////////////////////////////////////////////////////
    virtual void addParticleState(std::vector<const VarLabel*>& from,
                                  std::vector<const VarLabel*>& to);

    ////////////////////////////////////////////////////////////////////////
    /*! \brief Get the increment in plastic temperature. */
    ////////////////////////////////////////////////////////////////////////
    void getPlasticTemperatureIncrement(ParticleSubset* pset,
                                        DataWarehouse* new_dw,
                                        ParticleVariable<double>& T) ;

    ////////////////////////////////////////////////////////////////////////
    /*! \brief Sockets for MPM-ICE */
    ////////////////////////////////////////////////////////////////////////
    virtual double computeRhoMicroCM(double pressure,
                                     const double p_ref,
                                     const MPMMaterial* matl,
                                     double temperature,
                                     double rho_guess);

    ////////////////////////////////////////////////////////////////////////
    /*! \brief Sockets for MPM-ICE */
    ////////////////////////////////////////////////////////////////////////
    virtual void computePressEOSCM(double rho_m, double& press_eos,
                                   double p_ref,
                                   double& dp_drho, double& ss_new,
                                   const MPMMaterial* matl,
                                   double temperature);

    ////////////////////////////////////////////////////////////////////////
    /*! \brief Sockets for MPM-ICE */
    ////////////////////////////////////////////////////////////////////////
    virtual double getCompressibility();

  protected:

    ////////////////////////////////////////////////////////////////////////
    /*! \brief Compute the updated left stretch and rotation tensors */
    ////////////////////////////////////////////////////////////////////////
    void computeUpdatedVR(const double& delT,
                          const Matrix3& DD, 
                          const Matrix3& WW,
                          Matrix3& VV, 
                          Matrix3& RR);  

    ////////////////////////////////////////////////////////////////////////
    /*! \brief Compute the rate of rotation tensor */
    ////////////////////////////////////////////////////////////////////////
    Matrix3 computeRateofRotation(const Matrix3& tensorV, 
                                  const Matrix3& tensorD,
                                  const Matrix3& tensorW);

    ////////////////////////////////////////////////////////////////////////
    /*! compute stress at each particle in the patch */
    ////////////////////////////////////////////////////////////////////////
    void computeStressTensorImplicit(const PatchSubset* patches,
                                     const MPMMaterial* matl,
                                     DataWarehouse* old_dw,
                                     DataWarehouse* new_dw);

    ////////////////////////////////////////////////////////////////////////
    /*! Compute the quantity 
                   \f$d(\gamma)/dt * \Delta T = \Delta \gamma \f$ 
                   using Newton iterative root finder */
    ////////////////////////////////////////////////////////////////////////
    double computeDeltaGamma(const double& delT,
                             const double& tolerance,
                             const double& normTrialS,
                             const MPMMaterial* matl,
                             const particleIndex idx,
                             PlasticityState* state);

    ////////////////////////////////////////////////////////////////////////
    /*! Compute the elastic tangent modulus tensor for isotropic
        materials
        Assume: [stress] = [s11 s22 s33 s23 s31 s12]
                [strain] = [e11 e22 e33 2e23 2e31 2e12] */
    ////////////////////////////////////////////////////////////////////////
    void computeElasticTangentModulus(const double& K,
                                      const double& mu,
                                      double Ce[6][6]);

    ////////////////////////////////////////////////////////////////////////
    /*! \brief Compute the elastic tangent modulus tensor for isotropic
      materials */
    ////////////////////////////////////////////////////////////////////////
    void computeElasticTangentModulus(double bulk,
                                      double shear,
                                      TangentModulusTensor& Ce);

    ////////////////////////////////////////////////////////////////////////
    /*! Compute the elastic-plastic tangent modulus tensor for isotropic
        materials for use in the implicit stress update
        Assume: [stress] = [s11 s22 s33 s23 s31 s12]
                [strain] = [e11 e22 e33 2e23 2e31 2e12] 
        Uses alogorithm for small strain plasticity (Simo 1998, p.124) */
    ////////////////////////////////////////////////////////////////////////
    void computeEPlasticTangentModulus(const double& K,
                                       const double& mu,
                                       const double& delGamma,
                                       const double& normTrialS,
                                       const particleIndex idx,
                                       const Matrix3& n,
                                       PlasticityState* state,
                                       double Cep[6][6]);

    ////////////////////////////////////////////////////////////////////////
    /*! Compute K matrix */
    ////////////////////////////////////////////////////////////////////////
    void computeStiffnessMatrix(const double B[6][24],
                                const double Bnl[3][24],
                                const double D[6][6],
                                const Matrix3& sig,
                                const double& vol_old,
                                const double& vol_new,
                                double Kmatrix[24][24]);

    ////////////////////////////////////////////////////////////////////////
    /*! Compute stiffness matrix for geomtric nonlinearity */
    ////////////////////////////////////////////////////////////////////////
    void BnlTSigBnl(const Matrix3& sig, const double Bnl[3][24],
                    double Kgeo[24][24]) const;

    ////////////////////////////////////////////////////////////////////////
    /*! \brief Compute Porosity.
      
    The evolution of porosity is given by \n
    \f$
    \dot{f} = \dot{f}_{nucl} + \dot{f}_{grow}
    \f$ \n
    where
    \f$
    \dot{f}_{grow} = (1-f) D^p_{kk}
    \f$ \n
    \f$ D^p_{kk} = Tr(D^p) \f$, and \f$ D^p \f$ is the rate of plastic
    deformation, and, \n
    \f$
    \dot{f}_{nucl} = A \dot{\epsilon}^p
    \f$  \n
    with 
    \f$
    A = f_n/(s_n \sqrt{2\pi}) \exp [-1/2 (\epsilon^p - \epsilon_n)^2/s_n^2]
    \f$\n
    \f$ f_n \f$ is the volume fraction of void nucleating particles , 
    \f$ \epsilon_n \f$ is the mean of the normal distribution of nucleation
    strains, and \f$ s_n \f$ is the standard deviation of the distribution.
   
    References:
    1) Ramaswamy, S. and Aravas, N., 1998, Comput. Methods Appl. Mech. Engrg.,
    163, 33-53.
    2) Bernauer, G. and Brocks, W., 2002, Fatigue Fract. Engng. Mater. Struct.,
    25, 363-384.
    */
    ////////////////////////////////////////////////////////////////////////
    double updatePorosity(const Matrix3& rateOfDeform,
                          double delT, double oldPorosity,
                          double plasticStrain);

    ////////////////////////////////////////////////////////////////////////
    /*! \brief Calculate void nucleation factor */
    ////////////////////////////////////////////////////////////////////////
    inline double voidNucleationFactor(double plasticStrain);

  private:

    void initializeLocalMPMLabels();

  };

} // End namespace Uintah

#endif  // __HYPOELASTIC_PLASTIC_H__ <|MERGE_RESOLUTION|>--- conflicted
+++ resolved
@@ -1,11 +1,7 @@
 /*
  * The MIT License
  *
-<<<<<<< HEAD
- * Copyright (c) 1997-2019 The University of Utah
-=======
  * Copyright (c) 1997-2020 The University of Utah
->>>>>>> 89148391
  *
  * Permission is hereby granted, free of charge, to any person obtaining a copy
  * of this software and associated documentation files (the "Software"), to
