/*
 * The MIT License
 *
 * Copyright (c) 1997-2019 The University of Utah
 *
 * Permission is hereby granted, free of charge, to any person obtaining a copy
 * of this software and associated documentation files (the "Software"), to
 * deal in the Software without restriction, including without limitation the
 * rights to use, copy, modify, merge, publish, distribute, sublicense, and/or
 * sell copies of the Software, and to permit persons to whom the Software is
 * furnished to do so, subject to the following conditions:
 *
 * The above copyright notice and this permission notice shall be included in
 * all copies or substantial portions of the Software.
 *
 * THE SOFTWARE IS PROVIDED "AS IS", WITHOUT WARRANTY OF ANY KIND, EXPRESS OR
 * IMPLIED, INCLUDING BUT NOT LIMITED TO THE WARRANTIES OF MERCHANTABILITY,
 * FITNESS FOR A PARTICULAR PURPOSE AND NONINFRINGEMENT. IN NO EVENT SHALL THE
 * AUTHORS OR COPYRIGHT HOLDERS BE LIABLE FOR ANY CLAIM, DAMAGES OR OTHER
 * LIABILITY, WHETHER IN AN ACTION OF CONTRACT, TORT OR OTHERWISE, ARISING
 * FROM, OUT OF OR IN CONNECTION WITH THE SOFTWARE OR THE USE OR OTHER DEALINGS
 * IN THE SOFTWARE.
 */
#include <CCA/Components/MPM/SerialMPM.h>

#include <CCA/Components/MPM/Core/MPMBoundCond.h>
#include <CCA/Components/MPM/Materials/ConstitutiveModel/ConstitutiveModel.h>
#include <CCA/Components/MPM/Materials/ConstitutiveModel/PlasticityModels/DamageModel.h>
#include <CCA/Components/MPM/Materials/ConstitutiveModel/PlasticityModels/ErosionModel.h>
#include <CCA/Components/MPM/Materials/MPMMaterial.h>
#include <CCA/Components/MPM/Materials/Contact/Contact.h>
#include <CCA/Components/MPM/Materials/Contact/ContactFactory.h>
#include <CCA/Components/MPM/Materials/Dissolution/Dissolution.h>
#include <CCA/Components/MPM/Materials/Dissolution/DissolutionFactory.h>
#include <CCA/Components/MPM/CohesiveZone/CZMaterial.h>
#include <CCA/Components/MPM/Tracer/TracerMaterial.h>
#include <CCA/Components/MPM/Tracer/Tracer.h>
#include <CCA/Components/MPM/LineSegment/LineSegmentMaterial.h>
#include <CCA/Components/MPM/LineSegment/LineSegment.h>
#include <CCA/Components/MPM/Triangle/Triangle.h>
#include <CCA/Components/MPM/Triangle/TriangleMaterial.h>
#include <CCA/Components/MPM/HeatConduction/HeatConduction.h>
#include <CCA/Components/MPM/Materials/ParticleCreator/ParticleCreator.h>
#include <CCA/Components/MPM/PhysicalBC/MPMPhysicalBCFactory.h>
#include <CCA/Components/MPM/PhysicalBC/PressureBC.h>
#include <CCA/Components/MPM/PhysicalBC/BurialHistory.h>
#include <CCA/Components/MPM/MMS/MMS.h>
#include <CCA/Components/MPM/ThermalContact/ThermalContact.h>
#include <CCA/Components/MPM/ThermalContact/ThermalContactFactory.h>
#include <CCA/Components/OnTheFlyAnalysis/AnalysisModuleFactory.h>
#include <CCA/Ports/DataWarehouse.h>
#include <CCA/Ports/LoadBalancer.h>
#include <CCA/Ports/Regridder.h>
#include <CCA/Ports/Scheduler.h>

#include <Core/Exceptions/ProblemSetupException.h>
#include <Core/GeometryPiece/GeometryPieceFactory.h>
#include <Core/Grid/AMR.h>
#include <Core/Grid/Grid.h>
#include <Core/Grid/Level.h>
#include <Core/Grid/Patch.h>
#include <Core/Grid/cpdiInterpolator.h>
#include <Core/Grid/MaterialManager.h>
#include <Core/Grid/Task.h>
#include <Core/Grid/Variables/CCVariable.h>
#include <Core/Grid/Variables/CellIterator.h>
#include <Core/Grid/Variables/NCVariable.h>
#include <Core/Grid/Variables/NodeIterator.h>
#include <Core/Grid/Variables/ParticleVariable.h>
#include <Core/Grid/Variables/PerPatch.h>
#include <Core/Grid/Variables/PerPatchVars.h>
#include <Core/Grid/Variables/VarTypes.h>
#include <Core/Parallel/ProcessorGroup.h>
#include <Core/ProblemSpec/ProblemSpec.h>
#include <Core/Geometry/Vector.h>
#include <Core/Geometry/Point.h>
#include <Core/GeometryPiece/GeometryObject.h>
#include <Core/GeometryPiece/GeometryPiece.h>
#include <Core/GeometryPiece/TriGeometryPiece.h>
#include <Core/Math/MinMax.h>
#include <Core/Math/Matrix3.h>
#include <Core/Math/Int130.h>
#include <Core/Util/DebugStream.h>
#include <Core/Util/ProgressiveWarning.h>
#include <Core/Util/DOUT.hpp>

#include <iostream>
#include <fstream>
#include <cmath>

using namespace Uintah;
using namespace std;

static DebugStream cout_doing("MPM", false);
static DebugStream cout_dbg("SerialMPM", false);
static DebugStream cout_convert("MPMConv", false);
static DebugStream cout_heat("MPMHeat", false);
static DebugStream amr_doing("AMRMPM", false);

static Vector face_norm(Patch::FaceType f)
{
  switch(f) {
  case Patch::xminus: return Vector(-1,0,0);
  case Patch::xplus:  return Vector( 1,0,0);
  case Patch::yminus: return Vector(0,-1,0);
  case Patch::yplus:  return Vector(0, 1,0);
  case Patch::zminus: return Vector(0,0,-1);
  case Patch::zplus:  return Vector(0,0, 1);
  default:            return Vector(0,0,0); // oops !
  }
}

SerialMPM::SerialMPM( const ProcessorGroup* myworld,
                      const MaterialManagerP materialManager) :
  MPMCommon( myworld, materialManager )
{
  flags               = scinew MPMFlags(myworld);
  burialHistory       = scinew BurialHistory(/*myworld*/);

  d_nextOutputTime=0.;
  d_SMALL_NUM_MPM=1e-200;
  contactModel        = 0;
  dissolutionModel    = 0;
  thermalContactModel = 0;
  heatConductionModel = 0;
  d_loadCurveIndex    = 0;
  d_switchCriteria    = 0;
  NGP     = 1;
  NGN     = 1;

  d_ndim = 0;
  activateReductionVariable( endSimulation_name, true);
  activateReductionVariable( recomputeTimeStep_name, true);
  activateReductionVariable(     abortTimeStep_name, true);
}

SerialMPM::~SerialMPM()
{
  delete flags;
  delete contactModel;
  delete dissolutionModel;
  delete thermalContactModel;
  delete heatConductionModel;
  delete burialHistory;

  MPMPhysicalBCFactory::clean();

  if(d_analysisModules.size() != 0){
    vector<AnalysisModule*>::iterator iter;
    for( iter  = d_analysisModules.begin();
         iter != d_analysisModules.end(); iter++){
      AnalysisModule* am = *iter;
      am->releaseComponents();
      delete am;
    }
  }

  if(d_switchCriteria) {
    delete d_switchCriteria;
  }
}

void SerialMPM::problemSetup(const ProblemSpecP& prob_spec,
                             const ProblemSpecP& restart_prob_spec,
                             GridP& grid)
{
  cout_doing<<"Doing MPM::problemSetup\t\t\t\t\t MPM"<<endl;

  m_scheduler->setPositionVar(lb->pXLabel);

  ProblemSpecP restart_mat_ps = 0;
  ProblemSpecP prob_spec_mat_ps =
    prob_spec->findBlockWithOutAttribute("MaterialProperties");

  bool isRestart = false;
  if (prob_spec_mat_ps){
    restart_mat_ps = prob_spec;
  } else if (restart_prob_spec){
    isRestart = true;
    restart_mat_ps = restart_prob_spec;
  } else{
    restart_mat_ps = prob_spec;
  }

  ProblemSpecP mpm_soln_ps = restart_mat_ps->findBlock("MPM");
  if (!mpm_soln_ps){
    ostringstream warn;
    warn<<"ERROR:MPM:\n missing MPM section in the input file\n";
    throw ProblemSetupException(warn.str(), __FILE__, __LINE__);
  }

  // Read all MPM flags (look in MPMFlags.cc)
  flags->readMPMFlags(restart_mat_ps, m_output);
  if (flags->d_integrator_type == "implicit"){
    throw ProblemSetupException("Can't use implicit integration with -mpm",
                                 __FILE__, __LINE__);
  }

  // convert text representation of face into FaceType
  for(std::vector<std::string>::const_iterator ftit(flags->d_bndy_face_txt_list.begin());
      ftit!=flags->d_bndy_face_txt_list.end();ftit++) {
      Patch::FaceType face = Patch::invalidFace;
      for(Patch::FaceType ft=Patch::startFace;ft<=Patch::endFace;
          ft=Patch::nextFace(ft)) {
        if(Patch::getFaceName(ft)==*ftit) face =  ft;
      }
      if(face!=Patch::invalidFace) {
        d_bndy_traction_faces.push_back(face);
      } else {
        std::cerr << "warning: ignoring unknown face '" << *ftit<< "'" << std::endl;
      }
  }

  // read in AMR flags from the main ups file
  ProblemSpecP amr_ps = prob_spec->findBlock("AMR");
  if (amr_ps) {
    ProblemSpecP mpm_amr_ps = amr_ps->findBlock("MPM");
    if(!mpm_amr_ps){
      ostringstream warn;
      warn<<"ERROR:MPM:\n missing MPM section in the AMR section of the input file\n";
      throw ProblemSetupException(warn.str(), __FILE__, __LINE__);
    }

    mpm_amr_ps->getWithDefault("min_grid_level", flags->d_minGridLevel, 0);
    mpm_amr_ps->getWithDefault("max_grid_level", flags->d_maxGridLevel, 1000);
    ProblemSpecP refine_ps =
                     mpm_amr_ps->findBlock("Refinement_Criteria_Thresholds");
    //__________________________________
    // Pull out the refinement threshold criteria 
    if( refine_ps != nullptr ){
      for( ProblemSpecP var_ps = refine_ps->findBlock( "Variable" ); var_ps != nullptr; var_ps = var_ps->findNextBlock( "Variable" ) ) {
        thresholdVar data;
        string name, value, matl;

        map<string,string> input;
        var_ps->getAttributes(input);
        name  = input["name"];
        value = input["value"];
        matl  = input["matl"];

        stringstream n_ss(name);
        stringstream v_ss(value);
        stringstream m_ss(matl);

        n_ss >> data.name;
        v_ss >> data.value;
        m_ss >> data.matl;

        if( !n_ss || !v_ss || (!m_ss && matl!="all") ) {
          cerr << "WARNING: AMRMPM.cc: stringstream failed...\n";
        }

        unsigned int numMatls = m_materialManager->getNumMatls();

        //__________________________________
        // if using "all" matls 
        if(matl == "all"){
          for (unsigned int m = 0; m < numMatls; m++){
            data.matl = m;
            d_thresholdVars.push_back(data);
          }
        }else{
          d_thresholdVars.push_back(data);
        }
      }
    } // refine_ps
  } // amr_ps
  
  if(flags->d_8or27==8){
    NGP=1;
    NGN=1;
  } else{
    NGP=2;
    NGN=2;
  }

  if(flags->d_useLoadCurves){
    int exists = burialHistory->populate(restart_mat_ps);
    if(exists == 0){
      burialHistory=nullptr;
    }
  } else {
      burialHistory=nullptr;
  }

  if (flags->d_prescribeDeformation){
    readPrescribedDeformations(flags->d_prescribedDeformationFile);
  }
  if (flags->d_insertParticles){
    readInsertParticlesFile(flags->d_insertParticlesFile);
  }

  setParticleGhostLayer(Ghost::AroundNodes, NGP);

  MPMPhysicalBCFactory::create(restart_mat_ps, grid, flags);

  bool needNormals = false;
  bool useLR       = false;
  contactModel = ContactFactory::create(d_myworld,
                                        restart_mat_ps,m_materialManager,lb,
                                        flags, needNormals, useLR);

  flags->d_computeNormals        = needNormals;
  flags->d_useLogisticRegression = useLR;

  thermalContactModel =
    ThermalContactFactory::create(restart_mat_ps, m_materialManager, lb,flags);

  heatConductionModel = scinew HeatConduction(m_materialManager,lb,flags);

  dissolutionProblemSetup(restart_mat_ps, flags);

  materialProblemSetup(restart_mat_ps,flags, isRestart);

  cohesiveZoneProblemSetup(restart_mat_ps, flags);

  tracerProblemSetup(restart_mat_ps, flags);

  lineSegmentProblemSetup(restart_mat_ps, flags);

  triangleProblemSetup(restart_mat_ps, flags);

  dissolutionModel = 
                  DissolutionFactory::create(UintahParallelComponent::d_myworld,
                                     restart_mat_ps,m_materialManager,lb,flags);
  //__________________________________
  //  create analysis modules
  // call problemSetup
  if(!flags->d_with_ice && !flags->d_with_arches){ // mpmice or mpmarches handles this
    d_analysisModules = AnalysisModuleFactory::create(d_myworld,
                                                      m_materialManager,
                                                      prob_spec);

    if(d_analysisModules.size() != 0){
      vector<AnalysisModule*>::iterator iter;
      for( iter  = d_analysisModules.begin();
           iter != d_analysisModules.end(); iter++) {
        AnalysisModule* am = *iter;
        am->setComponents( dynamic_cast<ApplicationInterface*>( this ) );
        am->problemSetup(prob_spec,restart_prob_spec, grid,
                         d_particleState, d_particleState_preReloc);
      }
    }
  }

  //__________________________________
  //  create the switching criteria port
  d_switchCriteria = dynamic_cast<SwitchingCriteria*>(getPort("switch_criteria"));

  if (d_switchCriteria) {
    d_switchCriteria->problemSetup(restart_mat_ps,
                                   restart_prob_spec, m_materialManager);
  }
}
//______________________________________________________________________
//
void SerialMPM::outputProblemSpec(ProblemSpecP& root_ps)
{
  ProblemSpecP root = root_ps->getRootNode();

  ProblemSpecP flags_ps = root->appendChild("MPM");
  flags->outputProblemSpec(flags_ps);

  ProblemSpecP mat_ps = root->findBlockWithOutAttribute( "MaterialProperties" );

  if( mat_ps == nullptr ) {
    mat_ps = root->appendChild( "MaterialProperties" );
  }

  ProblemSpecP mpm_ps = mat_ps->appendChild("MPM");
  for (unsigned int i = 0; i < m_materialManager->getNumMatls( "MPM" );i++) {
    MPMMaterial* mat = (MPMMaterial*) m_materialManager->getMaterial( "MPM", i);
    ProblemSpecP cm_ps = mat->outputProblemSpec(mpm_ps);
  }

  contactModel->outputProblemSpec(mpm_ps);
  dissolutionModel->outputProblemSpec(mpm_ps);
  thermalContactModel->outputProblemSpec(mpm_ps);

  for (unsigned int i = 0; i < m_materialManager->getNumMatls( "CZ" );i++) {
    CZMaterial* mat = (CZMaterial*) m_materialManager->getMaterial( "CZ", i);
    ProblemSpecP cm_ps = mat->outputProblemSpec(mpm_ps);
  }

  for (unsigned int i = 0; i < m_materialManager->getNumMatls("Tracer");i++) {
    TracerMaterial* mat = (TracerMaterial *) 
                                   m_materialManager->getMaterial("Tracer", i);
    ProblemSpecP cm_ps = mat->outputProblemSpec(mpm_ps);
  }

  for(unsigned int i = 0;i< m_materialManager->getNumMatls("LineSegment");i++){
    LineSegmentMaterial* mat = (LineSegmentMaterial *) 
                              m_materialManager->getMaterial("LineSegment", i);
    ProblemSpecP cm_ps = mat->outputProblemSpec(mpm_ps);
  }

  for(unsigned int i = 0;i< m_materialManager->getNumMatls("Triangle");i++){
    TriangleMaterial* mat = (TriangleMaterial *) 
                              m_materialManager->getMaterial("Triangle", i);
    ProblemSpecP cm_ps = mat->outputProblemSpec(mpm_ps);
  }

  if(burialHistory != nullptr){
    burialHistory->outputProblemSpec(root_ps);
  }

  ProblemSpecP physical_bc_ps = root->appendChild("PhysicalBC");
  ProblemSpecP mpm_ph_bc_ps = physical_bc_ps->appendChild("MPM");
  for (int ii = 0; ii<(int)MPMPhysicalBCFactory::mpmPhysicalBCs.size(); ii++) {
    MPMPhysicalBCFactory::mpmPhysicalBCs[ii]->outputProblemSpec(mpm_ph_bc_ps);
  }

  //__________________________________
  //  output data analysis modules. Mpmice or mpmarches handles this
  if(!flags->d_with_ice && !flags->d_with_arches && d_analysisModules.size() != 0){

    vector<AnalysisModule*>::iterator iter;
    for( iter  = d_analysisModules.begin();
         iter != d_analysisModules.end(); iter++){
      AnalysisModule* am = *iter;

      am->outputProblemSpec( root_ps );
    }
  }

}

void SerialMPM::scheduleInitialize(const LevelP& level,
                                   SchedulerP& sched)
{
  if (!flags->doMPMOnLevel(level->getIndex(), level->getGrid()->numLevels())) {
    return;
  }
  Task* t = scinew Task( "MPM::actuallyInitialize", this, 
                          &SerialMPM::actuallyInitialize );

  const PatchSet* patches = level->eachPatch();
  printSchedule(patches,cout_doing,"MPM::scheduleInitialize");
  MaterialSubset* zeroth_matl = scinew MaterialSubset();
  zeroth_matl->add(0);
  zeroth_matl->addReference();

  t->computes(lb->partCountLabel);
  t->computes(lb->pXLabel);
  t->computes(lb->pDispLabel);
  t->computes(lb->pFiberDirLabel);
  t->computes(lb->pMassLabel);
  t->computes(lb->pVolumeLabel);
  t->computes(lb->pTemperatureLabel);
  t->computes(lb->pTempPreviousLabel); // for therma  stresm analysis
  t->computes(lb->pdTdtLabel);
  t->computes(lb->pVelocityLabel);
  t->computes(lb->pExternalForceLabel);
  t->computes(lb->pParticleIDLabel);
  t->computes(lb->pDeformationMeasureLabel);
  t->computes(lb->pStressLabel);
  t->computes(lb->pVelGradLabel);
  t->computes(lb->pTemperatureGradientLabel);
  t->computes(lb->pSizeLabel);
  t->computes(lb->pModalIDLabel);
  t->computes(lb->pLocalizedMPMLabel);
  t->computes(lb->pSurfLabel);
  t->computes(lb->delTLabel,level.get_rep());
  t->computes(lb->pCellNAPIDLabel,zeroth_matl);
  t->computes(lb->NC_CCweightLabel,zeroth_matl);
  t->computes(lb->KineticEnergyLabel);

  // Debugging Scalar
  if (flags->d_with_color) {
    t->computes(lb->pColorLabel);
  }

  if (flags->d_reductionVars->accStrainEnergy) {
    // Computes accumulated strain energy
    t->computes(lb->AccStrainEnergyLabel);
  }

  if(flags->d_artificial_viscosity){
    t->computes(lb->p_qLabel);
  }

  unsigned int numMPM = m_materialManager->getNumMatls( "MPM" );
  for(unsigned int m = 0; m < numMPM; m++){
    MPMMaterial* mpm_matl = (MPMMaterial*) m_materialManager->getMaterial( "MPM", m);
    
    ConstitutiveModel* cm = mpm_matl->getConstitutiveModel();
    cm->addInitialComputesAndRequires(t, mpm_matl, patches);
    
    DamageModel* dm = mpm_matl->getDamageModel();
    dm->addInitialComputesAndRequires( t, mpm_matl );
    
    ErosionModel* em = mpm_matl->getErosionModel();
    em->addInitialComputesAndRequires( t, mpm_matl );
  }

  sched->addTask(t, patches, m_materialManager->allMaterials( "MPM" ));

  schedulePrintParticleCount(level, sched);

  // The task will have a reference to zeroth_matl
  if (zeroth_matl->removeReference())
    delete zeroth_matl; // shouln't happen, but...

  if (flags->d_useLoadCurves && !flags->d_doScalarDiffusion) {
    // Schedule the initialization of pressure BCs per particle
    t->computes(lb->pLoadCurveIDLabel);
    scheduleInitializePressureBCs(level, sched);
  }

  // dataAnalysis
  if(d_analysisModules.size() != 0){
    vector<AnalysisModule*>::iterator iter;
    for( iter  = d_analysisModules.begin();
         iter != d_analysisModules.end(); iter++){
      AnalysisModule* am = *iter;
      am->scheduleInitialize( sched, level);
    }
  }

  // The following CZ code needs to be fixed in the same manner as the tracer
  // code below
  unsigned int numCZM = m_materialManager->getNumMatls( "CZ" );
  for(unsigned int m = 0; m < numCZM; m++){
    CZMaterial* cz_matl = (CZMaterial*) m_materialManager->getMaterial("CZ",m);
    CohesiveZone* ch = cz_matl->getCohesiveZone();
    ch->scheduleInitialize(level, sched, cz_matl);
  }

  int numTracerM = m_materialManager->getNumMatls("Tracer");
  if(numTracerM>0){
   TracerMaterial* tracer_matl = (TracerMaterial *)
                                   m_materialManager->getMaterial("Tracer", 0);
   Tracer* tr = tracer_matl->getTracer();
   tr->scheduleInitialize(level, sched, m_materialManager);
  }

  int numLineSegmentM = m_materialManager->getNumMatls("LineSegment");
  if(numLineSegmentM>0){
   LineSegmentMaterial* ls_matl = (LineSegmentMaterial *) 
                              m_materialManager->getMaterial("LineSegment", 0);
   LineSegment* ls = ls_matl->getLineSegment();
   ls->scheduleInitialize(level, sched, m_materialManager);
  }

  int numTriangleM = m_materialManager->getNumMatls("Triangle");
  if(numTriangleM>0){
   TriangleMaterial* ls_matl = (TriangleMaterial *) 
                              m_materialManager->getMaterial("Triangle", 0);
   Triangle* ls = ls_matl->getTriangle();
   ls->scheduleInitialize(level, sched, m_materialManager);
  }

  if (flags->d_deleteGeometryObjects) {
    scheduleDeleteGeometryObjects(level, sched);
  }
}
//______________________________________________________________________
//
void SerialMPM::scheduleRestartInitialize(const LevelP& level,
                                          SchedulerP& sched)
{
}
/* _____________________________________________________________________
 Purpose:   Set variables that are normally set during the initialization
            phase, but get wiped clean when you restart
_____________________________________________________________________*/
void SerialMPM::restartInitialize()
{
  cout<<"Doing restartInitialize\t\t\t\t\t MPM"<<endl;

  if(d_analysisModules.size() != 0){
    vector<AnalysisModule*>::iterator iter;
    for( iter  = d_analysisModules.begin();
         iter != d_analysisModules.end(); iter++){
      AnalysisModule* am = *iter;
      am->restartInitialize();
    }
  }
}

//______________________________________________________________________
void SerialMPM::schedulePrintParticleCount(const LevelP& level,
                                           SchedulerP& sched)
{
  Task* t = scinew Task("MPM::printParticleCount",
                        this, &SerialMPM::printParticleCount);
  t->requires(Task::NewDW, lb->partCountLabel);
  t->setType(Task::OncePerProc);
  sched->addTask(t, m_loadBalancer->getPerProcessorPatchSet(level),
                 m_materialManager->allMaterials( "MPM" ));
}
//__________________________________
//  Diagnostic task: compute the total number of particles
void SerialMPM::scheduleTotalParticleCount(SchedulerP& sched,
                                           const PatchSet* patches,
                                           const MaterialSet* matls)
{
  if (!flags->doMPMOnLevel(getLevel(patches)->getIndex(),
                           getLevel(patches)->getGrid()->numLevels())){
    return;
  }

  Task* t = scinew Task("SerialMPM::totalParticleCount",
                  this, &SerialMPM::totalParticleCount);
  t->computes(lb->partCountLabel);

  sched->addTask(t, patches,matls);
}
//__________________________________
//  Diagnostic task: compute the total number of particles
void SerialMPM::totalParticleCount(const ProcessorGroup*,
                                   const PatchSubset* patches,
                                   const MaterialSubset* matls,
                                   DataWarehouse* old_dw,
                                   DataWarehouse* new_dw)
{
  for(int p=0;p<patches->size();p++){
    const Patch* patch = patches->get(p);
    long int totalParticles = 0;

    for(int m=0;m<matls->size();m++){
      MPMMaterial* mpm_matl = (MPMMaterial*) m_materialManager->getMaterial( "MPM",  m );
      int dwi = mpm_matl->getDWIndex();

      ParticleSubset* pset = old_dw->getParticleSubset(dwi, patch);
      int numParticles  = pset->end() - pset->begin();

      totalParticles+=numParticles;
    }
    new_dw->put(sumlong_vartype(totalParticles), lb->partCountLabel);
  }
}

void SerialMPM::scheduleInitializePressureBCs(const LevelP& level,
                                              SchedulerP& sched)
{
  const PatchSet* patches = level->eachPatch();

  d_loadCurveIndex = scinew MaterialSubset();
  d_loadCurveIndex->add(0);
  d_loadCurveIndex->addReference();

  int nofPressureBCs = 0;
  for (int ii = 0; ii<(int)MPMPhysicalBCFactory::mpmPhysicalBCs.size(); ii++){
    string bcs_type = MPMPhysicalBCFactory::mpmPhysicalBCs[ii]->getType();
    if (bcs_type == "Pressure"){
      d_loadCurveIndex->add(nofPressureBCs++);
    }
  }
  if (nofPressureBCs > 0) {
    printSchedule(patches,cout_doing,"MPM::countMaterialPointsPerLoadCurve");
    printSchedule(patches,cout_doing,"MPM::scheduleInitializePressureBCs");
    // Create a task that calculates the total number of particles
    // associated with each load curve.
    Task* t = scinew Task("MPM::countMaterialPointsPerLoadCurve",
                          this, &SerialMPM::countMaterialPointsPerLoadCurve);
    t->requires(Task::NewDW, lb->pLoadCurveIDLabel, Ghost::None);
    t->computes(lb->materialPointsPerLoadCurveLabel, d_loadCurveIndex,
                Task::OutOfDomain);
    sched->addTask(t, patches, m_materialManager->allMaterials( "MPM" ));

    // Create a task that calculates the force to be associated with
    // each particle based on the pressure BCs
    t = scinew Task("MPM::initializePressureBC",
                    this, &SerialMPM::initializePressureBC);
    t->requires(Task::NewDW, lb->pXLabel,                        Ghost::None);
    t->requires(Task::NewDW, lb->pLoadCurveIDLabel,              Ghost::None);
    t->requires(Task::NewDW, lb->materialPointsPerLoadCurveLabel,
                            d_loadCurveIndex, Task::OutOfDomain, Ghost::None);
    t->modifies(lb->pExternalForceLabel);
    if (flags->d_useCBDI) {
       t->requires(Task::NewDW, lb->pSizeLabel,                  Ghost::None);
       t->requires(Task::NewDW, lb->pDeformationMeasureLabel,    Ghost::None);
       t->computes(             lb->pExternalForceCorner1Label);
       t->computes(             lb->pExternalForceCorner2Label);
       t->computes(             lb->pExternalForceCorner3Label);
       t->computes(             lb->pExternalForceCorner4Label);
    }
    sched->addTask(t, patches, m_materialManager->allMaterials( "MPM" ));
  }

  if(d_loadCurveIndex->removeReference()) delete d_loadCurveIndex;
}

void SerialMPM::scheduleDeleteGeometryObjects(const LevelP& level,
                                              SchedulerP& sched)
{
  const PatchSet* patches = level->eachPatch();

  Task* t = scinew Task("MPM::deleteGeometryObjects",
                  this, &SerialMPM::deleteGeometryObjects);
  sched->addTask(t, patches, m_materialManager->allMaterials( "MPM" ));
}

void SerialMPM::scheduleComputeStableTimeStep(const LevelP& level,
                                              SchedulerP& sched)
{
  // Nothing to do here - delt is computed as a by-product of the
  // constitutive model
  // However, this task needs to do something in the case that MPM
  // is being run on more than one level.
  Task* t = 0;
  cout_doing << d_myworld->myRank() << " MPM::scheduleComputeStableTimeStep \t\t\t\tL-" <<level->getIndex() << endl;

  t = scinew Task("MPM::actuallyComputeStableTimestep",
                   this, &SerialMPM::actuallyComputeStableTimestep);

  const MaterialSet* mpm_matls = m_materialManager->allMaterials( "MPM" );

  t->computes(lb->delTLabel,level.get_rep());
  sched->addTask(t,level->eachPatch(), mpm_matls);
}

void
SerialMPM::scheduleTimeAdvance(const LevelP & level,
                               SchedulerP   & sched)
{
  if (!flags->doMPMOnLevel(level->getIndex(), level->getGrid()->numLevels()))
    return;

  const PatchSet* patches = level->eachPatch();
  const MaterialSet* matls        = m_materialManager->allMaterials( "MPM" );
  const MaterialSet* cz_matls     = m_materialManager->allMaterials( "CZ" );
  const MaterialSet* tracer_matls = m_materialManager->allMaterials("Tracer");
  const MaterialSet* lineseg_matls= m_materialManager->allMaterials("LineSegment");
  const MaterialSet* triangle_matls=m_materialManager->allMaterials("Triangle");
  const MaterialSet* all_matls    = m_materialManager->allMaterials();

  const MaterialSubset* mpm_matls_sub    = 
                            (   matls ?            matls->getUnion() : nullptr);
  const MaterialSubset* cz_matls_sub     = 
                            (cz_matls ?         cz_matls->getUnion() : nullptr);
  const MaterialSubset* tracer_matls_sub = 
                            (tracer_matls ? tracer_matls->getUnion() : nullptr);
  const MaterialSubset* lineseg_matls_sub = 
                          (lineseg_matls ? lineseg_matls->getUnion() : nullptr);
  const MaterialSubset* triangle_matls_sub = 
                        (triangle_matls ? triangle_matls->getUnion() : nullptr);

  if (flags->d_useLoadCurves){
    scheduleModifyLoadCurves(             level, sched,   matls);
  }
  scheduleComputeCurrentParticleSize(     sched, patches, matls);
  scheduleApplyExternalLoads(             sched, patches, matls);
  scheduleFindSurfaceParticles(           sched, patches, matls);
  scheduleInterpolateParticlesToGrid(     sched, patches, matls);
  if(flags->d_useLineSegments){
    scheduleComputeLineSegmentForces(     sched, patches, mpm_matls_sub,
                                                          lineseg_matls_sub,
                                                          all_matls);
  }
  if(flags->d_useTriangles){
    scheduleComputeTriangleForces(        sched, patches, mpm_matls_sub,
                                                          triangle_matls_sub,
                                                          all_matls);
  }
//  scheduleFindGrainCollisions(          sched, patches, matls);
  if(flags->d_computeNormals){
    scheduleComputeNormals(               sched, patches, matls);
  }
  if(flags->d_useLogisticRegression){
    scheduleComputeLogisticRegression(    sched, patches, matls);
  }
  scheduleExMomInterpolated(              sched, patches, matls);
  if(flags->d_useCohesiveZones){
    scheduleUpdateCohesiveZones(          sched, patches, mpm_matls_sub,
                                                          cz_matls_sub,
                                                          all_matls);
    scheduleAddCohesiveZoneForces(        sched, patches, mpm_matls_sub,
                                                          cz_matls_sub,
                                                          all_matls);
  }
  if(d_bndy_traction_faces.size()>0) {
    scheduleComputeContactArea(           sched, patches, matls);
  }
  scheduleComputeInternalForce(           sched, patches, matls);

  scheduleComputeAndIntegrateAcceleration(sched, patches, matls);
  scheduleExMomIntegrated(                sched, patches, matls);
  scheduleSetGridBoundaryConditions(      sched, patches, matls);
  if (flags->d_prescribeDeformation){
    scheduleSetPrescribedMotion(          sched, patches, matls);
  }
  if(flags->d_XPIC2){
    scheduleComputeSSPlusVp(              sched, patches, matls);
    scheduleComputeSPlusSSPlusVp(         sched, patches, matls);
  }
  if(flags->d_doExplicitHeatConduction){
    scheduleComputeHeatExchange(          sched, patches, matls);
    scheduleComputeInternalHeatRate(      sched, patches, matls);
    scheduleComputeNodalHeatFlux(         sched, patches, matls);
    scheduleSolveHeatEquations(           sched, patches, matls);
    scheduleIntegrateTemperatureRate(     sched, patches, matls);
  }
  scheduleComputeMassBurnFrac(            sched, patches, matls);
  scheduleInterpolateToParticlesAndUpdate(sched, patches, matls);
  scheduleComputeParticleGradients(       sched, patches, matls);
  scheduleComputeStressTensor(            sched, patches, matls);
  if(flags->d_useTracers){
    scheduleUpdateTracers(                sched, patches, mpm_matls_sub,
                                                          tracer_matls_sub,
                                                          all_matls);
  }
  if(flags->d_useLineSegments){
    scheduleUpdateLineSegments(           sched, patches, mpm_matls_sub,
                                                          lineseg_matls_sub,
                                                          all_matls);
  }
  if(flags->d_useTriangles){
    scheduleUpdateTriangles(              sched, patches, mpm_matls_sub,
                                                          triangle_matls_sub,
                                                          all_matls);
  }
  if(flags->d_computeScaleFactor){
    scheduleComputeParticleScaleFactor(   sched, patches, matls);
    if(flags->d_useLineSegments){
      scheduleComputeLineSegScaleFactor(  sched, patches, lineseg_matls);
    }
    if(flags->d_useTriangles){
      scheduleComputeTriangleScaleFactor( sched, patches, triangle_matls);
    }
  }
  scheduleChangeGrainMaterials(           sched, patches, matls);
  scheduleFinalParticleUpdate(            sched, patches, matls);
  scheduleInsertParticles(                sched, patches, matls);
  if(flags->d_canAddParticles){
    if(flags->d_useTracers){
      scheduleAddTracers(                 sched, patches, tracer_matls);
    }
    scheduleAddParticles(                 sched, patches, matls);
  }

//scheduleManageChangeGrainMaterials(     level, sched);
  scheduleManageDoAuthigenesis(           level, sched);

  if(d_analysisModules.size() != 0){
    vector<AnalysisModule*>::iterator iter;
    for( iter  = d_analysisModules.begin();
         iter != d_analysisModules.end(); iter++){
      AnalysisModule* am = *iter;
      am->scheduleDoAnalysis_preReloc( sched, level);
    }
  }

  sched->scheduleParticleRelocation(level, lb->pXLabel_preReloc,
                                    d_particleState_preReloc,
                                    lb->pXLabel,
                                    d_particleState,
                                    lb->pParticleIDLabel, matls, 1);

 if(flags->d_useCohesiveZones){
  sched->scheduleParticleRelocation(level, lb->pXLabel_preReloc,
                                    d_cohesiveZoneState_preReloc,
                                    lb->pXLabel,
                                    d_cohesiveZoneState,
                                    lb->czIDLabel, cz_matls, 2);
 }

 if(flags->d_useTracers){
  sched->scheduleParticleRelocation(level, lb->pXLabel_preReloc,
                                    d_tracerState_preReloc,
                                    lb->pXLabel,
                                    d_tracerState,
                                    lb->tracerIDLabel, tracer_matls, 3);
 }

 if(flags->d_useLineSegments){
  sched->scheduleParticleRelocation(level, lb->pXLabel_preReloc,
                                    d_linesegState_preReloc,
                                    lb->pXLabel,
                                    d_linesegState,
                                    lb->linesegIDLabel, lineseg_matls, 4);
 }

 if(flags->d_useTriangles){
  sched->scheduleParticleRelocation(level, lb->pXLabel_preReloc,
                                    d_triangleState_preReloc,
                                    lb->pXLabel,
                                    d_triangleState,
                                    lb->triangleIDLabel, triangle_matls, 5);
 }

  //__________________________________
  //  on the fly analysis
  if(d_analysisModules.size() != 0){
    vector<AnalysisModule*>::iterator iter;
    for( iter  = d_analysisModules.begin();
         iter != d_analysisModules.end(); iter++){
      AnalysisModule* am = *iter;
      am->scheduleDoAnalysis( sched, level);
    }
  }
}

void SerialMPM::scheduleModifyLoadCurves(const LevelP & level,
                                         SchedulerP& sched,
                                         const MaterialSet* matls)
{
  Task* t=scinew Task("MPM::modifyLoadCurves",
                    this, &SerialMPM::modifyLoadCurves);

  t->requires(Task::OldDW, lb->simulationTimeLabel);
  t->requires(Task::OldDW, lb->delTLabel );
  t->requires(Task::OldDW, lb->KineticEnergyLabel );
  t->computes( VarLabel::find( endSimulation_name));
  t->setType(Task::OncePerProc);

  sched->addTask(t, sched->getLoadBalancer()->getPerProcessorPatchSet(level),
                                                                      matls);
}

void SerialMPM::scheduleComputeCurrentParticleSize(SchedulerP& sched,
                                                   const PatchSet* patches,
                                                   const MaterialSet* matls)
{
  if (!flags->doMPMOnLevel(getLevel(patches)->getIndex(),
                           getLevel(patches)->getGrid()->numLevels()))
    return;

  printSchedule(patches,cout_doing,"MPM::scheduleComputeCurrentParticleSize");

  Task* t=scinew Task("MPM::computeCurrentParticleSize",
                    this, &SerialMPM::computeCurrentParticleSize);

  t->requires(Task::OldDW, lb->pSizeLabel,               Ghost::None);
  t->requires(Task::OldDW, lb->pDeformationMeasureLabel, Ghost::None);

  t->computes(             lb->pCurSizeLabel);

  sched->addTask(t, patches, matls);
}

void SerialMPM::scheduleApplyExternalLoads(SchedulerP& sched,
                                           const PatchSet* patches,
                                           const MaterialSet* matls)
{
  if (!flags->doMPMOnLevel(getLevel(patches)->getIndex(),
                           getLevel(patches)->getGrid()->numLevels()))
    return;

  printSchedule(patches,cout_doing,"MPM::scheduleApplyExternalLoads");

  Task* t=scinew Task("MPM::applyExternalLoads",
                    this, &SerialMPM::applyExternalLoads);

  t->requires(Task::OldDW, lb->simulationTimeLabel);
  t->requires(Task::OldDW, lb->delTLabel);

  if (!flags->d_mms_type.empty()) {
    //MMS problems need displacements
    t->requires(Task::OldDW, lb->pDispLabel,            Ghost::None);
  }

  if (flags->d_useLoadCurves || flags->d_useCBDI) {
    t->requires(Task::OldDW,    lb->pXLabel,                  Ghost::None);
    t->requires(Task::OldDW,    lb->pLoadCurveIDLabel,        Ghost::None);
    t->computes(                lb->pLoadCurveIDLabel_preReloc);
    t->computes( VarLabel::find( endSimulation_name));
    if (flags->d_useCBDI) {
       t->requires(Task::OldDW, lb->pSizeLabel,               Ghost::None);
       t->requires(Task::OldDW, lb->pDeformationMeasureLabel, Ghost::None);
       t->computes(             lb->pExternalForceCorner1Label);
       t->computes(             lb->pExternalForceCorner2Label);
       t->computes(             lb->pExternalForceCorner3Label);
       t->computes(             lb->pExternalForceCorner4Label);
    }
  }
//  t->computes(Task::OldDW, lb->pExternalHeatRateLabel_preReloc);
  t->computes(             lb->pExtForceLabel_preReloc);

  sched->addTask(t, patches, matls);
}

void SerialMPM::scheduleInterpolateParticlesToGrid(SchedulerP& sched,
                                                   const PatchSet* patches,
                                                   const MaterialSet* matls)
{
  if (!flags->doMPMOnLevel(getLevel(patches)->getIndex(),
                           getLevel(patches)->getGrid()->numLevels()))
    return;

  printSchedule(patches,cout_doing,"MPM::scheduleInterpolateParticlesToGrid");

  Task* t = scinew Task("MPM::interpolateParticlesToGrid",
                        this,&SerialMPM::interpolateParticlesToGrid);
  Ghost::GhostType  gan = Ghost::AroundNodes;

  t->requires(Task::OldDW, lb->pMassLabel,             gan,NGP);
  t->requires(Task::OldDW, lb->pVolumeLabel,           gan,NGP);
  t->requires(Task::OldDW, lb->pColorLabel,            gan,NGP);
  t->requires(Task::OldDW, lb->pVelocityLabel,         gan,NGP);
  if (flags->d_GEVelProj) {
    t->requires(Task::OldDW, lb->pVelGradLabel,             gan,NGP);
    t->requires(Task::OldDW, lb->pTemperatureGradientLabel, gan,NGP);
  }
  t->requires(Task::OldDW, lb->pXLabel,                gan,NGP);
  t->requires(Task::NewDW, lb->pExtForceLabel_preReloc,gan,NGP);
  t->requires(Task::OldDW, lb->pTemperatureLabel,      gan,NGP);
  t->requires(Task::NewDW, lb->pCurSizeLabel,          gan,NGP);
  if (flags->d_useCBDI) {
    t->requires(Task::NewDW,  lb->pExternalForceCorner1Label,gan,NGP);
    t->requires(Task::NewDW,  lb->pExternalForceCorner2Label,gan,NGP);
    t->requires(Task::NewDW,  lb->pExternalForceCorner3Label,gan,NGP);
    t->requires(Task::NewDW,  lb->pExternalForceCorner4Label,gan,NGP);
    t->requires(Task::OldDW,  lb->pLoadCurveIDLabel,gan,NGP);
  }

  t->computes(lb->gMassLabel,        m_materialManager->getAllInOneMatls(),
              Task::OutOfDomain);
  t->computes(lb->gTemperatureLabel, m_materialManager->getAllInOneMatls(),
              Task::OutOfDomain);
  t->computes(lb->gVolumeLabel,      m_materialManager->getAllInOneMatls(),
              Task::OutOfDomain);
  t->computes(lb->gVelocityLabel,    m_materialManager->getAllInOneMatls(),
              Task::OutOfDomain);
  t->computes(lb->gMassLabel);
  t->computes(lb->gSp_volLabel);
  t->computes(lb->gVolumeLabel);
  t->computes(lb->gColorLabel);
  t->computes(lb->gVelocityLabel);
  t->computes(lb->gExternalForceLabel);
  t->computes(lb->gTemperatureLabel);
  t->computes(lb->gTemperatureNoBCLabel);
  t->computes(lb->gTemperatureRateLabel);
  t->computes(lb->gExternalHeatRateLabel);
  t->computes(lb->massBurnFractionLabel);
  t->computes(lb->dLdtDissolutionLabel);

  if(flags->d_with_ice){
    t->computes(lb->gVelocityBCLabel);
  }

  sched->addTask(t, patches, matls);
}

void SerialMPM::scheduleComputeSSPlusVp(SchedulerP& sched,
                                        const PatchSet* patches,
                                        const MaterialSet* matls)
{
  if (!flags->doMPMOnLevel(getLevel(patches)->getIndex(),
                           getLevel(patches)->getGrid()->numLevels()))
    return;

  printSchedule(patches,cout_doing,"MPM::scheduleComputeSSPlusVp");

  Task* t=scinew Task("MPM::computeSSPlusVp",
                      this, &SerialMPM::computeSSPlusVp);

  Ghost::GhostType gac   = Ghost::AroundCells;
  Ghost::GhostType gnone = Ghost::None;
  t->requires(Task::OldDW, lb->pXLabel,                         gnone);
  t->requires(Task::NewDW, lb->pCurSizeLabel,                   gnone);

  t->requires(Task::NewDW, lb->gVelocityLabel,                  gac,NGN);

  t->computes(lb->pVelocitySSPlusLabel);

  sched->addTask(t, patches, matls);
}

void SerialMPM::scheduleComputeSPlusSSPlusVp(SchedulerP& sched,
                                             const PatchSet* patches,
                                             const MaterialSet* matls)
{
  if (!flags->doMPMOnLevel(getLevel(patches)->getIndex(),
                           getLevel(patches)->getGrid()->numLevels()))
    return;

  printSchedule(patches,cout_doing,"MPM::scheduleComputeSPlusSSPlusVp");

  Task* t=scinew Task("MPM::computeSPlusSSPlusVp",
                      this, &SerialMPM::computeSPlusSSPlusVp);

  Ghost::GhostType gan = Ghost::AroundNodes;
  Ghost::GhostType gac = Ghost::AroundCells;
  t->requires(Task::OldDW, lb->pXLabel,                     gan, NGP);
  t->requires(Task::OldDW, lb->pMassLabel,                  gan, NGP);
  t->requires(Task::NewDW, lb->pCurSizeLabel,               gan, NGP);
  t->requires(Task::NewDW, lb->pVelocitySSPlusLabel,        gan, NGP);
  t->requires(Task::NewDW, lb->gMassLabel,                  gac, NGN);

  t->computes(lb->gVelSPSSPLabel);

  sched->addTask(t, patches, matls);
}

void SerialMPM::scheduleAddCohesiveZoneForces(SchedulerP& sched,
                                              const PatchSet* patches,
                                              const MaterialSubset* mpm_matls,
                                              const MaterialSubset* cz_matls,
                                              const MaterialSet* matls)
{
  if (!flags->doMPMOnLevel(getLevel(patches)->getIndex(),
                           getLevel(patches)->getGrid()->numLevels()))
    return;

  printSchedule(patches,cout_doing,"MPM::scheduleAddCohesiveZoneForces");

  Task* t = scinew Task("MPM::addCohesiveZoneForces",
                        this,&SerialMPM::addCohesiveZoneForces);

  Ghost::GhostType  gan = Ghost::AroundNodes;
  Ghost::GhostType  gac = Ghost::AroundCells;
  t->requires(Task::OldDW, lb->pXLabel,                     cz_matls, gan,NGP);
  t->requires(Task::NewDW, lb->czForceLabel_preReloc,       cz_matls, gan,NGP);
  t->requires(Task::NewDW, lb->czTopMatLabel_preReloc,      cz_matls, gan,NGP);
  t->requires(Task::NewDW, lb->czBotMatLabel_preReloc,      cz_matls, gan,NGP);
  t->requires(Task::NewDW, lb->gMassLabel,                  mpm_matls,gac,NGN);

  t->modifies(lb->gExternalForceLabel, mpm_matls);

  sched->addTask(t, patches, matls);
}

void SerialMPM::scheduleComputeHeatExchange(SchedulerP& sched,
                                            const PatchSet* patches,
                                            const MaterialSet* matls)
{
  if (!flags->doMPMOnLevel(getLevel(patches)->getIndex(),
                           getLevel(patches)->getGrid()->numLevels()))
    return;
  /* computeHeatExchange
   *   in(G.MASS, G.TEMPERATURE, G.EXTERNAL_HEAT_RATE)
   *   operation(peform heat exchange which will cause each of
   *   velocity fields to exchange heat according to
   *   the temperature differences)
   *   out(G.EXTERNAL_HEAT_RATE) */

  printSchedule(patches,cout_doing,"MPM::scheduleComputeHeatExchange");

  Task* t = scinew Task("ThermalContact::computeHeatExchange",
                        thermalContactModel,
                        &ThermalContact::computeHeatExchange);

  thermalContactModel->addComputesAndRequires(t, patches, matls);
  sched->addTask(t, patches, matls);
}

void SerialMPM::scheduleExMomInterpolated(SchedulerP& sched,
                                          const PatchSet* patches,
                                          const MaterialSet* matls)
{
  if (!flags->doMPMOnLevel(getLevel(patches)->getIndex(),
                           getLevel(patches)->getGrid()->numLevels()))
    return;
  printSchedule(patches,cout_doing,"MPM::scheduleExMomInterpolated");

  contactModel->addComputesAndRequiresInterpolated(sched, patches, matls);
}

/////////////////////////////////////////////////////////////////////////
/*!  **WARNING** In addition to the stresses and deformations, the internal
 *               heat rate in the particles (pdTdtLabel)
 *               is computed here */
/////////////////////////////////////////////////////////////////////////
void SerialMPM::scheduleComputeStressTensor(SchedulerP& sched,
                                            const PatchSet* patches,
                                            const MaterialSet* matls)
{
  if (!flags->doMPMOnLevel(getLevel(patches)->getIndex(),
                           getLevel(patches)->getGrid()->numLevels()))
    return;

  printSchedule(patches,cout_doing,"MPM::scheduleComputeStressTensor");

  unsigned int numMatls = m_materialManager->getNumMatls( "MPM" );
  Task* t = scinew Task("MPM::computeStressTensor",
                        this, &SerialMPM::computeStressTensor);
  for(unsigned int m = 0; m < numMatls; m++){
    MPMMaterial* mpm_matl = (MPMMaterial*) m_materialManager->getMaterial( "MPM", m);
    const MaterialSubset* matlset = mpm_matl->thisMaterial();

    ConstitutiveModel* cm = mpm_matl->getConstitutiveModel();
    cm->addComputesAndRequires(t, mpm_matl, patches);

    t->computes(lb->p_qLabel_preReloc, matlset);
  }

  t->requires(Task::OldDW, lb->simulationTimeLabel);
  t->computes(lb->delTLabel,getLevel(patches));

  if (flags->d_reductionVars->accStrainEnergy ||
      flags->d_reductionVars->strainEnergy) {
    t->computes(lb->StrainEnergyLabel);
  }

  sched->addTask(t, patches, matls);
  
  //__________________________________
  //  Additional tasks
  scheduleUpdateStress_DamageErosionModels( sched, patches, matls );

  if (flags->d_reductionVars->accStrainEnergy)
    scheduleComputeAccStrainEnergy(sched, patches, matls);

}


//______________________________________________________________________
//
// Compute the accumulated strain energy
void SerialMPM::scheduleComputeAccStrainEnergy(SchedulerP& sched,
                                               const PatchSet* patches,
                                               const MaterialSet* matls)
{
  if (!flags->doMPMOnLevel(getLevel(patches)->getIndex(),
                           getLevel(patches)->getGrid()->numLevels()))
    return;
  printSchedule(patches,cout_doing,"MPM::scheduleComputeAccStrainEnergy");

  Task* t = scinew Task("MPM::computeAccStrainEnergy",
                        this, &SerialMPM::computeAccStrainEnergy);
  t->requires(Task::OldDW, lb->AccStrainEnergyLabel);
  t->requires(Task::NewDW, lb->StrainEnergyLabel);
  t->computes(lb->AccStrainEnergyLabel);
  sched->addTask(t, patches, matls);
}

void SerialMPM::scheduleComputeContactArea(SchedulerP& sched,
                                           const PatchSet* patches,
                                           const MaterialSet* matls)
{
  if (!flags->doMPMOnLevel(getLevel(patches)->getIndex(),
                           getLevel(patches)->getGrid()->numLevels()))
    return;

  /** computeContactArea */

    printSchedule(patches,cout_doing,"MPM::scheduleComputeContactArea");
    Task* t = scinew Task("MPM::computeContactArea",
                          this, &SerialMPM::computeContactArea);

    Ghost::GhostType  gnone = Ghost::None;
    t->requires(Task::NewDW, lb->gVolumeLabel, gnone);
    for(std::list<Patch::FaceType>::const_iterator ftit(d_bndy_traction_faces.begin());
        ftit!=d_bndy_traction_faces.end();ftit++) {
      int iface = (int)(*ftit);
      t->computes(lb->BndyContactCellAreaLabel[iface]);
    }
    sched->addTask(t, patches, matls);
}

void SerialMPM::scheduleComputeInternalForce(SchedulerP& sched,
                                             const PatchSet* patches,
                                             const MaterialSet* matls)
{
  if (!flags->doMPMOnLevel(getLevel(patches)->getIndex(),
                           getLevel(patches)->getGrid()->numLevels()))
    return;

  printSchedule(patches,cout_doing,"MPM::scheduleComputeInternalForce");

  Task* t = scinew Task("MPM::computeInternalForce",
                        this, &SerialMPM::computeInternalForce);

  Ghost::GhostType  gan   = Ghost::AroundNodes;
  Ghost::GhostType  gnone = Ghost::None;
  t->requires(Task::NewDW,lb->gVolumeLabel,               gnone);
  t->requires(Task::NewDW,lb->gVolumeLabel, 
              m_materialManager->getAllInOneMatls(), Task::OutOfDomain, gnone);
  t->requires(Task::OldDW,lb->pStressLabel,               gan,NGP);
  t->requires(Task::OldDW,lb->pVolumeLabel,               gan,NGP);
  t->requires(Task::OldDW,lb->pXLabel,                    gan,NGP);
  t->requires(Task::NewDW,lb->pCurSizeLabel,              gan,NGP);

  if(flags->d_with_ice){
    t->requires(Task::NewDW, lb->pPressureLabel,          gan,NGP);
  }

  if(flags->d_artificial_viscosity){
    t->requires(Task::OldDW, lb->p_qLabel,                gan,NGP);
  }

  t->computes(lb->gInternalForceLabel);

  for(std::list<Patch::FaceType>::const_iterator ftit(d_bndy_traction_faces.begin());
      ftit!=d_bndy_traction_faces.end();ftit++) {
    int iface = (int)(*ftit);
    t->requires(Task::NewDW, lb->BndyContactCellAreaLabel[iface]);
    t->computes(lb->BndyForceLabel[iface]);
    t->computes(lb->BndyContactAreaLabel[iface]);
    t->computes(lb->BndyTractionLabel[iface]);
  }

  t->computes(lb->gStressForSavingLabel);
  t->computes(lb->gStressForSavingLabel, m_materialManager->getAllInOneMatls(),
              Task::OutOfDomain);

  sched->addTask(t, patches, matls);
}

void SerialMPM::scheduleComputeInternalHeatRate(SchedulerP& sched,
                                                const PatchSet* patches,
                                                const MaterialSet* matls)
{
  if (!flags->doMPMOnLevel(getLevel(patches)->getIndex(),
                           getLevel(patches)->getGrid()->numLevels()))
    return;
  heatConductionModel->scheduleComputeInternalHeatRate(sched,patches,matls);
}

void SerialMPM::scheduleComputeNodalHeatFlux(SchedulerP& sched,
                                                const PatchSet* patches,
                                                const MaterialSet* matls)
{
  if (!flags->doMPMOnLevel(getLevel(patches)->getIndex(),
                           getLevel(patches)->getGrid()->numLevels()))
    return;

  heatConductionModel->scheduleComputeNodalHeatFlux(sched,patches,matls);
}

void SerialMPM::scheduleSolveHeatEquations(SchedulerP& sched,
                                           const PatchSet* patches,
                                           const MaterialSet* matls)
{
  if (!flags->doMPMOnLevel(getLevel(patches)->getIndex(),
                           getLevel(patches)->getGrid()->numLevels()))
    return;
  heatConductionModel->scheduleSolveHeatEquations(sched,patches,matls);
}

void SerialMPM::scheduleComputeAndIntegrateAcceleration(SchedulerP& sched,
                                                       const PatchSet* patches,
                                                       const MaterialSet* matls)
{
  if (!flags->doMPMOnLevel(getLevel(patches)->getIndex(),
                           getLevel(patches)->getGrid()->numLevels()))
    return;

  printSchedule(patches,cout_doing,"MPM::scheduleComputeAndIntegrateAcceleration");

  Task* t = scinew Task("MPM::computeAndIntegrateAcceleration",
                        this, &SerialMPM::computeAndIntegrateAcceleration);

  t->requires(Task::OldDW, lb->delTLabel );
  t->requires(Task::OldDW, lb->simulationTimeLabel);

  t->requires(Task::NewDW, lb->gMassLabel,          Ghost::None);
  t->requires(Task::NewDW, lb->gInternalForceLabel, Ghost::None);
  t->requires(Task::NewDW, lb->gExternalForceLabel, Ghost::None);
  t->requires(Task::NewDW, lb->gVelocityLabel,      Ghost::None);

  t->computes(lb->gVelocityStarLabel);
  t->computes(lb->gAccelerationLabel);
  t->computes( VarLabel::find(abortTimeStep_name) );
  t->computes( VarLabel::find(recomputeTimeStep_name) );

  sched->addTask(t, patches, matls);
}

void SerialMPM::scheduleIntegrateTemperatureRate(SchedulerP& sched,
                                                 const PatchSet* patches,
                                                 const MaterialSet* matls)
{
  if (!flags->doMPMOnLevel(getLevel(patches)->getIndex(),
                           getLevel(patches)->getGrid()->numLevels()))
    return;

  heatConductionModel->scheduleIntegrateTemperatureRate(sched,patches,matls);
}

void SerialMPM::scheduleExMomIntegrated(SchedulerP& sched,
                                        const PatchSet* patches,
                                        const MaterialSet* matls)
{
  if (!flags->doMPMOnLevel(getLevel(patches)->getIndex(),
                           getLevel(patches)->getGrid()->numLevels()))
    return;

  printSchedule(patches,cout_doing,"MPM::scheduleExMomIntegrated");
  contactModel->addComputesAndRequiresIntegrated(sched, patches, matls);
}

void SerialMPM::scheduleSetGridBoundaryConditions(SchedulerP& sched,
                                                  const PatchSet* patches,
                                                  const MaterialSet* matls)

{
  if (!flags->doMPMOnLevel(getLevel(patches)->getIndex(),
                           getLevel(patches)->getGrid()->numLevels()))
    return;
  printSchedule(patches,cout_doing,"MPM::scheduleSetGridBoundaryConditions");
  Task* t=scinew Task("MPM::setGridBoundaryConditions",
                      this, &SerialMPM::setGridBoundaryConditions);

  const MaterialSubset* mss = matls->getUnion();
  t->requires(Task::OldDW, lb->delTLabel );

  t->modifies(             lb->gAccelerationLabel,     mss);
  t->modifies(             lb->gVelocityStarLabel,     mss);
  t->requires(Task::NewDW, lb->gVelocityLabel,   Ghost::None);

  sched->addTask(t, patches, matls);
}

void SerialMPM::scheduleInterpolateToParticlesAndUpdate(SchedulerP& sched,
                                                       const PatchSet* patches,
                                                       const MaterialSet* matls)

{
  if (!flags->doMPMOnLevel(getLevel(patches)->getIndex(),
                           getLevel(patches)->getGrid()->numLevels()))
    return;

  printSchedule(patches,cout_doing,
                               "MPM::scheduleInterpolateToParticlesAndUpdate");

  Task* t=scinew Task("MPM::interpolateToParticlesAndUpdate",
                      this, &SerialMPM::interpolateToParticlesAndUpdate);

  t->requires(Task::OldDW, lb->delTLabel );

  Ghost::GhostType gac   = Ghost::AroundCells;
  Ghost::GhostType gnone = Ghost::None;
  t->requires(Task::NewDW, lb->gAccelerationLabel,              gac,NGN);
  t->requires(Task::NewDW, lb->gVelocityStarLabel,              gac,NGN);
  t->requires(Task::NewDW, lb->gTemperatureRateLabel,           gac,NGN);
  if(flags->d_computeNormals){
    t->requires(Task::NewDW, lb->gSurfNormLabel,                gac,NGN);
  }
  if(flags->d_XPIC2){
    t->requires(Task::NewDW, lb->gVelSPSSPLabel,                gac,NGN);
    t->requires(Task::NewDW, lb->pVelocitySSPlusLabel,          gnone);
  }
  t->requires(Task::OldDW, lb->pXLabel,                         gnone);
  t->requires(Task::OldDW, lb->pMassLabel,                      gnone);
  t->requires(Task::OldDW, lb->pParticleIDLabel,                gnone);
  t->requires(Task::OldDW, lb->pModalIDLabel,                   gnone);
  t->requires(Task::OldDW, lb->pTemperatureLabel,               gnone);
  t->requires(Task::OldDW, lb->pVelocityLabel,                  gnone);
  t->requires(Task::OldDW, lb->pDispLabel,                      gnone);
  t->requires(Task::OldDW, lb->pSizeLabel,                      gnone);
  t->requires(Task::NewDW, lb->pCurSizeLabel,                   gnone);
  t->requires(Task::OldDW, lb->pVolumeLabel,                    gnone);
  t->requires(Task::OldDW, lb->pLocalizedMPMLabel,              gnone);
  t->requires(Task::NewDW, lb->pSurfLabel_preReloc,             gnone);

  t->requires(Task::NewDW, lb->massBurnFractionLabel,    gac,NGN);
  if(flags->d_with_ice){
    t->requires(Task::NewDW, lb->dTdt_NCLabel,           gac,NGN);
  }

  t->computes(lb->pDispLabel_preReloc);
  t->computes(lb->pVelocityLabel_preReloc);
  t->computes(lb->pXLabel_preReloc);
  t->computes(lb->pParticleIDLabel_preReloc);
  t->computes(lb->pModalIDLabel_preReloc);
  t->computes(lb->pTemperatureLabel_preReloc);
  t->computes(lb->pTempPreviousLabel_preReloc); // for thermal stress
  t->computes(lb->pMassLabel_preReloc);
  t->computes(lb->pSizeLabel_preReloc);

  //__________________________________
  //  reduction variables
  if(flags->d_reductionVars->momentum){
    t->computes(lb->TotalMomentumLabel);
  }
  if(flags->d_reductionVars->KE){
    t->computes(lb->KineticEnergyLabel);
  }
  if(flags->d_reductionVars->thermalEnergy){
    t->computes(lb->ThermalEnergyLabel);
  }
  if(flags->d_reductionVars->centerOfMass){
    t->computes(lb->CenterOfMassPositionLabel);
  }
  if(flags->d_reductionVars->mass){
    t->computes(lb->TotalMassLabel);
  }
  if(flags->d_reductionVars->volDeformed){
    t->computes(lb->TotalVolumeDeformedLabel);
  }

  // debugging scalar
  if(flags->d_with_color) {
    t->requires(Task::OldDW, lb->pColorLabel,  Ghost::None);
    t->computes(lb->pColorLabel_preReloc);
  }

  // Carry Forward particle refinement flag
//  if(flags->d_refineParticles){
//    t->requires(Task::OldDW, lb->pRefinedLabel,                Ghost::None);
//    t->computes(             lb->pRefinedLabel_preReloc);
//  }

  MaterialSubset* z_matl = scinew MaterialSubset();
  z_matl->add(0);
  z_matl->addReference();
  t->requires(Task::OldDW, lb->NC_CCweightLabel, z_matl, Ghost::None);
  t->computes(             lb->NC_CCweightLabel, z_matl);

  sched->addTask(t, patches, matls);

  // The task will have a reference to z_matl
  if (z_matl->removeReference())
    delete z_matl; // shouln't happen, but...
}

void SerialMPM::scheduleComputeParticleGradients(SchedulerP& sched,
                                                 const PatchSet* patches,
                                                 const MaterialSet* matls)

{
  if (!flags->doMPMOnLevel(getLevel(patches)->getIndex(),
                           getLevel(patches)->getGrid()->numLevels()))
    return;

  printSchedule(patches,cout_doing,"MPM::scheduleComputeParticleGradients");

  Task* t=scinew Task("MPM::computeParticleGradients",
                      this, &SerialMPM::computeParticleGradients);

  t->requires(Task::OldDW, lb->delTLabel );

  Ghost::GhostType gac   = Ghost::AroundCells;
  Ghost::GhostType gnone = Ghost::None;
  t->requires(Task::NewDW, lb->gVelocityStarLabel,              gac,NGN);
  if (flags->d_doExplicitHeatConduction){
    t->requires(Task::NewDW, lb->gTemperatureStarLabel,         gac,NGN);
  }
  t->requires(Task::OldDW, lb->pXLabel,                         gnone);
  t->requires(Task::OldDW, lb->pMassLabel,                      gnone);
  t->requires(Task::NewDW, lb->pMassLabel_preReloc,             gnone);
  t->requires(Task::NewDW, lb->pCurSizeLabel,                   gnone);
  t->requires(Task::OldDW, lb->pVolumeLabel,                    gnone);
  t->requires(Task::OldDW, lb->pDeformationMeasureLabel,        gnone);
  t->requires(Task::OldDW, lb->pLocalizedMPMLabel,              gnone);
  t->requires(Task::OldDW, lb->pParticleIDLabel,                gnone);

  t->computes(lb->pVolumeLabel_preReloc);
  t->computes(lb->pVelGradLabel_preReloc);
  t->computes(lb->pDeformationMeasureLabel_preReloc);
  t->computes(lb->pTemperatureGradientLabel_preReloc);

  if(flags->d_reductionVars->volDeformed){
    t->computes(lb->TotalVolumeDeformedLabel);
  }

  sched->addTask(t, patches, matls);
}

void SerialMPM::scheduleFinalParticleUpdate(SchedulerP& sched,
                                            const PatchSet* patches,
                                            const MaterialSet* matls)

{
  if (!flags->doMPMOnLevel(getLevel(patches)->getIndex(),
                           getLevel(patches)->getGrid()->numLevels()))
    return;

  printSchedule(patches,cout_doing,"MPM::scheduleFinalParticleUpdate");

  Task* t=scinew Task("MPM::finalParticleUpdate",
                      this, &SerialMPM::finalParticleUpdate);

  t->requires(Task::OldDW, lb->delTLabel );

  Ghost::GhostType gnone = Ghost::None;
  t->requires(Task::NewDW, lb->pdTdtLabel,                      gnone);
  t->requires(Task::NewDW, lb->pLocalizedMPMLabel_preReloc,     gnone);
  t->requires(Task::NewDW, lb->pMassLabel_preReloc,             gnone);
  t->requires(Task::NewDW, lb->pVolumeLabel_preReloc,           gnone);

  t->modifies(lb->pTemperatureLabel_preReloc);

  sched->addTask(t, patches, matls);
}

void SerialMPM::scheduleUpdateTracers(SchedulerP& sched,
                                      const PatchSet* patches,
                                      const MaterialSubset* mpm_matls,
                                      const MaterialSubset* tracer_matls,
                                      const MaterialSet* matls)
{
  if (!flags->doMPMOnLevel(getLevel(patches)->getIndex(),
                           getLevel(patches)->getGrid()->numLevels()))
    return;

  printSchedule(patches,cout_doing,"MPM::scheduleUpdateTracers");

  Task* t=scinew Task("MPM::updateTracers",
                      this, &SerialMPM::updateTracers);

  t->requires(Task::OldDW, lb->delTLabel );

  Ghost::GhostType gac   = Ghost::AroundCells;
  Ghost::GhostType gnone = Ghost::None;
  t->requires(Task::NewDW, lb->gVelocityStarLabel, mpm_matls,    gac,NGN);
  t->requires(Task::NewDW, lb->gMassLabel,         mpm_matls,    gac,NGN);
  t->requires(Task::OldDW, lb->pXLabel,            tracer_matls, gnone);
  t->requires(Task::OldDW, lb->tracerIDLabel,      tracer_matls, gnone);
  if (flags->d_doingDissolution) {
    t->requires(Task::NewDW, lb->gSurfNormLabel,     mpm_matls,     gac,NGN+2);
  }

  t->computes(lb->pXLabel_preReloc,           tracer_matls);
  t->computes(lb->tracerIDLabel_preReloc,     tracer_matls);

  sched->addTask(t, patches, matls);
}

void SerialMPM::scheduleUpdateLineSegments(SchedulerP& sched,
                                           const PatchSet* patches,
                                           const MaterialSubset* mpm_matls,
                                           const MaterialSubset* lineseg_matls,
                                           const MaterialSet* matls)
{
  if (!flags->doMPMOnLevel(getLevel(patches)->getIndex(),
                           getLevel(patches)->getGrid()->numLevels()))
    return;

  printSchedule(patches,cout_doing,"MPM::scheduleUpdateLineSegments");

  Task* t=scinew Task("MPM::updateLineSegments",
                      this, &SerialMPM::updateLineSegments);

  t->requires(Task::OldDW, lb->delTLabel );

  Ghost::GhostType gac   = Ghost::AroundCells;
  Ghost::GhostType gnone = Ghost::None;
  t->requires(Task::NewDW, lb->gVelocityStarLabel,   mpm_matls,     gac,NGN+1);
  t->requires(Task::NewDW, lb->gMassLabel,           mpm_matls,     gac,NGN+1);
  t->requires(Task::OldDW, lb->pXLabel,              lineseg_matls, gnone);
  t->requires(Task::OldDW, lb->pSizeLabel,           lineseg_matls, gnone);
  t->requires(Task::OldDW, lb->linesegIDLabel,       lineseg_matls, gnone);
  t->requires(Task::OldDW, lb->lsMidToEndVectorLabel,lineseg_matls, gnone);
  t->requires(Task::OldDW, lb->pDeformationMeasureLabel,
                                                     lineseg_matls, gnone);
  t->requires(Task::NewDW, lb->dLdtDissolutionLabel, mpm_matls,     gac,NGN+1);
<<<<<<< HEAD
  if (flags->d_doingDissolution) {
    t->requires(Task::NewDW, lb->gSurfNormLabel,     mpm_matls,     gac,NGN+1);
=======
  if(flags->d_computeNormals){
   t->requires(Task::NewDW,lb->gSurfNormLabel,       mpm_matls,     gac,NGN+1);
>>>>>>> d74323a5
  }

  t->computes(lb->pXLabel_preReloc,                      lineseg_matls);
  t->computes(lb->pSizeLabel_preReloc,                   lineseg_matls);
  t->computes(lb->linesegIDLabel_preReloc,               lineseg_matls);
  t->computes(lb->lsMidToEndVectorLabel_preReloc,        lineseg_matls);
  t->computes(lb->pDeformationMeasureLabel_preReloc,     lineseg_matls);

  sched->addTask(t, patches, matls);
}

void SerialMPM::scheduleUpdateTriangles(SchedulerP& sched,
                                        const PatchSet* patches,
                                        const MaterialSubset* mpm_matls,
                                        const MaterialSubset* triangle_matls,
                                        const MaterialSet* matls)
{
  if (!flags->doMPMOnLevel(getLevel(patches)->getIndex(),
                           getLevel(patches)->getGrid()->numLevels()))
    return;

  printSchedule(patches,cout_doing,"MPM::scheduleUpdateTriangles");

  Task* t=scinew Task("MPM::updateTriangles",
                      this, &SerialMPM::updateTriangles);

  t->requires(Task::OldDW, lb->delTLabel );

  Ghost::GhostType gac   = Ghost::AroundCells;
  Ghost::GhostType gnone = Ghost::None;
  t->requires(Task::NewDW, lb->gVelocityStarLabel,   mpm_matls,     gac,NGN+2);
  t->requires(Task::NewDW, lb->gMassLabel,           mpm_matls,     gac,NGN+2);
  t->requires(Task::NewDW, lb->dLdtDissolutionLabel, mpm_matls,     gac,NGN+2);
<<<<<<< HEAD
  if (flags->d_doingDissolution) {
=======
  if(flags->d_computeNormals){
>>>>>>> d74323a5
    t->requires(Task::NewDW, lb->gSurfNormLabel,     mpm_matls,     gac,NGN+2);
  }
  t->requires(Task::OldDW, lb->pXLabel,                 triangle_matls, gnone);
  t->requires(Task::OldDW, lb->pSizeLabel,              triangle_matls, gnone);
  t->requires(Task::OldDW, lb->triangleIDLabel,         triangle_matls, gnone);
  t->requires(Task::OldDW, lb->triMidToN0VectorLabel,   triangle_matls, gnone);
  t->requires(Task::OldDW, lb->triMidToN1VectorLabel,   triangle_matls, gnone);
  t->requires(Task::OldDW, lb->triMidToN2VectorLabel,   triangle_matls, gnone);
  t->requires(Task::OldDW, lb->pDeformationMeasureLabel,
                                                        triangle_matls, gnone);
  t->requires(Task::OldDW, lb->triUseInPenaltyLabel,    triangle_matls, gnone);
  t->requires(Task::OldDW, lb->triAreaLabel,            triangle_matls, gnone);
  t->requires(Task::OldDW, lb->triAreaAtNodesLabel,     triangle_matls, gnone);
//t->requires(Task::OldDW, lb->triNode0TriangleIDsLabel,triangle_matls, gnone);
//t->requires(Task::OldDW, lb->triNode1TriangleIDsLabel,triangle_matls, gnone);
//t->requires(Task::OldDW, lb->triNode2TriangleIDsLabel,triangle_matls, gnone);

  t->computes(lb->pXLabel_preReloc,                     triangle_matls);
  t->computes(lb->pSizeLabel_preReloc,                  triangle_matls);
  t->computes(lb->triangleIDLabel_preReloc,             triangle_matls);
  t->computes(lb->triMidToN0VectorLabel_preReloc,       triangle_matls);
  t->computes(lb->triMidToN1VectorLabel_preReloc,       triangle_matls);
  t->computes(lb->triMidToN2VectorLabel_preReloc,       triangle_matls);
  t->computes(lb->pDeformationMeasureLabel_preReloc,    triangle_matls);
  t->computes(lb->triUseInPenaltyLabel_preReloc,        triangle_matls);
  t->computes(lb->triAreaLabel_preReloc,                triangle_matls);
  t->computes(lb->triAreaAtNodesLabel_preReloc,         triangle_matls);
//t->computes(lb->triNode0TriangleIDsLabel_preReloc,    triangle_matls);
//t->computes(lb->triNode1TriangleIDsLabel_preReloc,    triangle_matls);
//t->computes(lb->triNode2TriangleIDsLabel_preReloc,    triangle_matls);

  sched->addTask(t, patches, matls);
}

void SerialMPM::scheduleComputeLineSegmentForces(SchedulerP& sched,
                                            const PatchSet* patches,
                                            const MaterialSubset* mpm_matls,
                                            const MaterialSubset* lineseg_matls,
                                            const MaterialSet* matls)
{
  if (!flags->doMPMOnLevel(getLevel(patches)->getIndex(),
                           getLevel(patches)->getGrid()->numLevels()))
    return;

  printSchedule(patches,cout_doing,"MPM::scheduleComputeLineSegmentForces");

  Task* t=scinew Task("MPM::computeLineSegmentForces",
                      this, &SerialMPM::computeLineSegmentForces);

  Ghost::GhostType  gac = Ghost::AroundCells;

  t->requires(Task::OldDW, lb->pXLabel,              lineseg_matls, gac, 2);
  t->requires(Task::OldDW, lb->pSizeLabel,           lineseg_matls, gac, 2);
  t->requires(Task::OldDW, lb->lsMidToEndVectorLabel,lineseg_matls, gac, 2);
  t->requires(Task::NewDW, lb->gMassLabel,           mpm_matls,     gac, NGN+2);

  t->computes(lb->gLSContactForceLabel,              mpm_matls);
  t->computes(lb->gSurfaceAreaLabel,                 mpm_matls);

  sched->addTask(t, patches, matls);
}

void SerialMPM::scheduleComputeTriangleForces(SchedulerP& sched,
                                            const PatchSet* patches,
                                            const MaterialSubset* mpm_matls,
                                            const MaterialSubset* triangle_matls,
                                            const MaterialSet* matls)
{
  if (!flags->doMPMOnLevel(getLevel(patches)->getIndex(),
                           getLevel(patches)->getGrid()->numLevels()))
    return;

  printSchedule(patches,cout_doing,"MPM::scheduleComputeTriangleForces");

  Task* t=scinew Task("MPM::computeTriangleForces",
                      this, &SerialMPM::computeTriangleForces);

  Ghost::GhostType  gac = Ghost::AroundCells;

  t->requires(Task::OldDW, lb->simulationTimeLabel);
  t->requires(Task::OldDW, lb->pXLabel,              triangle_matls, gac, 2);
  t->requires(Task::OldDW, lb->pSizeLabel,           triangle_matls, gac, 2);
  t->requires(Task::OldDW, lb->triMidToN0VectorLabel,triangle_matls, gac, 2);
  t->requires(Task::OldDW, lb->triMidToN1VectorLabel,triangle_matls, gac, 2);
  t->requires(Task::OldDW, lb->triMidToN2VectorLabel,triangle_matls, gac, 2);
  t->requires(Task::OldDW, lb->triUseInPenaltyLabel, triangle_matls, gac, 2);
  t->requires(Task::OldDW, lb->triangleIDLabel,      triangle_matls, gac, 2);
  t->requires(Task::OldDW, lb->triAreaAtNodesLabel,  triangle_matls, gac, 2);
  t->requires(Task::NewDW, lb->gMassLabel,           mpm_matls,      gac,NGN+2);

  t->computes(lb->gLSContactForceLabel,             mpm_matls);
  t->computes(lb->gSurfaceAreaLabel,                mpm_matls);
//  t->computes(lb->triInContactLabel,                triangle_matls);

  sched->addTask(t, patches, matls);
}

void SerialMPM::scheduleUpdateCohesiveZones(SchedulerP& sched,
                                            const PatchSet* patches,
                                            const MaterialSubset* mpm_matls,
                                            const MaterialSubset* cz_matls,
                                            const MaterialSet* matls)
{
  if (!flags->doMPMOnLevel(getLevel(patches)->getIndex(),
                           getLevel(patches)->getGrid()->numLevels()))
    return;

  printSchedule(patches,cout_doing,"MPM::scheduleUpdateCohesiveZones");

  Task* t=scinew Task("MPM::updateCohesiveZones",
                      this, &SerialMPM::updateCohesiveZones);

  t->requires(Task::OldDW, lb->delTLabel );

  Ghost::GhostType gac   = Ghost::AroundCells;
  Ghost::GhostType gnone = Ghost::None;
  t->requires(Task::NewDW, lb->gVelocityLabel,     mpm_matls,   gac,NGN);
  t->requires(Task::NewDW, lb->gMassLabel,         mpm_matls,   gac,NGN);
  t->requires(Task::OldDW, lb->pXLabel,            cz_matls,    gnone);
  t->requires(Task::OldDW, lb->czAreaLabel,        cz_matls,    gnone);
  t->requires(Task::OldDW, lb->czNormLabel,        cz_matls,    gnone);
  t->requires(Task::OldDW, lb->czTangLabel,        cz_matls,    gnone);
  t->requires(Task::OldDW, lb->czDispTopLabel,     cz_matls,    gnone);
  t->requires(Task::OldDW, lb->czDispBottomLabel,  cz_matls,    gnone);
  t->requires(Task::OldDW, lb->czSeparationLabel,  cz_matls,    gnone);
  t->requires(Task::OldDW, lb->czForceLabel,       cz_matls,    gnone);
  t->requires(Task::OldDW, lb->czTopMatLabel,      cz_matls,    gnone);
  t->requires(Task::OldDW, lb->czBotMatLabel,      cz_matls,    gnone);
  t->requires(Task::OldDW, lb->czFailedLabel,      cz_matls,    gnone);
  t->requires(Task::OldDW, lb->czIDLabel,          cz_matls,    gnone);

  t->computes(lb->pXLabel_preReloc,           cz_matls);
  t->computes(lb->czAreaLabel_preReloc,       cz_matls);
  t->computes(lb->czNormLabel_preReloc,       cz_matls);
  t->computes(lb->czTangLabel_preReloc,       cz_matls);
  t->computes(lb->czDispTopLabel_preReloc,    cz_matls);
  t->computes(lb->czDispBottomLabel_preReloc, cz_matls);
  t->computes(lb->czSeparationLabel_preReloc, cz_matls);
  t->computes(lb->czForceLabel_preReloc,      cz_matls);
  t->computes(lb->czTopMatLabel_preReloc,     cz_matls);
  t->computes(lb->czBotMatLabel_preReloc,     cz_matls);
  t->computes(lb->czFailedLabel_preReloc,     cz_matls);
  t->computes(lb->czIDLabel_preReloc,         cz_matls);

  sched->addTask(t, patches, matls);
}

void SerialMPM::scheduleInsertParticles(SchedulerP& sched,
                                        const PatchSet* patches,
                                        const MaterialSet* matls)

{
  if (!flags->doMPMOnLevel(getLevel(patches)->getIndex(),
                           getLevel(patches)->getGrid()->numLevels()))
    return;

  if(flags->d_insertParticles){
    printSchedule(patches,cout_doing,"MPM::scheduleInsertParticles");

    Task* t=scinew Task("MPM::insertParticles",this,
                  &SerialMPM::insertParticles);

    t->requires(Task::OldDW, lb->simulationTimeLabel);
    t->requires(Task::OldDW, lb->delTLabel );

    t->modifies(lb->pXLabel_preReloc);
    t->modifies(lb->pVelocityLabel_preReloc);
    t->requires(Task::OldDW, lb->pColorLabel,  Ghost::None);

    sched->addTask(t, patches, matls);
  }
}

void SerialMPM::scheduleAddParticles(SchedulerP& sched,
                                     const PatchSet* patches,
                                     const MaterialSet* matls)

{
  if( !flags->doMPMOnLevel( getLevel(patches)->getIndex(), getLevel(patches)->getGrid()->numLevels() ) ) {
    return;
  }

  printSchedule( patches, cout_doing, "MPM::scheduleAddParticles" );

  Task * t = scinew Task("MPM::addParticles", this, &SerialMPM::addParticles );

  MaterialSubset* zeroth_matl = scinew MaterialSubset();
  zeroth_matl->add(0);
  zeroth_matl->addReference();
  Ghost::GhostType  gan   = Ghost::AroundNodes;

  t->requires(Task::OldDW, lb->pXLabel,                  gan, NGP);
  t->requires(Task::OldDW, lb->pColorLabel,              gan, NGP);
  t->requires(Task::OldDW, lb->pSizeLabel,               gan, NGP);
  t->requires(Task::OldDW, lb->pDeformationMeasureLabel, gan, NGP);
  t->modifies(lb->pParticleIDLabel_preReloc);
  t->modifies(lb->pModalIDLabel_preReloc);
  t->modifies(lb->pXLabel_preReloc);
  t->modifies(lb->pVolumeLabel_preReloc);
  t->modifies(lb->pVelocityLabel_preReloc);
  t->modifies(lb->pMassLabel_preReloc);
  t->modifies(lb->pSizeLabel_preReloc);
  t->modifies(lb->pDispLabel_preReloc);
  t->modifies(lb->pStressLabel_preReloc);
  
  if (flags->d_with_color) {
    t->modifies(lb->pColorLabel_preReloc);
  }
  if (flags->d_useLoadCurves) {
    t->modifies(lb->pLoadCurveIDLabel_preReloc);
  }

  t->modifies(lb->pLocalizedMPMLabel_preReloc);
  t->modifies(lb->pExtForceLabel_preReloc);
  t->modifies(lb->pTemperatureLabel_preReloc);
  t->modifies(lb->pTemperatureGradientLabel_preReloc);
  t->modifies(lb->pTempPreviousLabel_preReloc);
  t->modifies(lb->pDeformationMeasureLabel_preReloc);
  if(flags->d_computeScaleFactor){
    t->modifies(lb->pScaleFactorLabel_preReloc);
  }
  t->modifies(lb->pVelGradLabel_preReloc);

  t->requires(Task::OldDW, lb->pCellNAPIDLabel, zeroth_matl, Ghost::None);
  t->computes(             lb->pCellNAPIDLabel, zeroth_matl);

  unsigned int numMatls = m_materialManager->getNumMatls( "MPM" );
  for(unsigned int m = 0; m < numMatls; m++){
    MPMMaterial* mpm_matl = (MPMMaterial*) m_materialManager->getMaterial( "MPM", m);
    ConstitutiveModel* cm = mpm_matl->getConstitutiveModel();
    cm->addSplitParticlesComputesAndRequires(t, mpm_matl, patches);
  }

  sched->addTask(t, patches, matls);
}

void SerialMPM::scheduleAddTracers(SchedulerP& sched,
                                   const PatchSet* patches,
                                   const MaterialSet* tracer_matls)

{
  if( !flags->doMPMOnLevel( getLevel(patches)->getIndex(), getLevel(patches)->getGrid()->numLevels() ) ) {
    return;
  }

  printSchedule( patches, cout_doing, "MPM::scheduleAddTracers" );

  Task * t = scinew Task("MPM::addTracers", this, &SerialMPM::addTracers );

  t->modifies(lb->tracerIDLabel_preReloc, tracer_matls);
  t->modifies(lb->pXLabel_preReloc,       tracer_matls);

  sched->addTask(t, patches, tracer_matls);
}

void
SerialMPM::scheduleComputeParticleScaleFactor(       SchedulerP  & sched,
                                               const PatchSet    * patches,
                                               const MaterialSet * matls )
{
  if (!flags->doMPMOnLevel(getLevel(patches)->getIndex(),
                           getLevel(patches)->getGrid()->numLevels())) {
    return;
  }

  printSchedule( patches, cout_doing, "MPM::scheduleComputeParticleScaleFactor" );

  Task * t = scinew Task( "MPM::computeParticleScaleFactor",this, 
                          &SerialMPM::computeParticleScaleFactor);

  t->requires( Task::NewDW, lb->pSizeLabel_preReloc,              Ghost::None );
  t->requires( Task::NewDW, lb->pDeformationMeasureLabel_preReloc,Ghost::None );
  t->computes( lb->pScaleFactorLabel_preReloc );

  sched->addTask( t, patches, matls );
}

void
SerialMPM::scheduleComputeLineSegScaleFactor(        SchedulerP  & sched,
                                               const PatchSet    * patches,
                                               const MaterialSet * matls )
{
  if (!flags->doMPMOnLevel(getLevel(patches)->getIndex(),
                           getLevel(patches)->getGrid()->numLevels())) {
    return;
  }

  printSchedule( patches, cout_doing, "MPM::scheduleComputeLineSegScaleFactor" );

  Task * t = scinew Task( "MPM::computeLineSegScaleFactor",this, 
                          &SerialMPM::computeLineSegScaleFactor);

  t->requires( Task::NewDW, lb->pSizeLabel_preReloc,              Ghost::None );
  t->computes( lb->pScaleFactorLabel_preReloc );

  sched->addTask( t, patches, matls );
}

void
SerialMPM::scheduleComputeTriangleScaleFactor(       SchedulerP  & sched,
                                               const PatchSet    * patches,
                                               const MaterialSet * matls )
{
  if (!flags->doMPMOnLevel(getLevel(patches)->getIndex(),
                           getLevel(patches)->getGrid()->numLevels())) {
    return;
  }

  printSchedule( patches, cout_doing,"MPM::scheduleComputeTriangleScaleFactor");

  Task * t = scinew Task( "MPM::computeTriangleScaleFactor",this, 
                          &SerialMPM::computeTriangleScaleFactor);

  t->requires( Task::NewDW, lb->pSizeLabel_preReloc,              Ghost::None );
  t->requires( Task::NewDW, lb->pDeformationMeasureLabel_preReloc,Ghost::None );
  t->computes( lb->pScaleFactorLabel_preReloc );

  sched->addTask( t, patches, matls );
}

void
SerialMPM::scheduleSetPrescribedMotion(       SchedulerP  & sched,
                                        const PatchSet    * patches,
                                        const MaterialSet * matls )
{
  if ( !flags->doMPMOnLevel( getLevel(patches)->getIndex(), 
        getLevel(patches)->getGrid()->numLevels() ) ) {
    return;
  }

  printSchedule(patches,cout_doing,"MPM::scheduleSetPrescribedMotion");

  Task * t = scinew Task( "MPM::setPrescribedMotion", this,
                           &SerialMPM::setPrescribedMotion );

  const MaterialSubset* mss = matls->getUnion();
  t->modifies(             lb->gAccelerationLabel,     mss);
  t->modifies(             lb->gVelocityStarLabel,     mss);
  t->requires(Task::OldDW, lb->simulationTimeLabel);
  t->requires(Task::OldDW, lb->delTLabel );

  sched->addTask(t, patches, matls);
}

void SerialMPM::scheduleComputeMassBurnFrac(SchedulerP& sched,
                                            const PatchSet* patches,
                                            const MaterialSet* matls)
{
  if (!flags->doMPMOnLevel(getLevel(patches)->getIndex(),
                           getLevel(patches)->getGrid()->numLevels()))
    return;

  printSchedule(patches,cout_doing,"MPM::scheduleComputeMassBurnFrac");
  dissolutionModel->addComputesAndRequiresMassBurnFrac(sched, patches, matls);
}

void
SerialMPM::scheduleRefine( const PatchSet   * patches,
                                 SchedulerP & sched )
{
  printSchedule(patches,cout_doing,"MPM::scheduleRefine");
  Task* t = scinew Task( "SerialMPM::refine", this, &SerialMPM::refine );

  t->computes(lb->pXLabel);
  t->computes(lb->p_qLabel);
  t->computes(lb->pDispLabel);
  t->computes(lb->pMassLabel);
  t->computes(lb->pVolumeLabel);
  t->computes(lb->pTemperatureLabel);
  t->computes(lb->pTempPreviousLabel); // for therma  stresm analysis
  t->computes(lb->pdTdtLabel);
  t->computes(lb->pVelocityLabel);
  t->computes(lb->pVelGradLabel);
  t->computes(lb->pTemperatureGradientLabel);
  t->computes(lb->pExternalForceLabel);
  t->computes(lb->pParticleIDLabel);
  t->computes(lb->pDeformationMeasureLabel);
  t->computes(lb->pStressLabel);
  t->computes(lb->pSizeLabel);
  t->computes(lb->pCurSizeLabel);
  t->computes(lb->pLocalizedMPMLabel);
  t->computes(lb->NC_CCweightLabel);
  t->computes(lb->delTLabel,getLevel(patches));

  // Debugging Scalar
  if (flags->d_with_color) {
    t->computes(lb->pColorLabel);
  }

  if (flags->d_useLoadCurves) {
    // Computes the load curve ID associated with each particle
    t->computes(lb->pLoadCurveIDLabel);
  }

  if (flags->d_reductionVars->accStrainEnergy) {
    // Computes accumulated strain energy
    t->computes(lb->AccStrainEnergyLabel);
  }

  unsigned int numMPM = m_materialManager->getNumMatls( "MPM" );
  for(unsigned int m = 0; m < numMPM; m++){
    MPMMaterial* mpm_matl = (MPMMaterial*) m_materialManager->getMaterial( "MPM", m);

    ConstitutiveModel* cm = mpm_matl->getConstitutiveModel();
    cm->addInitialComputesAndRequires(t, mpm_matl, patches);
    
    DamageModel* dm = mpm_matl->getDamageModel();
    dm->addInitialComputesAndRequires(t, mpm_matl);
    
    ErosionModel* em = mpm_matl->getErosionModel();
    em->addInitialComputesAndRequires(t, mpm_matl);
  }

  sched->addTask(t, patches, m_materialManager->allMaterials( "MPM" ));
}

void
SerialMPM::scheduleRefineInterface( const LevelP& /*fineLevel*/,
                                          SchedulerP& /*scheduler*/,
                                          bool /* ??? */,
                                          bool /* ??? */)
{
  //  do nothing for now
}

void SerialMPM::scheduleCoarsen(const LevelP& /*coarseLevel*/,
                                SchedulerP& /*sched*/)
{
  // do nothing for now
}
//______________________________________________________________________
// Schedule to mark flags for AMR regridding
void SerialMPM::scheduleErrorEstimate(const LevelP& coarseLevel,
                                      SchedulerP& sched)
{
  // main way is to count particles, but for now we only want particles on
  // the finest level.  Thus to schedule cells for regridding during the
  // execution, we'll coarsen the flagged cells (see coarsen).

  if (amr_doing.active())
    amr_doing << "SerialMPM::scheduleErrorEstimate on level " << coarseLevel->getIndex() << '\n';

  // The simulation controller should not schedule it every time step
  Task* task = scinew Task("MPM::errorEstimate", this, &SerialMPM::errorEstimate);

  // if the finest level, compute flagged cells
  if (coarseLevel->getIndex() == coarseLevel->getGrid()->numLevels()-1) {
    task->requires(Task::NewDW, lb->pXLabel, Ghost::AroundCells, 0);
  }
  else {
    task->requires(Task::NewDW, m_regridder->getRefineFlagLabel(),
                   0, Task::FineLevel, m_regridder->refineFlagMaterials(),
                   Task::NormalDomain, Ghost::None, 0);
  }
  task->modifies(m_regridder->getRefineFlagLabel(),      m_regridder->refineFlagMaterials());
  task->modifies(m_regridder->getRefinePatchFlagLabel(), m_regridder->refineFlagMaterials());
  sched->addTask(task, coarseLevel->eachPatch(), m_materialManager->allMaterials( "MPM" ));

}
//______________________________________________________________________
// Schedule to mark initial flags for AMR regridding
void SerialMPM::scheduleInitialErrorEstimate(const LevelP& coarseLevel,
                                             SchedulerP& sched)
{
  scheduleErrorEstimate(coarseLevel, sched);
}

void SerialMPM::scheduleSwitchTest(const LevelP& level, SchedulerP& sched)
{
  if (d_switchCriteria) {
    d_switchCriteria->scheduleSwitchTest(level,sched);
  }
}
//______________________________________________________________________
//
void SerialMPM::printParticleCount(const ProcessorGroup* pg,
                                   const PatchSubset*,
                                   const MaterialSubset*,
                                   DataWarehouse*,
                                   DataWarehouse* new_dw)
{
  sumlong_vartype pcount;
  new_dw->get(pcount, lb->partCountLabel);

  if(pg->myRank() == 0){
    std::cout << "Created " << (long) pcount << " total particles" << std::endl;
  }

  //__________________________________
  //  bulletproofing
  if(pcount == 0 && flags->d_with_arches == false){
    ostringstream msg;
    msg << "\n ERROR: zero particles were created. \n"
        << "  Possible causes: \n"
        << "    1) The geom_objects are outside of the computational domain.\n"
        << "    2) Insufficient grid resolution.  On single/multi-level (MPMICE) problems particles have to created\n"
        << "       on the coarsest level for each geom_object.";
    throw ProblemSetupException(msg.str(),__FILE__, __LINE__);
  }
}
//______________________________________________________________________
//
void SerialMPM::computeAccStrainEnergy(const ProcessorGroup*,
                                       const PatchSubset*,
                                       const MaterialSubset*,
                                       DataWarehouse* old_dw,
                                       DataWarehouse* new_dw)
{
  // Get the totalStrainEnergy from the old datawarehouse
  max_vartype accStrainEnergy;
  old_dw->get(accStrainEnergy, lb->AccStrainEnergyLabel);

  // Get the incremental strain energy from the new datawarehouse
  sum_vartype incStrainEnergy;
  new_dw->get(incStrainEnergy, lb->StrainEnergyLabel);

  // Add the two a put into new dw
  double totalStrainEnergy =
    (double) accStrainEnergy + (double) incStrainEnergy;
  new_dw->put(max_vartype(totalStrainEnergy), lb->AccStrainEnergyLabel);
}

// Calculate the number of material points per load curve
void SerialMPM::countMaterialPointsPerLoadCurve(const ProcessorGroup*,
                                                const PatchSubset* patches,
                                                const MaterialSubset*,
                                                DataWarehouse* ,
                                                DataWarehouse* new_dw)
{

  printTask(patches, patches->get(0) ,cout_doing,"MPM::countMaterialPointsPerLoadCurve");
  // Find the number of pressure BCs in the problem
  int nofPressureBCs = 0;
  for (int ii = 0; ii<(int)MPMPhysicalBCFactory::mpmPhysicalBCs.size(); ii++){
    string bcs_type = MPMPhysicalBCFactory::mpmPhysicalBCs[ii]->getType();
    if (bcs_type == "Pressure") {
      nofPressureBCs++;

      // Loop through the patches and count
      for(int p=0;p<patches->size();p++){
        const Patch* patch = patches->get(p);
        unsigned int numMPMMatls=m_materialManager->getNumMatls( "MPM" );
        int numPts = 0;
        for(unsigned int m = 0; m < numMPMMatls; m++){
          MPMMaterial* mpm_matl = 
                     (MPMMaterial*) m_materialManager->getMaterial( "MPM",  m );
          int dwi = mpm_matl->getDWIndex();

          ParticleSubset* pset = new_dw->getParticleSubset(dwi, patch);
          constParticleVariable<IntVector> pLoadCurveID;
          new_dw->get(pLoadCurveID, lb->pLoadCurveIDLabel, pset);

          ParticleSubset::iterator iter = pset->begin();
          for(;iter != pset->end(); iter++){
            particleIndex idx = *iter;
            for(int k = 0;k<3;k++){
              if (pLoadCurveID[idx](k) == (nofPressureBCs)){
                ++numPts;
              }
            }
          }
        } // matl loop
        new_dw->put(sumlong_vartype(numPts),
                    lb->materialPointsPerLoadCurveLabel, 0, nofPressureBCs-1);
      }  // patch loop
    }
  }
}

// Calculate the number of material points per load curve
void SerialMPM::initializePressureBC(const ProcessorGroup*,
                                     const PatchSubset* patches,
                                     const MaterialSubset*,
                                     DataWarehouse* ,
                                     DataWarehouse* new_dw)
{
  // Get the current time
  double time = 0.0;
  printTask(patches, patches->get(0),cout_doing,"Doing MPM::initializePressureBC");
  if (cout_dbg.active())
    cout_dbg << "Current Time (Initialize Pressure BC) = " << time << endl;


  // Calculate the force vector at each particle
  for(int p=0;p<patches->size();p++){
    const Patch* patch = patches->get(p);
    unsigned int numMPMMatls=m_materialManager->getNumMatls( "MPM" );
    for(unsigned int m = 0; m < numMPMMatls; m++){
      MPMMaterial* mpm_matl =
                     (MPMMaterial*) m_materialManager->getMaterial( "MPM",  m );
      int dwi = mpm_matl->getDWIndex();

      ParticleSubset* pset = new_dw->getParticleSubset(dwi, patch);
      constParticleVariable<Point> px;
      constParticleVariable<Matrix3> psize;
      constParticleVariable<Matrix3> pDeformationMeasure;
      constParticleVariable<IntVector> pLoadCurveID;
      ParticleVariable<Vector> pExternalForce;

      new_dw->get(px, lb->pXLabel, pset);
      new_dw->get(pLoadCurveID, lb->pLoadCurveIDLabel, pset);
      new_dw->getModifiable(pExternalForce, lb->pExternalForceLabel, pset);

      ParticleVariable<Point> pExternalForceCorner1, pExternalForceCorner2,
                              pExternalForceCorner3, pExternalForceCorner4;
      if (flags->d_useCBDI) {
        new_dw->get(psize,               lb->pSizeLabel,               pset);
        new_dw->get(pDeformationMeasure, lb->pDeformationMeasureLabel, pset);
        new_dw->allocateAndPut(pExternalForceCorner1,
                               lb->pExternalForceCorner1Label, pset);
        new_dw->allocateAndPut(pExternalForceCorner2,
                               lb->pExternalForceCorner2Label, pset);
        new_dw->allocateAndPut(pExternalForceCorner3,
                               lb->pExternalForceCorner3Label, pset);
        new_dw->allocateAndPut(pExternalForceCorner4,
                               lb->pExternalForceCorner4Label, pset);
      }
      int nofPressureBCs = 0;
      for(int ii = 0; ii<(int)MPMPhysicalBCFactory::mpmPhysicalBCs.size();ii++){
        string bcs_type = MPMPhysicalBCFactory::mpmPhysicalBCs[ii]->getType();
        if (bcs_type == "Pressure") {
          if(isProc0_macro){
            string udaDir = m_output->getOutputLocation();
            string filename=udaDir+"/TimePressure.dat";
            std::ofstream TP(filename.c_str(),ios::app);
            TP << "#BHIndex UintahTime Pressure GeologicTime GeologicTemp " << endl;
          }

          // Get the material points per load curve
          sumlong_vartype numPart = 0;
          new_dw->get(numPart, lb->materialPointsPerLoadCurveLabel,
                      0, nofPressureBCs++);

          // Save the material points per load curve in the PressureBC object
          PressureBC* pbc =
            dynamic_cast<PressureBC*>(MPMPhysicalBCFactory::mpmPhysicalBCs[ii]);
          pbc->numMaterialPoints(numPart);

          if (cout_dbg.active())
          cout_dbg << "    Load Curve = "
                   << nofPressureBCs << " Num Particles = " << numPart << endl;

          // Calculate the force per particle at t = 0.0
          double forcePerPart = pbc->forcePerParticle(time);

          // Loop through the patches and calculate the force vector
          // at each particle

          ParticleSubset::iterator iter = pset->begin();
          for(;iter != pset->end(); iter++){
            particleIndex idx = *iter;
            pExternalForce[idx] = Vector(0.,0.,0.);
            for(int k=0;k<3;k++){
             if (pLoadCurveID[idx](k) == nofPressureBCs) {
              if (flags->d_useCBDI) {
               Vector dxCell = patch->dCell();
               pExternalForce[idx] +=pbc->getForceVectorCBDI(px[idx],psize[idx],
                                    pDeformationMeasure[idx],forcePerPart,time,
                                    pExternalForceCorner1[idx],
                                    pExternalForceCorner2[idx],
                                    pExternalForceCorner3[idx],
                                    pExternalForceCorner4[idx],
                                    dxCell);
              } else {
               pExternalForce[idx] += pbc->getForceVector(px[idx],
                                                        forcePerPart,time);
              }// if CBDI
            } // if pLoadCurveID...
           } // Loop over elements of the loadCurveID IntVector
          }  // loop over particles
        }   // if pressure loop
      }    // loop over all Physical BCs
    }     // matl loop
  }      // patch loop
}

void SerialMPM::deleteGeometryObjects(const ProcessorGroup*,
                                      const PatchSubset* patches,
                                      const MaterialSubset*,
                                      DataWarehouse* ,
                                      DataWarehouse* new_dw)
{
   printTask( cout_doing,"Doing MPM::deleteGeometryObjects");

   unsigned int numMPMMatls=m_materialManager->getNumMatls( "MPM" );
   for(unsigned int m = 0; m < numMPMMatls; m++){
     MPMMaterial* mpm_matl = (MPMMaterial*) m_materialManager->getMaterial( "MPM",  m );
     cout << "MPM::Deleting Geometry Objects  matl: " << mpm_matl->getDWIndex() << "\n";
     mpm_matl->deleteGeomObjects();
   }
}

void SerialMPM::actuallyInitialize(const ProcessorGroup*,
                                   const PatchSubset* patches,
                                   const MaterialSubset* matls,
                                   DataWarehouse*,
                                   DataWarehouse* new_dw)
{
  particleIndex totalParticles=0;

  const Level* level = getLevel(patches);
  IntVector lowNode, highNode;
  level->findInteriorNodeIndexRange(lowNode, highNode);

  // Determine dimensionality for particle splitting
  // To be recognized as 2D, must be in the x-y plane
  // A 1D problem must be in the x-direction.
  flags->d_ndim=3;
  if(highNode.z() - lowNode.z()==2) {
     flags->d_ndim=2;
    if(highNode.y() - lowNode.y()==2) {
       flags->d_ndim=1;
    }
  }

  for(int p=0;p<patches->size();p++){
    const Patch* patch = patches->get(p);

    printTask(patches, patch,cout_doing,"Doing MPM::actuallyInitialize");

    CCVariable<int> cellNAPID;
    new_dw->allocateAndPut(cellNAPID, lb->pCellNAPIDLabel, 0, patch);
    cellNAPID.initialize(0);

    NCVariable<double> NC_CCweight;
    new_dw->allocateAndPut(NC_CCweight, lb->NC_CCweightLabel,    0, patch);

    //__________________________________
    // - Initialize NC_CCweight = 0.125
    // - Find the walls with symmetry BC and double NC_CCweight
    NC_CCweight.initialize(0.125);
    
    vector<Patch::FaceType> bf;
    patch->getBoundaryFaces(bf);
    
    for( auto itr = bf.begin(); itr != bf.end(); ++itr ){
      Patch::FaceType face = *itr;   
        
      int mat_id = 0;

      if (patch->haveBC(face,mat_id,"symmetry","Symmetric")) {
        for(CellIterator iter = patch->getFaceIterator(face,Patch::FaceNodes);
                                                  !iter.done(); iter++) {
          NC_CCweight[*iter] = 2.0*NC_CCweight[*iter];
        }
      }
    }

    for(int m=0;m<matls->size();m++){
      MPMMaterial* mpm_matl = (MPMMaterial*) m_materialManager->getMaterial( "MPM",  m );
      particleIndex numParticles = mpm_matl->createParticles(cellNAPID,
                                                             patch, new_dw);

      totalParticles+=numParticles;
      mpm_matl->getConstitutiveModel()->initializeCMData(patch,mpm_matl,new_dw);
      
      //initialize Damage model
      mpm_matl->getDamageModel()->initializeLabels( patch, mpm_matl, new_dw );
      
      mpm_matl->getErosionModel()->initializeLabels( patch, mpm_matl, new_dw );
    }
  } // patches

  // Only allow axisymmetric runs if the grid is one cell
  // thick in the theta dir.
  if(flags->d_axisymmetric){
    int num_cells_in_theta = (highNode.z() - lowNode.z()) - 1;
    if(num_cells_in_theta > 1 ){
     ostringstream msg;
      msg << "\n ERROR: When using <axisymmetric>true</axisymmetric> the \n"
          << "grid can only have one cell in the circumferential direction.\n";
      throw ProblemSetupException(msg.str(),__FILE__, __LINE__);
    }
  }

  // Bulletproofing for extra cells/interpolators/periodic BCs
  IntVector num_extra_cells=level->getExtraCells();
  IntVector periodic=level->getPeriodicBoundaries();
  string interp_type = flags->d_interpolator_type;
  if(interp_type=="linear" && num_extra_cells!=IntVector(0,0,0)){
    if(!flags->d_with_ice && !flags->d_with_arches){
      ostringstream msg;
      msg << "\n ERROR: When using <interpolator>linear</interpolator> \n"
          << " you should also use <extraCells>[0,0,0]</extraCells> \n"
          << " unless you are running an MPMICE or MPMARCHES case.\n";
      throw ProblemSetupException(msg.str(),__FILE__, __LINE__);
    }
  }
  else if(((interp_type=="gimp"       ||
            interp_type=="3rdorderBS" ||
            interp_type=="fast_cpdi"  ||
            interp_type=="cpti"       ||
            interp_type=="cpdi")                          && 
            (  (num_extra_cells+periodic)!=IntVector(1,1,1) && 
            (!((num_extra_cells+periodic)==IntVector(1,1,0) && 
             flags->d_axisymmetric))))){
      ostringstream msg;
      msg << "\n ERROR: When using <interpolator>gimp</interpolator> \n"
          << " or <interpolator>3rdorderBS</interpolator> \n"
          << " or <interpolator>cpdi</interpolator> \n"
          << " or <interpolator>fast_cpdi</interpolator> \n"
          << " or <interpolator>cpti</interpolator> \n"
          << " you must also use extraCells and/or periodicBCs such\n"
          << " that the sum of the two is [1,1,1].\n"
          << " If using axisymmetry, the sum of the two can be [1,1,0].\n";
      throw ProblemSetupException(msg.str(),__FILE__, __LINE__);
  }

  if (flags->d_reductionVars->accStrainEnergy) {
    // Initialize the accumulated strain energy
    new_dw->put(max_vartype(0.0), lb->AccStrainEnergyLabel);
  }
  new_dw->put(sum_vartype(0.0), lb->KineticEnergyLabel);

  new_dw->put(sumlong_vartype(totalParticles), lb->partCountLabel);

  // The call below is necessary because the GeometryPieceFactory holds on to a pointer
  // to all geom_pieces (so that it can look them up by name during initialization)
  // The pieces are never actually deleted until the factory is destroyed at the end
  // of the program. resetFactory() will rid of the pointer (lookup table) and
  // allow the deletion of the unneeded pieces.  
  
  GeometryPieceFactory::resetFactory();
 
}

void SerialMPM::readPrescribedDeformations(string filename)
{

 if(filename!="") {
    std::ifstream is(filename.c_str());
    if (!is ){
      throw ProblemSetupException("ERROR Opening prescribed deformation file '"+filename+"'\n",
                                  __FILE__, __LINE__);
    }
    double t0(-1.e9);
    while(is) {
        double t1,F11,F12,F13,F21,F22,F23,F31,F32,F33,Theta,a1,a2,a3;
        is >> t1 >> F11 >> F12 >> F13 >> F21 >> F22 >> F23 >> F31 >> F32 >> F33 >> Theta >> a1 >> a2 >> a3;
        if(is) {
            if(t1<=t0){
              throw ProblemSetupException("ERROR: Time in prescribed deformation file is not monotomically increasing", __FILE__, __LINE__);
            }
            d_prescribedTimes.push_back(t1);
            d_prescribedF.push_back(Matrix3(F11,F12,F13,F21,F22,F23,F31,F32,F33));
            d_prescribedAngle.push_back(Theta);
            d_prescribedRotationAxis.push_back(Vector(a1,a2,a3));
        }
        t0 = t1;
    }
    if(d_prescribedTimes.size()<2) {
        throw ProblemSetupException("ERROR: Failed to generate valid deformation profile",
                                    __FILE__, __LINE__);
    }
  }
}

void SerialMPM::readInsertParticlesFile(string filename)
{

 if(filename!="") {
    std::ifstream is(filename.c_str());
    if (!is ){
      throw ProblemSetupException("ERROR Opening particle insertion file '"+filename+"'\n",
                                  __FILE__, __LINE__);
    }
    while(is) {
        double t1,color,transx,transy,transz,v_new_x,v_new_y,v_new_z;
        is >> t1 >> color >> transx >> transy >> transz >> v_new_x >> v_new_y >> v_new_z;
        if(is) {
            d_IPTimes.push_back(t1);
            d_IPColor.push_back(color);
            d_IPTranslate.push_back(Vector(transx,transy,transz));
            d_IPVelNew.push_back(Vector(v_new_x,v_new_y,v_new_z));
        }
    }
  }
}

void SerialMPM::actuallyComputeStableTimestep(const ProcessorGroup*,
                                              const PatchSubset* patches,
                                              const MaterialSubset* ,
                                              DataWarehouse* old_dw,
                                              DataWarehouse* new_dw)
{
  // Put something here to satisfy the need for a reduction operation in
  // the case that there are multiple levels present
  const Level* level = getLevel(patches);
  new_dw->put(delt_vartype(1.0e10), lb->delTLabel, level);
}

void SerialMPM::interpolateParticlesToGrid(const ProcessorGroup*,
                                           const PatchSubset* patches,
                                           const MaterialSubset* ,
                                           DataWarehouse* old_dw,
                                           DataWarehouse* new_dw)
{
  for(int p=0;p<patches->size();p++){
    const Patch* patch = patches->get(p);

    printTask(patches,patch,cout_doing,
              "Doing MPM::interpolateParticlesToGrid");

    unsigned int numMatls = m_materialManager->getNumMatls( "MPM" );
    ParticleInterpolator* interpolator = flags->d_interpolator->clone(patch);
    vector<IntVector> ni(interpolator->size());
    vector<double> S(interpolator->size());

    ParticleInterpolator* linear_interpolator=scinew LinearInterpolator(patch);

    string interp_type = flags->d_interpolator_type;

    NCVariable<double> gmassglobal,gtempglobal,gvolumeglobal;
    NCVariable<Vector> gvelglobal;
    int globMatID = m_materialManager->getAllInOneMatls()->get(0);
    new_dw->allocateAndPut(gmassglobal,  lb->gMassLabel,       globMatID,patch);
    new_dw->allocateAndPut(gtempglobal,  lb->gTemperatureLabel,globMatID,patch);
    new_dw->allocateAndPut(gvolumeglobal,lb->gVolumeLabel,     globMatID,patch);
    new_dw->allocateAndPut(gvelglobal,   lb->gVelocityLabel,   globMatID,patch);
    gmassglobal.initialize(d_SMALL_NUM_MPM);
    gvolumeglobal.initialize(d_SMALL_NUM_MPM);
    gtempglobal.initialize(0.0);
    gvelglobal.initialize(Vector(0.0));
    Ghost::GhostType  gan = Ghost::AroundNodes;

    for(unsigned int m = 0; m < numMatls; m++){
      MPMMaterial* mpm_matl = (MPMMaterial*) m_materialManager->getMaterial( "MPM",  m );
      int dwi = mpm_matl->getDWIndex();

      // Create arrays for the particle data
      constParticleVariable<Point>  px;
      constParticleVariable<double> pmass, pvolume, pTemperature, pColor;
      constParticleVariable<Vector> pvelocity, pexternalforce;
      constParticleVariable<Point> pExternalForceCorner1, pExternalForceCorner2,
                                   pExternalForceCorner3, pExternalForceCorner4;
      constParticleVariable<Matrix3> psize;
      constParticleVariable<Matrix3> pFOld;
      constParticleVariable<Matrix3> pVelGrad;
      constParticleVariable<Vector>  pTempGrad;

      ParticleSubset* pset = old_dw->getParticleSubset(dwi, patch,
                                                       gan, NGP, lb->pXLabel);

      old_dw->get(px,             lb->pXLabel,             pset);
      old_dw->get(pmass,          lb->pMassLabel,          pset);
      old_dw->get(pColor,         lb->pColorLabel,         pset);
      old_dw->get(pvolume,        lb->pVolumeLabel,        pset);
      old_dw->get(pvelocity,      lb->pVelocityLabel,      pset);
      if (flags->d_GEVelProj){
        old_dw->get(pVelGrad,     lb->pVelGradLabel,             pset);
        old_dw->get(pTempGrad,    lb->pTemperatureGradientLabel, pset);
      }
      old_dw->get(pTemperature,   lb->pTemperatureLabel,   pset);
      new_dw->get(psize,          lb->pCurSizeLabel,       pset);

      new_dw->get(pexternalforce, lb->pExtForceLabel_preReloc, pset);
      constParticleVariable<IntVector> pLoadCurveID;
      if (flags->d_useCBDI) {
        new_dw->get(pExternalForceCorner1,
                   lb->pExternalForceCorner1Label, pset);
        new_dw->get(pExternalForceCorner2,
                   lb->pExternalForceCorner2Label, pset);
        new_dw->get(pExternalForceCorner3,
                   lb->pExternalForceCorner3Label, pset);
        new_dw->get(pExternalForceCorner4,
                   lb->pExternalForceCorner4Label, pset);
        old_dw->get(pLoadCurveID, lb->pLoadCurveIDLabel, pset);
      }

      // Create arrays for the grid data
      NCVariable<double> gmass;
      NCVariable<double> gvolume;
      NCVariable<Vector> gvelocity;
      NCVariable<Vector> gexternalforce;
      NCVariable<double> gexternalheatrate;
      NCVariable<double> gTemperature;
      NCVariable<double> gSp_vol;
      NCVariable<double> gColor;
      NCVariable<double> gTemperatureNoBC;
      NCVariable<double> gTemperatureRate,massBurnFrac,dLdt;

      new_dw->allocateAndPut(gmass,            lb->gMassLabel,       dwi,patch);
      new_dw->allocateAndPut(gColor,           lb->gColorLabel,      dwi,patch);
      new_dw->allocateAndPut(gSp_vol,          lb->gSp_volLabel,     dwi,patch);
      new_dw->allocateAndPut(gvolume,          lb->gVolumeLabel,     dwi,patch);
      new_dw->allocateAndPut(gvelocity,        lb->gVelocityLabel,   dwi,patch);
      new_dw->allocateAndPut(gTemperature,     lb->gTemperatureLabel,dwi,patch);
      new_dw->allocateAndPut(gTemperatureNoBC, lb->gTemperatureNoBCLabel,
                             dwi,patch);
      new_dw->allocateAndPut(gTemperatureRate, lb->gTemperatureRateLabel,
                             dwi,patch);
      new_dw->allocateAndPut(gexternalforce,   lb->gExternalForceLabel,
                             dwi,patch);
      new_dw->allocateAndPut(gexternalheatrate,lb->gExternalHeatRateLabel,
                             dwi,patch);
      new_dw->allocateAndPut(massBurnFrac,     lb->massBurnFractionLabel,
                             dwi,patch);
      new_dw->allocateAndPut(dLdt,             lb->dLdtDissolutionLabel,
                             dwi,patch);

      gmass.initialize(d_SMALL_NUM_MPM);
      gvolume.initialize(d_SMALL_NUM_MPM);
      gColor.initialize(0.0);
      gvelocity.initialize(Vector(0,0,0));
      gexternalforce.initialize(Vector(0,0,0));
      gTemperature.initialize(0);
      gTemperatureNoBC.initialize(0);
      gTemperatureRate.initialize(0);
      gexternalheatrate.initialize(0);
      gSp_vol.initialize(0.);
      massBurnFrac.initialize(0.);
      dLdt.initialize(0.);

      // Interpolate particle data to Grid data.
      // This currently consists of the particle velocity and mass
      // Need to compute the lumped global mass matrix and velocity
      // Vector from the individual mass matrix and velocity vector
      // GridMass * GridVelocity =  S^T*M_D*ParticleVelocity

      Vector total_mom(0.0,0.0,0.0);
      double pSp_vol = 1./mpm_matl->getInitialDensity();
      //loop over all particles in the patch:
      for (ParticleSubset::iterator iter = pset->begin();
           iter != pset->end();
           iter++){
        particleIndex idx = *iter;
        int NN =
           interpolator->findCellAndWeights(px[idx],ni,S,psize[idx]);
        Vector pmom = pvelocity[idx]*pmass[idx];
        double ptemp_ext = pTemperature[idx];
        total_mom += pmom;

        // Add each particles contribution to the local mass & velocity
        // Must use the node indices
        IntVector node;
        // Iterate through the nodes that receive data from the current particle
        for(int k = 0; k < NN; k++) {
          node = ni[k];
          if(patch->containsNode(node)) {
            if (flags->d_GEVelProj){
              Point gpos = patch->getNodePosition(node);
              Vector distance = px[idx] - gpos;
              Vector pvel_ext = pvelocity[idx] - pVelGrad[idx]*distance;
              pmom = pvel_ext*pmass[idx];
              ptemp_ext = pTemperature[idx] - Dot(pTempGrad[idx],distance);
            }
            gmass[node]          += pmass[idx]                     * S[k];
            gvelocity[node]      += pmom                           * S[k];
            gvolume[node]        += pvolume[idx]                   * S[k];
            gColor[node]         += pColor[idx]*pmass[idx]         * S[k];
            if (!flags->d_useCBDI) {
              gexternalforce[node] += pexternalforce[idx]          * S[k];
            }
            gTemperature[node]   += ptemp_ext * pmass[idx] * S[k];
            gSp_vol[node]        += pSp_vol   * pmass[idx] * S[k];
            //gexternalheatrate[node] += pexternalheatrate[idx]      * S[k];
          }
        }
        if (flags->d_useCBDI && pLoadCurveID[idx].x()>0) {
          vector<IntVector> niCorner1(linear_interpolator->size());
          vector<IntVector> niCorner2(linear_interpolator->size());
          vector<IntVector> niCorner3(linear_interpolator->size());
          vector<IntVector> niCorner4(linear_interpolator->size());
          vector<double> SCorner1(linear_interpolator->size());
          vector<double> SCorner2(linear_interpolator->size());
          vector<double> SCorner3(linear_interpolator->size());
          vector<double> SCorner4(linear_interpolator->size());
          linear_interpolator->findCellAndWeights(pExternalForceCorner1[idx],
                                 niCorner1,SCorner1,psize[idx]);
          linear_interpolator->findCellAndWeights(pExternalForceCorner2[idx],
                                 niCorner2,SCorner2,psize[idx]);
          linear_interpolator->findCellAndWeights(pExternalForceCorner3[idx],
                                 niCorner3,SCorner3,psize[idx]);
          linear_interpolator->findCellAndWeights(pExternalForceCorner4[idx],
                                 niCorner4,SCorner4,psize[idx]);
          for(int k = 0; k < 8; k++) { // Iterates through the nodes which receive information from the current particle
            node = niCorner1[k];
            if(patch->containsNode(node)) {
              gexternalforce[node] += pexternalforce[idx] * SCorner1[k];
            }
            node = niCorner2[k];
            if(patch->containsNode(node)) {
              gexternalforce[node] += pexternalforce[idx] * SCorner2[k];
            }
            node = niCorner3[k];
            if(patch->containsNode(node)) {
              gexternalforce[node] += pexternalforce[idx] * SCorner3[k];
            }
            node = niCorner4[k];
            if(patch->containsNode(node)) {
              gexternalforce[node] += pexternalforce[idx] * SCorner4[k];
            }
          }
        }
      } // End of particle loop

      for(NodeIterator iter=patch->getExtraNodeIterator();
                       !iter.done();iter++){
        IntVector c = *iter;

        gmassglobal[c]    += gmass[c];
        gvolumeglobal[c]  += gvolume[c];
        gvelglobal[c]     += gvelocity[c];
        gvelocity[c]      /= gmass[c];
        gtempglobal[c]    += gTemperature[c];
        gTemperature[c]   /= gmass[c];
        gColor[c]         /= gmass[c];
        gTemperatureNoBC[c] = gTemperature[c];
        gSp_vol[c]        /= gmass[c];
      }

      if(m==flags->d_containerMaterial){
        Vector dxCell = patch->dCell();
        double contRad=flags->d_containerRadius;
        double contRho=mpm_matl->getInitialDensity();
        for(NodeIterator iter=patch->getNodeIterator();
                         !iter.done();iter++){
          IntVector c = *iter;
          Point NP = patch->getNodePosition(c);
          if(NP.x()*NP.x() + NP.y()*NP.y() >= contRad*contRad){
            gvolume[c]=dxCell.x()*dxCell.y()*dxCell.z();
            gmass[c]=gvolume[c]*contRho;
            gColor[c]=((double) m);
          }
        }
      }

      // Apply boundary conditions to the temperature and velocity (if symmetry)
      MPMBoundCond bc;
      bc.setBoundaryCondition(patch,dwi,"Temperature",gTemperature,interp_type);
      bc.setBoundaryCondition(patch,dwi,"Symmetric",  gvelocity,   interp_type);

      // If an MPMICE problem, create a velocity with BCs variable for NCToCC_0
      if(flags->d_with_ice){
        NCVariable<Vector> gvelocityWBC;
        new_dw->allocateAndPut(gvelocityWBC,lb->gVelocityBCLabel,dwi,patch);
        gvelocityWBC.copyData(gvelocity);
        bc.setBoundaryCondition(patch,dwi,"Velocity", gvelocityWBC,interp_type);
        bc.setBoundaryCondition(patch,dwi,"Symmetric",gvelocityWBC,interp_type);
      }
    }  // End loop over materials

    for(NodeIterator iter = patch->getNodeIterator(); !iter.done();iter++){
      IntVector c = *iter;
      gtempglobal[c] /= gmassglobal[c];
      gvelglobal[c] /= gmassglobal[c];
    }
    delete interpolator;
    delete linear_interpolator;
  }  // End loop over patches
}

void SerialMPM::computeSSPlusVp(const ProcessorGroup*,
                                const PatchSubset* patches,
                                const MaterialSubset* ,
                                DataWarehouse* old_dw,
                                DataWarehouse* new_dw)
{
  for(int p=0;p<patches->size();p++){
    const Patch* patch = patches->get(p);
    printTask(patches, patch,cout_doing,
              "Doing MPM::computeSSPlusVp");

    ParticleInterpolator* interpolator = flags->d_interpolator->clone(patch);
    vector<IntVector> ni(interpolator->size());
    vector<double> S(interpolator->size());
    vector<Vector> d_S(interpolator->size());

    unsigned int numMPMMatls=m_materialManager->getNumMatls( "MPM" );
    for(unsigned int m = 0; m < numMPMMatls; m++){
      MPMMaterial* mpm_matl = (MPMMaterial*) m_materialManager->getMaterial( "MPM",  m );
      int dwi = mpm_matl->getDWIndex();

      // Get the arrays of particle values to be changed
      constParticleVariable<Point> px;
      constParticleVariable<Matrix3> psize;
      constParticleVariable<Matrix3> pFOld;
      ParticleVariable<Vector> pvelSSPlus;
      constNCVariable<Vector> gvelocity;

      ParticleSubset* pset = old_dw->getParticleSubset(dwi, patch);

      old_dw->get(px,       lb->pXLabel,                         pset);
      new_dw->get(psize,    lb->pCurSizeLabel,                   pset);

      new_dw->allocateAndPut(pvelSSPlus,lb->pVelocitySSPlusLabel,    pset);

      Ghost::GhostType  gac = Ghost::AroundCells;
      new_dw->get(gvelocity,    lb->gVelocityLabel,   dwi,patch,gac,NGP);

      // Loop over particles
      for(ParticleSubset::iterator iter = pset->begin();
          iter != pset->end(); iter++){
        particleIndex idx = *iter;

        // Get the node indices that surround the cell
        int NN = interpolator->findCellAndWeights(px[idx], ni, S,
                                                  psize[idx]);
        // Accumulate the contribution from each surrounding vertex
        Vector vel(0.0,0.0,0.0);
        for (int k = 0; k < NN; k++) {
          IntVector node = ni[k];
          vel      += gvelocity[node]  * S[k];
        }
        pvelSSPlus[idx]    = vel;
      }
    }
    delete interpolator;
  }
}

void SerialMPM::computeSPlusSSPlusVp(const ProcessorGroup*,
                                     const PatchSubset* patches,
                                     const MaterialSubset* ,
                                     DataWarehouse* old_dw,
                                     DataWarehouse* new_dw)
{
  for(int p=0;p<patches->size();p++){
    const Patch* patch = patches->get(p);
    printTask(patches, patch,cout_doing,
              "Doing MPM::computeSPlusSSPlusVp");

    ParticleInterpolator* interpolator = flags->d_interpolator->clone(patch);
    vector<IntVector> ni(interpolator->size());
    vector<double> S(interpolator->size());
    vector<Vector> d_S(interpolator->size());
    Ghost::GhostType  gan = Ghost::AroundNodes;
    Ghost::GhostType  gac = Ghost::AroundCells;

    unsigned int numMPMMatls=m_materialManager->getNumMatls( "MPM" );
    for(unsigned int m = 0; m < numMPMMatls; m++){
      MPMMaterial* mpm_matl = (MPMMaterial*) m_materialManager->getMaterial( "MPM",  m );
      int dwi = mpm_matl->getDWIndex();
      // Get the arrays of particle values to be changed
      constParticleVariable<Point> px;
      constParticleVariable<Matrix3> psize, pFOld;
      constParticleVariable<Vector> pvelSSPlus;
      constParticleVariable<double> pmass;

      NCVariable<Vector> gvelSPSSP;
      constNCVariable<double> gmass;

      ParticleSubset* pset = old_dw->getParticleSubset(dwi, patch,
                                                       gan, NGP, lb->pXLabel);

      old_dw->get(px,         lb->pXLabel,                         pset);
      old_dw->get(pmass,      lb->pMassLabel,                      pset);
      new_dw->get(psize,      lb->pCurSizeLabel,                   pset);
      new_dw->get(pvelSSPlus, lb->pVelocitySSPlusLabel,            pset);
      new_dw->get(gmass,      lb->gMassLabel,         dwi,patch,gac,NGP);
      new_dw->allocateAndPut(gvelSPSSP,   lb->gVelSPSSPLabel,   dwi,patch);

      gvelSPSSP.initialize(Vector(0,0,0));

      // Loop over particles
      for (ParticleSubset::iterator iter = pset->begin();
           iter != pset->end(); iter++){
        particleIndex idx = *iter;
        int NN =
           interpolator->findCellAndWeights(px[idx],ni,S,psize[idx]);
        Vector pmom = pvelSSPlus[idx]*pmass[idx];

        IntVector node;
        for(int k = 0; k < NN; k++) {
          node = ni[k];
          if(patch->containsNode(node)) {
            gvelSPSSP[node] += pmom * S[k];
          }
        }
      } // End of particle loop
      for(NodeIterator iter=patch->getExtraNodeIterator();
                       !iter.done();iter++){
        IntVector c = *iter;
        gvelSPSSP[c] /= gmass[c];
      }
    }
    delete interpolator;
  }
}

void SerialMPM::addCohesiveZoneForces(const ProcessorGroup*,
                                      const PatchSubset* patches,
                                      const MaterialSubset* ,
                                      DataWarehouse* old_dw,
                                      DataWarehouse* new_dw)
{
  for(int p=0;p<patches->size();p++){
    const Patch* patch = patches->get(p);

    printTask(patches,patch,cout_doing,"Doing MPM::addCohesiveZoneForces");

//    ParticleInterpolator* interpolator = flags->d_interpolator->clone(patch);
    ParticleInterpolator* interpolator = scinew LinearInterpolator(patch);
    vector<IntVector> ni(interpolator->size());
    vector<double> S(interpolator->size());

    Ghost::GhostType  gan = Ghost::AroundNodes;
    Ghost::GhostType  gac = Ghost::AroundCells;
    unsigned int numMPMMatls=m_materialManager->getNumMatls( "MPM" );
    std::vector<NCVariable<Vector> > gext_force(numMPMMatls);
    std::vector<constNCVariable<double> > gmass(numMPMMatls);
    for(unsigned int m = 0; m < numMPMMatls; m++){
      MPMMaterial* mpm_matl = (MPMMaterial*) m_materialManager->getMaterial( "MPM",  m );
      int dwi = mpm_matl->getDWIndex();

      new_dw->getModifiable(gext_force[m], lb->gExternalForceLabel, dwi, patch);
      new_dw->get(gmass[m],                lb->gMassLabel,dwi, patch, gac, NGN);
    }

    unsigned int numCZMatls=m_materialManager->getNumMatls( "CZ" );
    for(unsigned int m = 0; m < numCZMatls; m++){
      CZMaterial* cz_matl = (CZMaterial*) m_materialManager->getMaterial( "CZ",  m );
      int dwi = cz_matl->getDWIndex();

      ParticleSubset* pset = old_dw->getParticleSubset(dwi, patch,
                                                       gan, NGP, lb->pXLabel);

      // Get the arrays of particle values to be changed
      constParticleVariable<Point> czx;
      constParticleVariable<Vector> czforce;
      constParticleVariable<int> czTopMat, czBotMat;

      old_dw->get(czx,          lb->pXLabel,                          pset);
      new_dw->get(czforce,      lb->czForceLabel_preReloc,            pset);
      new_dw->get(czTopMat,     lb->czTopMatLabel_preReloc,           pset);
      new_dw->get(czBotMat,     lb->czBotMatLabel_preReloc,           pset);

      // Loop over particles
      for(ParticleSubset::iterator iter = pset->begin();
          iter != pset->end(); iter++){
        particleIndex idx = *iter;

        Matrix3 size(0.1,0.,0.,0.,0.1,0.,0.,0.,0.1);

        // Get the node indices that surround the cell
        int NN = interpolator->findCellAndWeights(czx[idx],ni,S,size);

        int TopMat = czTopMat[idx];
        int BotMat = czBotMat[idx];

        double totMassTop = 0.;
        double totMassBot = 0.;

        for (int k = 0; k < NN; k++) {
          IntVector node = ni[k];
          totMassTop += S[k]*gmass[TopMat][node];
          totMassBot += S[k]*gmass[BotMat][node];
        }

        // This currently contains three methods for distributing the CZ force
        // to the nodes.
        // The first of these distributes the force from the CZ
        // to the nodes based on a distance*mass weighting.  
        // The second distributes the force to the nodes that have mass,
        // but only uses distance weighting.  So, a node that is near the CZ
        // but relatively far from particles may get a large acceleration
        // compared to other nodes, thereby inducing a velocity gradient.
        // The third simply does a distance weighting from the CZ to the nodes.
        // For this version, it is possible that nodes with no material mass
        // will still acquire force from the CZ, leading to ~infinite
        // acceleration, and thus, badness.

        // Accumulate the contribution from each surrounding vertex
        for (int k = 0; k < NN; k++) {
          IntVector node = ni[k];
          if(patch->containsNode(node)) {
            // Distribute force according to material mass on the nodes
            // to get an approximately equal contribution to the acceleration
            gext_force[BotMat][node] += czforce[idx]*S[k]*gmass[BotMat][node]
                                                                 /totMassBot;
            gext_force[TopMat][node] -= czforce[idx]*S[k]*gmass[TopMat][node]
                                                                 /totMassTop;

//            gext_force[BotMat][node] += czforce[idx]*S[k]/sumSBot;
//            gext_force[TopMat][node] -= czforce[idx]*S[k]/sumSTop;

//            gext_force[BotMat][node] = gext_force[BotMat][node]
//                                     + czforce[idx] * S[k];
//            gext_force[TopMat][node] = gext_force[TopMat][node]
//                                     - czforce[idx] * S[k];
          }
        }
      }
    }
    delete interpolator;
  }
}

void SerialMPM::computeStressTensor(const ProcessorGroup*,
                                    const PatchSubset* patches,
                                    const MaterialSubset* matls,
                                    DataWarehouse* old_dw,
                                    DataWarehouse* new_dw)
{

  printTask(patches, patches->get(0),cout_doing,
            "Doing MPM::computeStressTensor");

  for(unsigned int m = 0; m < m_materialManager->getNumMatls( "MPM" ); m++){

    if (cout_dbg.active()) {
      cout_dbg << " Patch = " << (patches->get(0))->getID();
      cout_dbg << " Mat = " << m;
    }

    MPMMaterial* mpm_matl = (MPMMaterial*) m_materialManager->getMaterial( "MPM", m);

    if (cout_dbg.active())
      cout_dbg << " MPM_Mat = " << mpm_matl;

    ConstitutiveModel* cm = mpm_matl->getConstitutiveModel();

    if (cout_dbg.active())
      cout_dbg << " CM = " << cm;

    cm->setWorld(d_myworld);
    cm->computeStressTensor(patches, mpm_matl, old_dw, new_dw);

    if (cout_dbg.active())
      cout_dbg << " Exit\n" ;

  }
}

//______________________________________________________________________
//
void SerialMPM::computeContactArea(const ProcessorGroup*,
                                   const PatchSubset* patches,
                                   const MaterialSubset* ,
                                   DataWarehouse* /*old_dw*/,
                                   DataWarehouse* new_dw)
{
  // six indices for each of the faces
  double bndyCArea[6] = {0,0,0,0,0,0};

  for(int p=0;p<patches->size();p++){
    const Patch* patch = patches->get(p);
    printTask(patches, patch,cout_doing,"Doing MPM::computeContactArea");

    Vector dx = patch->dCell();

    unsigned int numMPMMatls = m_materialManager->getNumMatls( "MPM" );

    for(unsigned int m = 0; m < numMPMMatls; m++){
      MPMMaterial* mpm_matl = 
                  (MPMMaterial*) m_materialManager->getMaterial( "MPM",  m );
      int dwi = mpm_matl->getDWIndex();
      constNCVariable<double> gvolume;

      new_dw->get(gvolume, lb->gVolumeLabel, dwi, patch, Ghost::None, 0);

      for(list<Patch::FaceType>::const_iterator
          fit(d_bndy_traction_faces.begin());
          fit!=d_bndy_traction_faces.end();fit++) {
        Patch::FaceType face = *fit;
        int iface = (int)(face);

        // Check if the face is on an external boundary
        if(patch->getBCType(face)==Patch::Neighbor)
           continue;

        // We are on the boundary, i.e. not on an interior patch
        // boundary, and also on the correct side,

        // loop over face nodes to find boundary areas
// Because this calculation uses gvolume, particle volumes interpolated to
// the nodes, it will give 1/2 the expected value because the particle values
// are distributed to all nodes, not just those on this face.  It would require
// particles on the other side of the face to "fill" the nodal volumes and give
// the correct area when divided by the face normal cell dimension (celldepth).
// To correct for this, nodearea incorporates a factor of two.

        IntVector projlow, projhigh;
        patch->getFaceNodes(face, 0, projlow, projhigh);
        const double celldepth  = dx[iface/2];

        for (int i = projlow.x(); i<projhigh.x(); i++) {
          for (int j = projlow.y(); j<projhigh.y(); j++) {
            for (int k = projlow.z(); k<projhigh.z(); k++) {
              IntVector ijk(i,j,k);
              double nodearea         = 2.0*gvolume[ijk]/celldepth; // node area
              bndyCArea[iface] += nodearea;

            }
          }
        }
      } // faces
    } // materials
  } // patches

  // be careful only to put the fields that we have built
  // that way if the user asks to output a field that has not been built
  // it will fail early rather than just giving zeros.
  for(std::list<Patch::FaceType>::const_iterator
      ftit(d_bndy_traction_faces.begin());
      ftit!=d_bndy_traction_faces.end();ftit++) {
    int iface = (int)(*ftit);
    new_dw->put(sum_vartype(bndyCArea[iface]),
                lb->BndyContactCellAreaLabel[iface]);
  }
}

void SerialMPM::computeInternalForce(const ProcessorGroup*,
                                     const PatchSubset* patches,
                                     const MaterialSubset* ,
                                     DataWarehouse* old_dw,
                                     DataWarehouse* new_dw)
{
  // node based forces
  Vector bndyForce[6];
  Vector bndyTraction[6];
  for(int iface=0;iface<6;iface++) {
    bndyForce   [iface]  = Vector(0.);
    bndyTraction[iface]  = Vector(0.);
  }

  Ghost::GhostType  gnone = Ghost::None;
  for(int p=0;p<patches->size();p++){
    const Patch* patch = patches->get(p);
    printTask(patches, patch,cout_doing,"Doing MPM::computeInternalForce");

    Vector dx = patch->dCell();
    double oodx[3];
    oodx[0] = 1.0/dx.x();
    oodx[1] = 1.0/dx.y();
    oodx[2] = 1.0/dx.z();
    Matrix3 Id;
    Id.Identity();

    ParticleInterpolator* interpolator = flags->d_interpolator->clone(patch);
    vector<IntVector> ni(interpolator->size());
    vector<double> S(interpolator->size());
    vector<Vector> d_S(interpolator->size());
    string interp_type = flags->d_interpolator_type;

    unsigned int numMPMMatls = m_materialManager->getNumMatls( "MPM" );

    NCVariable<Matrix3>       gstressglobal;
    constNCVariable<double>   gvolumeglobal;
    new_dw->get(gvolumeglobal,  lb->gVolumeLabel,
           m_materialManager->getAllInOneMatls()->get(0), patch, gnone,0);
    new_dw->allocateAndPut(gstressglobal, lb->gStressForSavingLabel,
           m_materialManager->getAllInOneMatls()->get(0), patch);

    for(unsigned int m = 0; m < numMPMMatls; m++){
      MPMMaterial* mpm_matl = (MPMMaterial*) m_materialManager->getMaterial( "MPM",  m );
      int dwi = mpm_matl->getDWIndex();
      // Create arrays for the particle position, volume
      // and the constitutive model
      constParticleVariable<Point>   px;
      constParticleVariable<double>  pvol;
      constParticleVariable<double>  p_pressure;
      constParticleVariable<double>  p_q;
      constParticleVariable<Matrix3> pstress;
      constParticleVariable<Matrix3> psize;
      constParticleVariable<Matrix3> pFOld;
      NCVariable<Vector>             internalforce;
      NCVariable<Matrix3>            gstress;
      constNCVariable<double>        gvolume;

      ParticleSubset* pset = old_dw->getParticleSubset(dwi, patch,
                                                       Ghost::AroundNodes, NGP,
                                                       lb->pXLabel);

      old_dw->get(px,      lb->pXLabel,                      pset);
      old_dw->get(pvol,    lb->pVolumeLabel,                 pset);
      old_dw->get(pstress, lb->pStressLabel,                 pset);
      new_dw->get(psize,   lb->pCurSizeLabel,                pset);

      new_dw->get(gvolume,    lb->gVolumeLabel,         dwi, patch, gnone, 0);

      new_dw->allocateAndPut(gstress,      lb->gStressForSavingLabel,dwi,patch);
      new_dw->allocateAndPut(internalforce,lb->gInternalForceLabel,  dwi,patch);

      if(flags->d_with_ice){
        new_dw->get(p_pressure,lb->pPressureLabel, pset);
      }
      else {
        ParticleVariable<double>  p_pressure_create;
        new_dw->allocateTemporary(p_pressure_create,  pset);
        for(ParticleSubset::iterator it = pset->begin();it != pset->end();it++){
          p_pressure_create[*it]=0.0;
        }
        p_pressure = p_pressure_create; // reference created data
      }

      if(flags->d_artificial_viscosity){
        old_dw->get(p_q,lb->p_qLabel, pset);
      }
      else {
        ParticleVariable<double>  p_q_create;
        new_dw->allocateTemporary(p_q_create,  pset);
        for(ParticleSubset::iterator it = pset->begin();it != pset->end();it++){
          p_q_create[*it]=0.0;
        }
        p_q = p_q_create; // reference created data
      }

      internalforce.initialize(Vector(0,0,0));

      Matrix3 stressvol;
      Matrix3 stresspress;

      // for the non axisymmetric case:
      if(!flags->d_axisymmetric){
        for (ParticleSubset::iterator iter = pset->begin();
             iter != pset->end();
             iter++){
          particleIndex idx = *iter;

          // Get the node indices that surround the cell
          int NN =
            interpolator->findCellAndWeightsAndShapeDerivatives(px[idx],ni,S,
                                                     d_S,psize[idx]);
          stressvol  = pstress[idx]*pvol[idx];
          stresspress = pstress[idx] + Id*(p_pressure[idx] - p_q[idx]);

          for (int k = 0; k < NN; k++){
            if(patch->containsNode(ni[k])){
              Vector div(d_S[k].x()*oodx[0],d_S[k].y()*oodx[1],
                         d_S[k].z()*oodx[2]);
              internalforce[ni[k]] -= (div * stresspress)  * pvol[idx];
              gstress[ni[k]]       += stressvol * S[k];
            }
          }
        }
      }

      // for the axisymmetric case
      if(flags->d_axisymmetric){
        for (ParticleSubset::iterator iter = pset->begin();
             iter != pset->end();
             iter++){
          particleIndex idx = *iter;

          int NN =
            interpolator->findCellAndWeightsAndShapeDerivatives(px[idx],ni,S,
                                                   d_S,psize[idx]);

          stressvol   = pstress[idx]*pvol[idx];
          stresspress = pstress[idx] + Id*(p_pressure[idx] - p_q[idx]);

          // r is the x direction, z (axial) is the y direction
          double IFr=0.,IFz=0.;
          for (int k = 0; k < NN; k++){
            if(patch->containsNode(ni[k])){
              IFr = d_S[k].x()*oodx[0]*stresspress(0,0) +
                    d_S[k].y()*oodx[1]*stresspress(0,1) +
                    d_S[k].z()*stresspress(2,2);
              IFz = d_S[k].x()*oodx[0]*stresspress(0,1)
                  + d_S[k].y()*oodx[1]*stresspress(1,1);
              internalforce[ni[k]] -=  Vector(IFr,IFz,0.0) * pvol[idx];
              gstress[ni[k]]       += stressvol * S[k];
            }
          }
        }
      }

      for(NodeIterator iter =patch->getNodeIterator();!iter.done();iter++){
        IntVector c = *iter;
        gstressglobal[c] += gstress[c];
        gstress[c] /= gvolume[c];
      }

     if(m!=flags->d_KEMaterial){

      // save boundary forces before apply symmetry boundary condition.
      for(list<Patch::FaceType>::const_iterator fit(d_bndy_traction_faces.begin());
          fit!=d_bndy_traction_faces.end();fit++) {
        Patch::FaceType face = *fit;

        // Check if the face is on an external boundary
        if(patch->getBCType(face)==Patch::Neighbor)
           continue;

        const int iface = (int)face;

        // We are on the boundary, i.e. not on an interior patch
        // boundary, and also on the correct side,

        IntVector projlow, projhigh;
        patch->getFaceNodes(face, 0, projlow, projhigh);
        Vector norm = face_norm(face);
        double celldepth  = dx[iface/2]; // length in dir. perp. to boundary

        // loop over face nodes to find boundary forces, ave. stress (traction).
        // Note that nodearea incorporates a factor of two as described in the
        // bndyCellArea calculation in order to get node face areas.

        for (int i = projlow.x(); i<projhigh.x(); i++) {
          for (int j = projlow.y(); j<projhigh.y(); j++) {
            for (int k = projlow.z(); k<projhigh.z(); k++) {
              IntVector ijk(i,j,k);

              // flip sign so that pushing on boundary gives positive force
              bndyForce[iface] -= internalforce[ijk];

              double nodearea   = 2.0*gvolume[ijk]/celldepth; // node area
              for(int ic=0;ic<3;ic++) for(int jc=0;jc<3;jc++) {
               bndyTraction[iface][ic] += gstress[ijk](ic,jc)*norm[jc]*nodearea;
              }
            }
          }
        }
      } // faces
     }  // endif not piston material

      MPMBoundCond bc;
      bc.setBoundaryCondition(patch,dwi,"Symmetric",internalforce,interp_type);
    }

    for(NodeIterator iter = patch->getNodeIterator();!iter.done();iter++){
      IntVector c = *iter;
      gstressglobal[c] /= gvolumeglobal[c];
    }
    delete interpolator;
  }

  // be careful only to put the fields that we have built
  // that way if the user asks to output a field that has not been built
  // it will fail early rather than just giving zeros.
  for(std::list<Patch::FaceType>::const_iterator ftit(d_bndy_traction_faces.begin());
      ftit!=d_bndy_traction_faces.end();ftit++) {
    int iface = (int)(*ftit);
    new_dw->put(sumvec_vartype(bndyForce[iface]),lb->BndyForceLabel[iface]);

    sum_vartype bndyContactCellArea_iface;
    new_dw->get(bndyContactCellArea_iface, lb->BndyContactCellAreaLabel[iface]);

    if(bndyContactCellArea_iface>0)
      bndyTraction[iface] /= bndyContactCellArea_iface;

    new_dw->put(sumvec_vartype(bndyTraction[iface]),
                               lb->BndyTractionLabel[iface]);

    // Use the face force and traction calculations to provide a second estimate
    // of the contact area.
    double bndyContactArea_iface = bndyContactCellArea_iface;
    if(bndyTraction[iface][iface/2]*bndyTraction[iface][iface/2]>1.e-12)
      bndyContactArea_iface = bndyForce[iface][iface/2]
                            / bndyTraction[iface][iface/2];

    new_dw->put(sum_vartype(bndyContactArea_iface),
                            lb->BndyContactAreaLabel[iface]);
  }
}

void SerialMPM::computeAndIntegrateAcceleration(const ProcessorGroup*,
                                                const PatchSubset* patches,
                                                const MaterialSubset*,
                                                DataWarehouse* old_dw,
                                                DataWarehouse* new_dw)
{
  const Level* level = getLevel(patches);
  IntVector lowNode, highNode;
  level->findInteriorNodeIndexRange(lowNode, highNode);
  string interp_type = flags->d_interpolator_type;

  //double maxVelMag = 0.;
  for(int p=0;p<patches->size();p++){
    const Patch* patch = patches->get(p);
    printTask(patches, patch,cout_doing,
                       "Doing MPM::computeAndIntegrateAcceleration");

    Ghost::GhostType  gnone = Ghost::None;
    Vector gravity = flags->d_gravity;
#if 0
    simTime_vartype simTimeVar;
    old_dw->get(simTimeVar, lb->simulationTimeLabel);
    double time = simTimeVar;
    if(time<20.0){
      gravity = 0.5*flags->d_gravity*(time/20.);
    } else if(time<50.){
      gravity = 0.5*flags->d_gravity;
    } else if(time<70.){
      gravity = 0.5*flags->d_gravity + 0.5*gravity*((time-50.)/20.);
    } else if(time<100.){
      gravity = flags->d_gravity;
    } else if(time<120.){
      gravity = flags->d_gravity + 0.5*gravity*((time-100.)/20.);
    } else if(time<150.){
      gravity = 1.5*flags->d_gravity;
    } else if(time<170.){
      gravity = 1.5*flags->d_gravity + 0.5*gravity*((time-150.)/20.);
    } else if(time<200.){
      gravity = 2.0*flags->d_gravity;
    }
    proc0cout << "Gravity = " << gravity << endl;
#endif

    for(unsigned int m = 0; m < m_materialManager->getNumMatls( "MPM" ); m++){
#if 0
      if(m==1){
        gravity*=-1;
      }
#endif
      MPMMaterial* mpm_matl = 
                 (MPMMaterial*) m_materialManager->getMaterial( "MPM",  m );
      int dwi = mpm_matl->getDWIndex();

      // Get required variables for this patch
      constNCVariable<Vector> internalforce, externalforce, velocity;
      constNCVariable<double> mass;

      delt_vartype delT;
      old_dw->get(delT, lb->delTLabel, getLevel(patches) );

      new_dw->get(internalforce,lb->gInternalForceLabel, dwi, patch, gnone, 0);
      new_dw->get(externalforce,lb->gExternalForceLabel, dwi, patch, gnone, 0);
      new_dw->get(mass,         lb->gMassLabel,          dwi, patch, gnone, 0);
      new_dw->get(velocity,     lb->gVelocityLabel,      dwi, patch, gnone, 0);

      // Create variables for the results
      NCVariable<Vector> velocity_star,acceleration;
      new_dw->allocateAndPut(velocity_star, lb->gVelocityStarLabel, dwi, patch);
      new_dw->allocateAndPut(acceleration,  lb->gAccelerationLabel, dwi, patch);

      acceleration.initialize(Vector(0.,0.,0.));
      double damp_coef = flags->d_artificialDampCoeff;

      for(NodeIterator iter=patch->getExtraNodeIterator();
                        !iter.done();iter++){
        IntVector c = *iter;

        Vector acc(0.,0.,0.);
        if (mass[c] > flags->d_min_mass_for_acceleration){
          acc  = (internalforce[c] + externalforce[c])/mass[c];
          acc -= damp_coef*velocity[c];
        }
        acceleration[c]  = acc +  gravity;
        velocity_star[c] = velocity[c] + acceleration[c] * delT;

#if 0
        if (flags->d_doingDissolution) {
           double delX = dxCell.x();
           double rat = velocity_star[c].length()*delT/delX;
           if(rat>flags->d_maxVelStarToDx_DtRatio && c.z()>=0){
//            cout << "n = " << c << endl;
//            cout << "mas = " << mass[c] << endl;
//            cout << "mat = " << m << endl;
//            cout << "rat = " << rat << endl;
//            cout << "vel = " << velocity[c] << endl;
//            cout << "vstar = " << velocity_star[c] << endl;
//            cout << "acc = " << acceleration[c] << endl << endl;
             velocity_star[c] = (velocity[c].length()/velocity_star[c].length())
                              * velocity_star[c];
//            acceleration[c] = (velocity_star[c] - velocity[c])/delT;
//            cout << "vstar_new = " << velocity_star[c] << endl;
//            cout << "acc_new = " << acceleration[c] << endl << endl;
           } // if(rat> ...)
        } // if doing dissolution
#endif
      }

      // Check the integrated nodal velocity and if the product of velocity
      // and timestep size is larger than half the cell size, restart the
      // timestep with 10% as large of a timestep (see recomputeDelT in this
      // file).
      if(flags->d_restartOnLargeNodalVelocity){
       Vector dxCell = patch->dCell();
       double cell_size_sq = dxCell.length2();
       for(NodeIterator iter=patch->getExtraNodeIterator();
                       !iter.done();iter++){
        IntVector c = *iter;
        if(c.x()>=lowNode.x() && c.x()<highNode.x() &&
           c.y()>=lowNode.y() && c.y()<highNode.y() &&
           c.z()>=lowNode.z() && c.z()<highNode.z()){
           //maxVelMag = max(maxVelMag,velocity_star[c].length());
           if((velocity_star[c]*delT).length2() > 0.01*cell_size_sq){
            cerr << "Restarting timestep, velocity star too large" << endl;
            cerr << "velocity_star[" << c << "] = " << velocity_star[c] << endl;
            new_dw->put( bool_or_vartype(true), 
                         VarLabel::find(abortTimeStep_name));
            new_dw->put( bool_or_vartype(true), 
                         VarLabel::find(recomputeTimeStep_name));
           }
        }
       }
     }
    }    // matls
  }
}

void SerialMPM::setGridBoundaryConditions(const ProcessorGroup*,
                                          const PatchSubset* patches,
                                          const MaterialSubset* ,
                                          DataWarehouse* old_dw,
                                          DataWarehouse* new_dw)
{
  for(int p=0;p<patches->size();p++){
    const Patch* patch = patches->get(p);
    printTask(patches, patch,cout_doing,
              "Doing MPM::setGridBoundaryConditions");

    unsigned int numMPMMatls=m_materialManager->getNumMatls( "MPM" );

    delt_vartype delT;
    old_dw->get(delT, lb->delTLabel, getLevel(patches) );

    string interp_type = flags->d_interpolator_type;
    for(unsigned int m = 0; m < numMPMMatls; m++){
      MPMMaterial* mpm_matl = (MPMMaterial*) m_materialManager->getMaterial( "MPM",  m );
      int dwi = mpm_matl->getDWIndex();
      NCVariable<Vector> gvelocity_star, gacceleration;
      constNCVariable<Vector> gvelocity;

      new_dw->getModifiable(gacceleration, lb->gAccelerationLabel,  dwi,patch);
      new_dw->getModifiable(gvelocity_star,lb->gVelocityStarLabel,  dwi,patch);
      new_dw->get(gvelocity,               lb->gVelocityLabel,      dwi,patch,
                                                                 Ghost::None,0);

      // Apply grid boundary conditions to the velocity_star and
      // acceleration before interpolating back to the particles
      MPMBoundCond bc;
      bc.setBoundaryCondition(patch,dwi,"Velocity", gvelocity_star,interp_type);
      bc.setBoundaryCondition(patch,dwi,"Symmetric",gvelocity_star,interp_type);

      // Now recompute acceleration as the difference between the velocity
      // interpolated to the grid (no bcs applied) and the new velocity_star
      for(NodeIterator iter=patch->getExtraNodeIterator();!iter.done();
                                                                iter++){
        IntVector c = *iter;
        gacceleration[c] = (gvelocity_star[c] - gvelocity[c])/delT;
      }
    } // matl loop
  }  // patch loop
}

void SerialMPM::setPrescribedMotion(const ProcessorGroup*,
                                    const PatchSubset* patches,
                                    const MaterialSubset* ,
                                    DataWarehouse* old_dw,
                                    DataWarehouse* new_dw)
{
 // Get the current simulation time
 simTime_vartype simTimeVar;
 old_dw->get(simTimeVar, lb->simulationTimeLabel);
 double time = simTimeVar;

 delt_vartype delT;
 old_dw->get(delT, lb->delTLabel, getLevel(patches) );

 for(int p=0;p<patches->size();p++){
    const Patch* patch = patches->get(p);
    printTask(patches, patch,cout_doing, "Doing MPM::setPrescribedMotion");

    unsigned int numMPMMatls=m_materialManager->getNumMatls( "MPM" );

    for(unsigned int m = 0; m < numMPMMatls; m++){
//     if(m==1){  /* Keeping this for testing */
      MPMMaterial* mpm_matl = 
                     (MPMMaterial*) m_materialManager->getMaterial( "MPM",  m );
      int dwi = mpm_matl->getDWIndex();
      NCVariable<Vector> gvelocity_star, gacceleration;

      new_dw->getModifiable(gvelocity_star,lb->gVelocityStarLabel,  dwi,patch);
      new_dw->getModifiable(gacceleration, lb->gAccelerationLabel,  dwi,patch);

      gacceleration.initialize(Vector(0.0));
      Matrix3 Fdot(0.);

      // Get F and Q from file by interpolating between available times
      int s;  // This time index will be the lower of the two we interpolate from
      int smin = 0;
      int smax = (int) (d_prescribedTimes.size()-1);
      double tmin = d_prescribedTimes[smin];
      double tmax = d_prescribedTimes[smax];

      if(time<=tmin) {
          s=smin;
      } else if(time>=tmax) {
          s=smax-1;
      } else {
        while (smax>smin+1) {
          int smid = (smin+smax)/2;
          if(d_prescribedTimes[smid]<time){
            smin = smid;
          } else{
            smax = smid;
          }
        }
        s = smin;
      }

      Matrix3 F_high = d_prescribedF[s+1]; // next prescribed deformation gradient
      Matrix3 F_low  = d_prescribedF[s];   // last prescribed deformation gradient
      double t1 = d_prescribedTimes[s];    // time of last prescribed deformation
      double t2 = d_prescribedTimes[s+1];  // time of next prescribed deformation

      //Interpolate to get the deformation gradient at the current time:
      Matrix3 Ft = F_low*(t2-time)/(t2-t1) + F_high*(time-t1)/(t2-t1);

      // Calculate the rate of the deformation gradient without the rotation:
      Fdot = (F_high - F_low)/(t2-t1);

      // Now we need to construct the rotation matrix and its time rate:
      // We are only interested in the rotation information at the next
      // specified time since the rotations specified should be relative
      // to the previously specified time.  For example if I specify Theta=90
      // at time=1.0, and Theta = 91 and time=2.0 the total rotation at
      // time=2.0 will be 181 degrees.
      const double pi = M_PI; //3.1415926535897932384626433832795028841972;
      const double degtorad= pi/180.0;
      double PrescribedTheta = d_prescribedAngle[s+1]; //The final angle of rotation
      double thetat = PrescribedTheta*degtorad*(time-t1)/(t2-t1); // rotation angle at current time
      Vector a = d_prescribedRotationAxis[s+1];  // The axis of rotation
      Matrix3 Ident;
      Ident.Identity();
      const double costhetat = cos(thetat);
      const double sinthetat = sin(thetat);
      Matrix3 aa(a,a);
      Matrix3 A(0.0,-a.z(),a.y(),a.z(),0.0,-a.x(),-a.y(),a.x(),0.0);

      Matrix3 Qt;
      Qt = (Ident-aa)*costhetat+A*sinthetat + aa;

      //calculate thetadot:
      double thetadot = PrescribedTheta*(degtorad)/(t2-t1);

      if (flags->d_exactDeformation){  //Exact Deformation Update
         double t3 = d_prescribedTimes[s+2];
         double t4 = d_prescribedTimes[s+3];
         if (time == 0 && t4 != 0) {
           new_dw->put(delt_vartype(t3 - t2), lb->delTLabel, getLevel(patches));
         }
         else {
           F_high = d_prescribedF[s + 2]; //next prescribed deformation gradient
           F_low  = d_prescribedF[s + 1]; //last prescribed deformation gradient
           t3 = d_prescribedTimes[s+2];
           t4 = d_prescribedTimes[s+3];
           double tst = t4 - t3;
           Ft = F_low*(t2-time)/(t2-t1) + F_high*(time-t1)/(t2-t1);
           Fdot = (F_high - F_low)/(t3-t2);
           thetadot = PrescribedTheta*(degtorad)/(t3-t2);
           new_dw->put(delt_vartype(tst), lb->delTLabel, getLevel(patches));
          }
       }

      //construct Rdot:
      Matrix3 Qdot(0.0);
      Qdot = (Ident-aa)*(-sinthetat*thetadot) + A*costhetat*thetadot;

      Matrix3 Previous_Rotations;
      Previous_Rotations.Identity();
      int i;
      //now we need to compute the total previous rotation:
      for(i=0;i<s+1;i++){
        Vector ai;
        double thetai = d_prescribedAngle[i]*degtorad;
        ai = d_prescribedRotationAxis[i];
        const double costhetati = cos(thetai);
        const double sinthetati = sin(thetai);

        Matrix3 aai(ai,ai);
        Matrix3 Ai(0.0,-ai.z(),ai.y(),ai.z(),0.0,-ai.x(),-ai.y(),ai.x(),0.0);
        Matrix3 Qi;
        Qi = (Ident-aai)*costhetati+Ai*sinthetati + aai;
        Previous_Rotations = Qi*Previous_Rotations;
      }

      // Fstar is the def grad with the superimposed rotations included
      // Fdotstar is the rate of the def grad with superimposed rotations incl.
      Matrix3 Fstar;
      Matrix3 Fdotstar;
      Fstar = Qt*Previous_Rotations*Ft;
      Fdotstar = Qdot*Previous_Rotations*Ft + Qt*Previous_Rotations*Fdot;

      for(NodeIterator iter=patch->getExtraNodeIterator();!iter.done(); iter++){
        IntVector n = *iter;

        Vector NodePosition = patch->getNodePosition(n).asVector();

        if (flags->d_exactDeformation){ //Exact Deformation Update
           gvelocity_star[n] = (F_high*F_low.Inverse() - Ident)*Previous_Rotations.Inverse()*Qt.Transpose()*NodePosition/delT;
        } else {
           gvelocity_star[n] = Fdotstar*Ft.Inverse()*Previous_Rotations.Inverse()*Qt.Transpose()*NodePosition;
        }
      } // Node Iterator
//     }
    }   // matl loop
  }     // patch loop
}

void SerialMPM::modifyLoadCurves(const ProcessorGroup* ,
                                 const PatchSubset* patches,
                                 const MaterialSubset*,
                                 DataWarehouse* old_dw,
                                 DataWarehouse* new_dw)
{
  // Get the current time
  simTime_vartype simTimeVar;
  old_dw->get(simTimeVar, lb->simulationTimeLabel);
  double time = simTimeVar;
  sum_vartype KE;
  delt_vartype delT;
  old_dw->get(KE,   lb->KineticEnergyLabel);
  old_dw->get(delT, lb->delTLabel, getLevel(patches) );

  for(int ii = 0; ii<(int)MPMPhysicalBCFactory::mpmPhysicalBCs.size();ii++){
    string bcs_type = MPMPhysicalBCFactory::mpmPhysicalBCs[ii]->getType();
    if (bcs_type == "Pressure") {

      // Save the material points per load curve in the PressureBC object
      PressureBC* pbc =
        dynamic_cast<PressureBC*>(MPMPhysicalBCFactory::mpmPhysicalBCs[ii]);
      int numPOLC = pbc->getLoadCurve()->numberOfPointsOnLoadCurve();
      int nextIndex = pbc->getLoadCurve()->getNextIndex(time);
      double nextTime = pbc->getLoadCurve()->getTime(nextIndex);
      double timeToNextLoad = nextTime-time;
      if(timeToNextLoad < delT){
        proc0cout << "timeToNextLoad = " << timeToNextLoad << endl;
        proc0cout << "KE = " << KE << endl;
        proc0cout << "pbc->getLoadCurve()->getMaxKE(nextIndex) = "
             << pbc->getLoadCurve()->getMaxKE(nextIndex) << endl;
        if(KE > pbc->getLoadCurve()->getMaxKE(nextIndex)){
          for(int i=nextIndex;i<numPOLC;i++){
            double loadTime = pbc->getLoadCurve()->getTime(i);
            pbc->getLoadCurve()->setTime(i,loadTime+1.0);
          }
        } // if KE
        // This is just here so the user can confirm that this is working right
        for(int i=0; i<numPOLC; i++){
          double time = pbc->getLoadCurve()->getTime(i);
          double load = pbc->getLoadCurve()->getLoad(i);
          proc0cout << "time, load = " << time << " " << load << endl;
        } // Loop over points on load curve
      } //if(timeToNextLoad...
      if(nextIndex>=numPOLC){ // shut down the simulation
        new_dw->put(bool_or_vartype(true), VarLabel::find(endSimulation_name));
      } // endif
    } // if bcs_type == "Pressure"
  }   // Loop over physical BCs
}

void SerialMPM::computeCurrentParticleSize(const ProcessorGroup* ,
                                           const PatchSubset* patches,
                                           const MaterialSubset*,
                                           DataWarehouse* old_dw,
                                           DataWarehouse* new_dw)
{
  for(int p=0;p<patches->size();p++){
    const Patch* patch = patches->get(p);

    printTask(patches,patch,cout_doing,
              "Doing MPM::computeCurrentParticleSize");

    unsigned int numMatls = m_materialManager->getNumMatls( "MPM" );
    string interp_type = flags->d_interpolator_type;

    for(unsigned int m = 0; m < numMatls; m++){
      MPMMaterial* mpm_matl = 
                        (MPMMaterial*) m_materialManager->getMaterial("MPM", m);
      int dwi = mpm_matl->getDWIndex();

      // Create arrays for the particle data
      constParticleVariable<Matrix3> pSize;
      constParticleVariable<Matrix3> pFOld;
      ParticleVariable<Matrix3> pCurSize;

      ParticleSubset* pset = old_dw->getParticleSubset(dwi, patch);

      old_dw->get(pSize,                lb->pSizeLabel,               pset);
      old_dw->get(pFOld,                lb->pDeformationMeasureLabel, pset);
      new_dw->allocateAndPut(pCurSize,  lb->pCurSizeLabel,            pset);

      if(interp_type == "cpdi" || interp_type == "fast_cpdi" 
                               || interp_type == "cpti"){
        if(flags->d_axisymmetric){
          for (ParticleSubset::iterator iter = pset->begin();
               iter != pset->end(); iter++){
            particleIndex idx = *iter;
            Matrix3 defgrad1=Matrix3(pFOld[idx](0,0),pFOld[idx](0,1),0.0,
                                     pFOld[idx](1,0),pFOld[idx](1,1),0.0,
                                     0.0,            0.0,            1.0);

            pCurSize[idx] = defgrad1*pSize[idx];
          }
        } else {
          for (ParticleSubset::iterator iter = pset->begin();
               iter != pset->end(); iter++){
            particleIndex idx = *iter;

            pCurSize[idx] = pFOld[idx]*pSize[idx];
          }
        }
      } else {
        pCurSize.copyData(pSize);
#if 0
        for (ParticleSubset::iterator iter = pset->begin();
             iter != pset->end(); iter++){
          particleIndex idx = *iter;

          pCurSize[idx] = pSize[idx];
        }
#endif
      }
    }
  }
}

void SerialMPM::applyExternalLoads(const ProcessorGroup* ,
                                   const PatchSubset* patches,
                                   const MaterialSubset*,
                                   DataWarehouse* old_dw,
                                   DataWarehouse* new_dw)
{
  // Get the current simulation time
  simTime_vartype simTimeVar;
  old_dw->get(simTimeVar, lb->simulationTimeLabel);
  double time = simTimeVar;

  delt_vartype delT;
  old_dw->get(delT, lb->delTLabel, getLevel(patches) );

  const Level* level = getLevel(patches);
  const GridP grid = level->getGrid();

  if (cout_doing.active())
    cout_doing << "Current Time (applyExternalLoads) = " << time << endl;

  // Calculate the force vector at each particle for each pressure bc
  std::vector<double> forcePerPart;
  std::vector<PressureBC*> pbcP;
  int curLCIndex=0;
  int curBHIndex=0;
  double geoTime_MYa=0.;
  double geoTemp_K=0.;
  d_currentPhase = "null";

  if (flags->d_useLoadCurves) {
    for (int ii = 0;ii < (int)MPMPhysicalBCFactory::mpmPhysicalBCs.size();ii++){
      string bcs_type = MPMPhysicalBCFactory::mpmPhysicalBCs[ii]->getType();
      if (bcs_type == "Pressure") {
        PressureBC* pbc =
          dynamic_cast<PressureBC*>(MPMPhysicalBCFactory::mpmPhysicalBCs[ii]);
        pbcP.push_back(pbc);

        // get the load curve time (not the ID), use that to get the BH index
        curLCIndex = pbc->getLoadCurve()->getNextIndex(time)-1;
        int lastLCIndex = pbc->getLoadCurve()->getNextIndex(time-delT)-1;
        d_currentPhase= pbc->getLoadCurve()->getPhase(curLCIndex);
        bool outputStep = false;
        if(lastLCIndex != curLCIndex){
          m_output->setOutputTimeStep(    true, grid );
          m_output->setCheckpointTimeStep(true, grid );
          outputStep = true;
        }
        if(burialHistory != nullptr){
          curBHIndex = pbc->getLoadCurve()->getBHIndex(curLCIndex);
//          cout << "curBHIndex = " << curBHIndex << endl;
          double uintahDisTime = 
                         burialHistory->getUintahDissolutionTime(curBHIndex);
          double geoInterval = burialHistory->getTime_Ma(curBHIndex) - 
                         burialHistory->getTime_Ma(curBHIndex - 1);
          // The following is to get an interpolated temperature out
          // of the burial history for use in the dissolution model
 
          if(d_currentPhase=="hold"){
            double holdStartTime = pbc->getLoadCurve()->getTime(curLCIndex);
            double startTemp = burialHistory->getTemperature_K(curBHIndex);
            double endTemp   = burialHistory->getTemperature_K(curBHIndex-1);
            geoTemp_K = startTemp + ((endTemp-startTemp)/uintahDisTime)
                                    *(time-holdStartTime);
          } else if(d_currentPhase=="ramp") {
            geoTemp_K   = burialHistory->getTemperature_K(curBHIndex-1);
          } else if(d_currentPhase=="settle"){
            geoTemp_K   = burialHistory->getTemperature_K(curBHIndex);
          }
          geoTime_MYa = burialHistory->getTime_Ma(curBHIndex);
          bool EOC    = burialHistory->getEndOnCompletion(curBHIndex);
          if(EOC && d_currentPhase=="ramp" && outputStep){
            proc0cout << "Stopping per burial history specification" << endl;
            new_dw->put(bool_or_vartype(true), 
                        VarLabel::find(endSimulation_name));
          }
          if(curBHIndex==0){ // shut down the simulation
            proc0cout << "Reached the end of the burial history" << endl;
            new_dw->put(bool_or_vartype(true), 
                        VarLabel::find(endSimulation_name));
          } // endif
          burialHistory->setCurrentIndex(curBHIndex);
          burialHistory->setCurrentPhaseType(d_currentPhase);

          // DISSOLUTION
          if (flags->d_doingDissolution) {
           dissolutionModel->setTemperature(geoTemp_K);
           dissolutionModel->setPhase(d_currentPhase);
           dissolutionModel->setTimeConversionFactor(geoInterval/uintahDisTime);
          }
        }
        if(isProc0_macro){
          double curLoad = pbc->getLoadCurve()->getLoad(time);
          string udaDir = m_output->getOutputLocation();
          string filename=udaDir+"/TimePressure.dat";
          std::ofstream TP(filename.c_str(),ios::app);
          TP << curBHIndex << " "  << time        << " " << curLoad   << " " 
             << geoTime_MYa << " " << geoTemp_K   << endl;
        }

        // Calculate the force per particle at current time
        forcePerPart.push_back(pbc->forcePerParticle(time));
      }
    } // loop over BCs
  } // if use load curves

  // Loop thru patches to update external force vector
  for(int p=0;p<patches->size();p++){
    const Patch* patch = patches->get(p);
    printTask(patches, patch,cout_doing,"Doing MPM::applyExternalLoads");

    unsigned int numMPMMatls=m_materialManager->getNumMatls( "MPM" );

    for(unsigned int m = 0; m < numMPMMatls; m++){
      MPMMaterial* mpm_matl = (MPMMaterial*) m_materialManager->getMaterial( "MPM",  m );
      int dwi = mpm_matl->getDWIndex();
      ParticleSubset* pset = old_dw->getParticleSubset(dwi, patch);

      // Get the particle data
      constParticleVariable<Point>   px;
      constParticleVariable<Matrix3> psize;
      constParticleVariable<Matrix3> pDeformationMeasure;
      ParticleVariable<Vector>       pExternalForce_new;
      old_dw->get(px,    lb->pXLabel,    pset);
      new_dw->allocateAndPut(pExternalForce_new,
                             lb->pExtForceLabel_preReloc,  pset);

      // pExternalForce is either:
      //  set using load curves
      //  set using an MMS formulation
      //  set to zero

      string mms_type = flags->d_mms_type;
      if (flags->d_useLoadCurves) {
        bool do_PressureBCs=false;
        for (int ii = 0;
             ii < (int)MPMPhysicalBCFactory::mpmPhysicalBCs.size(); ii++) {
          string bcs_type =
            MPMPhysicalBCFactory::mpmPhysicalBCs[ii]->getType();
          if (bcs_type == "Pressure") {
            do_PressureBCs=true;
          }
        }

        // Get the load curve data
        constParticleVariable<IntVector> pLoadCurveID;
        ParticleVariable<IntVector> pLoadCurveID_new;
        // Recycle the loadCurveIDs
        old_dw->get(pLoadCurveID, lb->pLoadCurveIDLabel, pset);
        new_dw->allocateAndPut(pLoadCurveID_new,
                               lb->pLoadCurveIDLabel_preReloc, pset);
        pLoadCurveID_new.copyData(pLoadCurveID);
        if(do_PressureBCs){
          // Get the external force data and allocate new space for
          // external force on particle corners
          //constParticleVariable<Vector> pExternalForce;
          //old_dw->get(pExternalForce, lb->pExternalForceLabel, pset);

          ParticleVariable<Point> pExternalForceCorner1, pExternalForceCorner2,
                                  pExternalForceCorner3, pExternalForceCorner4;
          if (flags->d_useCBDI) {
            old_dw->get(psize,               lb->pSizeLabel,              pset);
            old_dw->get(pDeformationMeasure, lb->pDeformationMeasureLabel,pset);
            new_dw->allocateAndPut(pExternalForceCorner1,
                                  lb->pExternalForceCorner1Label, pset);
            new_dw->allocateAndPut(pExternalForceCorner2,
                                  lb->pExternalForceCorner2Label, pset);
            new_dw->allocateAndPut(pExternalForceCorner3,
                                  lb->pExternalForceCorner3Label, pset);
            new_dw->allocateAndPut(pExternalForceCorner4,
                                  lb->pExternalForceCorner4Label, pset);
           }

          // Iterate over the particles
          ParticleSubset::iterator iter = pset->begin();
          for(;iter != pset->end(); iter++){
           particleIndex idx = *iter;
           pExternalForce_new[idx] = Vector(0.,0.,0.);
           for(int k=0;k<3;k++){
            int loadCurveID = pLoadCurveID[idx](k)-1;
            if (loadCurveID >= 0) {
              PressureBC* pbc = pbcP[loadCurveID];
              double force = forcePerPart[loadCurveID];

              if (flags->d_useCBDI) {
               Vector dxCell = patch->dCell();
               pExternalForce_new[idx] += pbc->getForceVectorCBDI(px[idx],
                                    psize[idx], pDeformationMeasure[idx],
                                    force, time,
                                    pExternalForceCorner1[idx],
                                    pExternalForceCorner2[idx],
                                    pExternalForceCorner3[idx],
                                    pExternalForceCorner4[idx],
                                    dxCell);
              } else {
               pExternalForce_new[idx]+=pbc->getForceVector(px[idx],force,time);
              }
            } // loadCurveID >=0
           }  // loop over elements of the IntVector
          }
        } else {  // using load curves, but not pressure BCs
          // Set to zero
          for(ParticleSubset::iterator iter = pset->begin();
                                       iter != pset->end(); iter++){
            particleIndex idx = *iter;
            pExternalForce_new[idx] = Vector(0.,0.,0.);
          }
        }
      } else if(!mms_type.empty()) {
        // MMS
        MMS MMSObject;
        MMSObject.computeExternalForceForMMS(old_dw,new_dw,time,pset,
                                            lb,flags,pExternalForce_new);
      } else {
        // Set to zero
        for(ParticleSubset::iterator iter = pset->begin();
                                     iter != pset->end(); iter++){
          particleIndex idx = *iter;
          pExternalForce_new[idx] = Vector(0.,0.,0.);
        }
      }
    } // matl loop
  }  // patch loop
}

void SerialMPM::interpolateToParticlesAndUpdate(const ProcessorGroup*,
                                                const PatchSubset* patches,
                                                const MaterialSubset* ,
                                                DataWarehouse* old_dw,
                                                DataWarehouse* new_dw)
{
  for(int p=0;p<patches->size();p++){
    const Patch* patch = patches->get(p);
    printTask(patches, patch,cout_doing,
              "Doing MPM::interpolateToParticlesAndUpdate");

    ParticleInterpolator* interpolator = flags->d_interpolator->clone(patch);
    vector<IntVector> ni(interpolator->size());
    vector<double> S(interpolator->size());
    vector<Vector> d_S(interpolator->size());

    // Performs the interpolation from the cell vertices of the grid
    // acceleration and velocity to the particles to update their
    // velocity and position respectively

    // DON'T MOVE THESE!!!
    double thermal_energy = 0.0;
    double totalmass = 0;
    Vector CMX(0.0,0.0,0.0);
    Vector totalMom(0.0,0.0,0.0);
    double ke=0;

    unsigned int numMPMMatls=m_materialManager->getNumMatls( "MPM" );
    delt_vartype delT;
    old_dw->get(delT, lb->delTLabel, getLevel(patches) );

    //Carry forward NC_CCweight (put outside of matl loop, only need for matl 0)
    constNCVariable<double> NC_CCweight;
    NCVariable<double> NC_CCweight_new;
    Ghost::GhostType  gnone = Ghost::None;
    old_dw->get(NC_CCweight,       lb->NC_CCweightLabel,  0, patch, gnone, 0);
    new_dw->allocateAndPut(NC_CCweight_new, lb->NC_CCweightLabel,0,patch);
    NC_CCweight_new.copyData(NC_CCweight);

    vector<double> useInKECalc(numMPMMatls);
    if(flags->d_KEMaterial >= (int) numMPMMatls){
      ostringstream warn;
      warn << "KEMaterial index (" << flags->d_KEMaterial 
           << ") is greater than number of MPM matls\n";
      throw ProblemSetupException(warn.str(), __FILE__, __LINE__);
    }

    if(flags->d_KEMaterial==-999){
      for(unsigned int m = 0; m < numMPMMatls; m++){
        useInKECalc[m]=1.0;
      }
    } else {
      for(unsigned int m = 0; m < numMPMMatls; m++){
        useInKECalc[m]=0.0;
      }
      useInKECalc[flags->d_KEMaterial]=1.0;
    }

    for(unsigned int m = 0; m < numMPMMatls; m++){
      MPMMaterial* mpm_matl = 
                     (MPMMaterial*) m_materialManager->getMaterial( "MPM",  m );
      int dwi = mpm_matl->getDWIndex();
      // Get the arrays of particle values to be changed
      constParticleVariable<Point> px;
      constParticleVariable<Vector> pvelocity, pvelSSPlus, pdisp;
      constParticleVariable<Matrix3> psize, pFOld, pcursize;
      constParticleVariable<double> pmass, pVolumeOld, pTemperature;
      constParticleVariable<long64> pids;
      constParticleVariable<int> pModID;
      ParticleVariable<Point> pxnew;
      ParticleVariable<Vector> pvelnew, pdispnew;
      ParticleVariable<Matrix3> psizeNew;
      ParticleVariable<double> pmassNew,pTempNew;
      ParticleVariable<long64> pids_new;
      ParticleVariable<int> pModIDNew;
      constParticleVariable<double> pSurf;

      // for thermal stress analysis
      ParticleVariable<double> pTempPreNew;

      // Get the arrays of grid data on which the new part. values depend
      constNCVariable<Vector> gvelocity_star, gacceleration, gvelSPSSP;
      constNCVariable<double> gTemperatureRate, gTempStar;
      constNCVariable<double> dTdt, massBurnFrac, frictionTempRate;
      constNCVariable<Vector> gSurfNorm;

      ParticleSubset* pset = old_dw->getParticleSubset(dwi, patch);

      old_dw->get(px,           lb->pXLabel,                         pset);
      old_dw->get(pdisp,        lb->pDispLabel,                      pset);
      old_dw->get(pmass,        lb->pMassLabel,                      pset);
      old_dw->get(pvelocity,    lb->pVelocityLabel,                  pset);
      old_dw->get(pTemperature, lb->pTemperatureLabel,               pset);
      old_dw->get(pVolumeOld,   lb->pVolumeLabel,                    pset);
      if(flags->d_XPIC2){
        new_dw->get(pvelSSPlus, lb->pVelocitySSPlusLabel,            pset);
      }
      new_dw->get(pSurf,        lb->pSurfLabel_preReloc,             pset);

      new_dw->allocateAndPut(pxnew,      lb->pXLabel_preReloc,            pset);
      new_dw->allocateAndPut(pvelnew,    lb->pVelocityLabel_preReloc,     pset);
      new_dw->allocateAndPut(pdispnew,   lb->pDispLabel_preReloc,         pset);
      new_dw->allocateAndPut(pmassNew,   lb->pMassLabel_preReloc,         pset);
      new_dw->allocateAndPut(pTempPreNew,lb->pTempPreviousLabel_preReloc, pset);
      new_dw->allocateAndPut(pTempNew,   lb->pTemperatureLabel_preReloc,  pset);

      //Carry forward ParticleID and pSize
      old_dw->get(pids,                lb->pParticleIDLabel,          pset);
      old_dw->get(pModID,              lb->pModalIDLabel,             pset);
      old_dw->get(psize,               lb->pSizeLabel,                pset);
      new_dw->get(pcursize,            lb->pCurSizeLabel,             pset);
      new_dw->allocateAndPut(pids_new, lb->pParticleIDLabel_preReloc, pset);
      new_dw->allocateAndPut(pModIDNew,lb->pModalIDLabel_preReloc,    pset);
      new_dw->allocateAndPut(psizeNew, lb->pSizeLabel_preReloc,       pset);
      pids_new.copyData(pids);
      pModIDNew.copyData(pModID);

      //Carry forward color particle (debugging label)
      if (flags->d_with_color) {
        constParticleVariable<double> pColor;
        ParticleVariable<double>pColor_new;
        old_dw->get(pColor, lb->pColorLabel, pset);
        new_dw->allocateAndPut(pColor_new, lb->pColorLabel_preReloc, pset);
        pColor_new.copyData(pColor);
      }

      Ghost::GhostType  gac = Ghost::AroundCells;
      new_dw->get(gvelocity_star,  lb->gVelocityStarLabel,   dwi,patch,gac,NGP);
      if(flags->d_XPIC2){
        new_dw->get(gvelSPSSP,     lb->gVelSPSSPLabel,       dwi,patch,gac,NGP);
      }
      new_dw->get(gacceleration,   lb->gAccelerationLabel,   dwi,patch,gac,NGP);
      new_dw->get(gTemperatureRate,lb->gTemperatureRateLabel,dwi,patch,gac,NGP);
      if(flags->d_with_ice){
        new_dw->get(dTdt,          lb->dTdt_NCLabel,         dwi,patch,gac,NGP);
      } else{
        NCVariable<double> dTdt_create;
        new_dw->allocateTemporary(dTdt_create,                   patch,gac,NGP);
        dTdt_create.initialize(0.);
        dTdt = dTdt_create;                         // reference created data
      }

      if(flags->d_computeNormals){
        new_dw->get(gSurfNorm,     lb->gSurfNormLabel,       dwi,patch,gac,NGP);
      } else{
        NCVariable<Vector> gSN_create;
        new_dw->allocateTemporary(gSN_create,                    patch,gac,NGP);
        gSN_create.initialize(Vector(0.));
        gSurfNorm = gSN_create;                     // reference created data
      }

      new_dw->get(massBurnFrac,    lb->massBurnFractionLabel,dwi,patch,gac,NGP);

      double Cp=mpm_matl->getSpecificHeat();

      if(flags->d_XPIC2 && !(d_currentPhase=="hold" && 
                             flags->d_doingDissolution)){
        // Loop over particles
        for(ParticleSubset::iterator iter = pset->begin();
            iter != pset->end(); iter++){
          particleIndex idx = *iter;

          // Get the node indices that surround the cell
          int NN = interpolator->findCellAndWeights(px[idx], ni, S,
                                                    pcursize[idx]);
          Vector vel(0.0,0.0,0.0);
          Vector velSSPSSP(0.0,0.0,0.0);
          Vector acc(0.0,0.0,0.0);
          Vector pSN(0.0,0.0,0.0);
          double tempRate = 0.0;
          double burnFraction = 0.0;

          // Accumulate the contribution from each surrounding vertex
          for (int k = 0; k < NN; k++) {
            IntVector node = ni[k];
            vel      += gvelocity_star[node]  * S[k];
            velSSPSSP+= gvelSPSSP[node]       * S[k];
            acc      += gacceleration[node]   * S[k];
            pSN      += gSurfNorm[node]       * S[k];

            tempRate += (gTemperatureRate[node] + dTdt[node]) * S[k];
            burnFraction += massBurnFrac[node]  * S[k];
          }

          // Update particle vel and pos using Nairn's XPIC(2) method
          pxnew[idx] = px[idx]    + vel*delT
                     - 0.5*(acc*delT + (pvelocity[idx] - 2.0*pvelSSPlus[idx])
                                                       + velSSPSSP)*delT;
          pvelnew[idx]  = 2.0*pvelSSPlus[idx] - velSSPSSP   + acc*delT;
          pdispnew[idx] = pdisp[idx] + (pxnew[idx]-px[idx]);
          pTempNew[idx]    = pTemperature[idx] + tempRate*delT;
          pTempPreNew[idx] = pTemperature[idx]; // for thermal stress
          if (flags->d_doingDissolution){
            if(pSurf[idx]>=0.99 && burnFraction > 0.0){
              // Normalize particle surface normal
              double pSNL=pSN.length();
              if(pSNL > 0.0){
                 pSN = pSN/pSNL;
              }
              int maxDir = 0; double maxComp=fabs(pSN.x());
              for(int i = 1; i<3; i++){
                if(fabs(pSN[i])>maxComp){
                  maxComp=fabs(pSN[i]);
                  maxDir=i;
                }
              }
//              cout << "maxDir   = " << maxDir << endl;
//              cout << "maxDir+1 = " << (maxDir+1)%3 << endl;
//              cout << "maxDir+2 = " << (maxDir+2)%3 << endl;
              int maxDirP1 = (maxDir+1)%3;
              int maxDirP2 = (maxDir+2)%3;
              pmassNew[idx]    = Max(pmass[idx] - burnFraction*delT, 0.);
              double deltaMassFrac = (pmass[idx]-pmassNew[idx])/pmass[idx];
              Vector L[3];
              double Ll[3];
              double dL[3];
              double pSNdotL[3];
              for(int i=0;i<3;i++){
                L[i]=Vector(psize[idx](0,i),psize[idx](1,i),psize[idx](2,i));
                Ll[i] = L[i].length();

                L[i]/=Ll[i];
                pSNdotL[i] = fabs(Dot(pSN,L[i]));
              }

              double dL1overdL0 = pSNdotL[maxDirP1]/pSNdotL[maxDir];
              double dL2overdL0 = pSNdotL[maxDirP2]/pSNdotL[maxDir];
//              double a = dL2overdL1;
//              double b = -(L2l+L1l*dL2overdL1);
//              double c = deltaMassFrac*(L1l*L2l);
//              double dL1 = (-b - sqrt(b*b-4.*a*c))/(2.*a);
              // 2D version
              //double dL1 = deltaMassFrac*(L1l*L2l)/(L2l+L1l*dL2overdL1);

              dL[maxDir] = deltaMassFrac*(Ll[0]*Ll[1]*Ll[2])/
                                         (Ll[maxDirP1]*Ll[maxDirP2] 
                                   + dL1overdL0*Ll[maxDir]*Ll[maxDirP2] 
                                   + dL2overdL0*Ll[maxDir]*Ll[maxDirP1]);

              dL[maxDirP1] = dL1overdL0*dL[maxDir];
              dL[maxDirP2] = dL2overdL0*dL[maxDir];
              L[maxDir]   *= (Ll[maxDir]   - dL[maxDir]);
              L[maxDirP1] *= (Ll[maxDirP1] - dL[maxDirP1]);
              L[maxDirP2] *= (Ll[maxDirP2] - dL[maxDirP2]);

              psizeNew[idx] = Matrix3(L[0].x(), L[1].x(), L[2].x(),
                                      L[0].y(), L[1].y(), L[2].y(),
                                      L[0].z(), L[1].z(), L[2].z());

//            This, and below, are my attempts to make the dissolving particles
//            retreat, but it doesn't look great.
//            Matrix3 sizeRed=Matrix3(1.-deltaMassFrac,0.,0.,0.,1.,0.,0.,0.,1.);
//            psizeNew[idx] = sizeRed*psize[idx];
//            Matrix3 pszNew = sizeRed*psize[idx];
//            double deltaX = 0.5*dx*(psize[idx](0,0) - psizeNew[idx](0,0));
//            pxnew[idx] = pxnew[idx] - Vector(deltaX,0.,0.);
//            Vector deltaPos = 0.25*Vector(dL1*dx*pSN.x(),
//                                          dL2*dy*pSN.y(),
//                                          dL3*dz*pSN.z());
//            cout << "deltaPos = " << deltaPos << endl;
//            pxnew[idx] = pxnew[idx] - deltaPos;
            } else {
              pmassNew[idx] = pmass[idx];
              psizeNew[idx] = psize[idx];
            }
          } else {
            pmassNew[idx]    = Max(pmass[idx]*(1.    - burnFraction),0.);
            psizeNew[idx]    = (pmassNew[idx]/pmass[idx])*psize[idx];
          }

          thermal_energy += pTemperature[idx] * pmass[idx] * Cp;
          ke += .5*pmass[idx]*pvelnew[idx].length2()*useInKECalc[m];
          CMX         = CMX + (pxnew[idx]*pmass[idx]).asVector();
//          if(m==0){
          totalMom   += pvelnew[idx]*pmass[idx];
          totalmass  += pmass[idx];
//          }
        }
      } else {  // Not XPIC(2)
        // Loop over particles
        Vector dx = patch->dCell();
        for(ParticleSubset::iterator iter = pset->begin();
            iter != pset->end(); iter++){
          particleIndex idx = *iter;

          // Get the node indices that surround the cell
          int NN = interpolator->findCellAndWeights(px[idx], ni, S,
                                                    pcursize[idx]);
          Vector vel(0.0,0.0,0.0);
          Vector acc(0.0,0.0,0.0);
          Vector pSN(0.0,0.0,0.0);
          double tempRate = 0.0;
          double burnFraction = 0.0;

          // Accumulate the contribution from each surrounding vertex
          for (int k = 0; k < NN; k++) {
            IntVector node = ni[k];
            vel      += gvelocity_star[node]  * S[k];
            acc      += gacceleration[node]   * S[k];
            pSN      += gSurfNorm[node]       * S[k];

            tempRate += (gTemperatureRate[node] + dTdt[node])   * S[k];
            burnFraction += massBurnFrac[node]     * S[k];
          }

          // Update the particle's pos and vel using std "FLIP" method
          pxnew[idx]   = px[idx]        + vel*delT;
          pdispnew[idx]= pdisp[idx]     + vel*delT;
          pvelnew[idx] = pvelocity[idx] + acc*delT;

          pTempNew[idx]    = pTemperature[idx] + tempRate*delT;
          pTempPreNew[idx] = pTemperature[idx]; // for thermal stress
          if (flags->d_doingDissolution){
            if(pSurf[idx]>=0.99){
              // Normalize particle surface normal
              double pSNL=pSN.length();
              if(pSNL > 0.0){
                 pSN = pSN/pSNL;
              }
              int maxDir = 0; double maxComp=fabs(pSN.x());
              for(int i = 1; i<3; i++){
                if(fabs(pSN[i])>maxComp){
                  maxComp=fabs(pSN[i]);
                  maxDir=i;
                }
              }
              int maxDirP1 = (maxDir+1)%3;
              int maxDirP2 = (maxDir+2)%3;
              pmassNew[idx]    = Max(pmass[idx] - burnFraction*delT, 0.);
              double deltaMassFrac = (pmass[idx]-pmassNew[idx])/pmass[idx];
              Vector L[3];
              double Ll[3];
              double dL[3];
              double pSNdotL[3];
              for(int i=0;i<3;i++){
                L[i]=Vector(psize[idx](0,i),psize[idx](1,i),psize[idx](2,i));
                Ll[i] = L[i].length();

                L[i]/=Ll[i];
                pSNdotL[i] = fabs(Dot(pSN,L[i]));
              }

              double dL1overdL0 = pSNdotL[maxDirP1]/pSNdotL[maxDir];
              double dL2overdL0 = pSNdotL[maxDirP2]/pSNdotL[maxDir];

              dL[maxDir] = deltaMassFrac*(Ll[0]*Ll[1]*Ll[2])/
                                         (Ll[maxDirP1]*Ll[maxDirP2] 
                                   + dL1overdL0*Ll[maxDir]*Ll[maxDirP2] 
                                   + dL2overdL0*Ll[maxDir]*Ll[maxDirP1]);

              dL[maxDirP1] = dL1overdL0*dL[maxDir];
              dL[maxDirP2] = dL2overdL0*dL[maxDir];
              L[maxDir]   *= (Ll[maxDir]   - dL[maxDir]);
              L[maxDirP1] *= (Ll[maxDirP1] - dL[maxDirP1]);
              L[maxDirP2] *= (Ll[maxDirP2] - dL[maxDirP2]);

              psizeNew[idx] = Matrix3(L[0].x(), L[1].x(), L[2].x(),
                                      L[0].y(), L[1].y(), L[2].y(),
                                      L[0].z(), L[1].z(), L[2].z());

//            This, and below, are my attempts to make the dissolving particles
//            retreat, but it doesn't look great.
//            Matrix3 sizeRed=Matrix3(1.-deltaMassFrac,0.,0.,0.,1.,0.,0.,0.,1.);
//            psizeNew[idx] = sizeRed*psize[idx];
//            Matrix3 pszNew = sizeRed*psize[idx];
//            double deltaX = 0.5*dx*(psize[idx](0,0) - psizeNew[idx](0,0));
//            pxnew[idx] = pxnew[idx] - Vector(deltaX,0.,0.);
            Vector deltaPos = 0.5*Vector(dL[0]*dx.x()*pSN.x(),
                                          dL[1]*dx.y()*pSN.y(),
                                          dL[2]*dx.z()*pSN.z());
//            cout << "deltaPos = " << deltaPos << endl;
            pxnew[idx] = pxnew[idx] - deltaPos;
            } else {
              pmassNew[idx] = pmass[idx];
              psizeNew[idx] = psize[idx];
            }
          } else {
            pmassNew[idx]    = Max(pmass[idx]*(1.    - burnFraction),0.);
            psizeNew[idx]    = (pmassNew[idx]/pmass[idx])*psize[idx];
          }

          thermal_energy += pTemperature[idx] * pmass[idx] * Cp;
          ke += .5*pmass[idx]*pvelnew[idx].length2()*useInKECalc[m];
          CMX         = CMX + (pxnew[idx]*pmass[idx]).asVector();
//          if(m==0){
          totalMom   += pvelnew[idx]*pmass[idx];
          totalmass  += pmass[idx];
//          }
        }
      } // use XPIC(2) or not

      // scale back huge particle velocities.
      // Default for d_max_vel is 3.e105, hence the conditional
      if(flags->d_max_vel < 1.e105){
       for(ParticleSubset::iterator iter  = pset->begin();
                                    iter != pset->end(); iter++){
        particleIndex idx = *iter;
        if(pvelnew[idx].length() > flags->d_max_vel){
          if(pvelnew[idx].length() >= pvelocity[idx].length()){
            pvelnew[idx]=(pvelnew[idx]/pvelnew[idx].length())
                             *(flags->d_max_vel*.9);
            cout << endl <<"Warning: particle " <<pids[idx]
                 <<" hit speed ceiling #1. Modifying particle vel. accordingly."
                 << "  " << pvelnew[idx].length()
                 << "  " << flags->d_max_vel
                 << "  " << pvelocity[idx].length()
                 << endl;
          } // if
        } // if
       }// for particles
      } // max velocity flag
    }  // loop over materials

    // DON'T MOVE THESE!!!
    //__________________________________
    //  reduction variables
    if(flags->d_reductionVars->mass){
      new_dw->put(sum_vartype(totalmass),      lb->TotalMassLabel);
    }
    if(flags->d_reductionVars->momentum){
      new_dw->put(sumvec_vartype(totalMom),    lb->TotalMomentumLabel);
    }
    if(flags->d_reductionVars->KE){
      new_dw->put(sum_vartype(ke),             lb->KineticEnergyLabel);
    }
    if(flags->d_reductionVars->thermalEnergy){
      new_dw->put(sum_vartype(thermal_energy), lb->ThermalEnergyLabel);
    }
    if(flags->d_reductionVars->centerOfMass){
      new_dw->put(sumvec_vartype(CMX),         lb->CenterOfMassPositionLabel);
    }
    delete interpolator;
  }
}

void SerialMPM::computeParticleGradients(const ProcessorGroup*,
                                         const PatchSubset* patches,
                                         const MaterialSubset* ,
                                         DataWarehouse* old_dw,
                                         DataWarehouse* new_dw)
{
  for(int p=0;p<patches->size();p++){
    const Patch* patch = patches->get(p);
    printTask(patches, patch,cout_doing,
              "Doing MPM::computeParticleGradients");

    ParticleInterpolator* interpolator = flags->d_interpolator->clone(patch);
    vector<IntVector> ni(interpolator->size());
    vector<double> S(interpolator->size());
    vector<Vector> d_S(interpolator->size());
    Vector dx = patch->dCell();
    double oodx[3] = {1./dx.x(), 1./dx.y(), 1./dx.z()};

    delt_vartype delT;
    old_dw->get(delT, lb->delTLabel, getLevel(patches) );
    double partvoldef = 0.;

    unsigned int numMPMMatls=m_materialManager->getNumMatls( "MPM" );
    for(unsigned int m = 0; m < numMPMMatls; m++){
      MPMMaterial* mpm_matl = (MPMMaterial*) m_materialManager->getMaterial( "MPM",  m );
      int dwi = mpm_matl->getDWIndex();
      Ghost::GhostType  gac = Ghost::AroundCells;
      // Get the arrays of particle values to be changed
      constParticleVariable<Point> px;
      constParticleVariable<Matrix3> psize;
      constParticleVariable<double> pVolumeOld,pmass,pmassNew;
      constParticleVariable<int> pLocalized;
      constParticleVariable<Matrix3> pFOld;
      constParticleVariable<long64> pids;
      ParticleVariable<double> pvolume,pTempNew;
      ParticleVariable<Matrix3> pFNew,pVelGrad;
      ParticleVariable<Vector> pTempGrad;

      // Get the arrays of grid data on which the new part. values depend
      constNCVariable<Vector>  gvelocity_star;
      constNCVariable<double>  gTempStar;

      ParticleSubset* pset = old_dw->getParticleSubset(dwi, patch);

      old_dw->get(px,           lb->pXLabel,                         pset);
      new_dw->get(psize,        lb->pCurSizeLabel,                   pset);
      old_dw->get(pmass,        lb->pMassLabel,                      pset);
      new_dw->get(pmassNew,     lb->pMassLabel_preReloc,             pset);
      old_dw->get(pFOld,        lb->pDeformationMeasureLabel,        pset);
      old_dw->get(pVolumeOld,   lb->pVolumeLabel,                    pset);
      old_dw->get(pLocalized,   lb->pLocalizedMPMLabel,              pset);
      old_dw->get(pids,         lb->pParticleIDLabel,                pset);

      new_dw->allocateAndPut(pvolume,    lb->pVolumeLabel_preReloc,       pset);
      new_dw->allocateAndPut(pVelGrad,   lb->pVelGradLabel_preReloc,      pset);
      new_dw->allocateAndPut(pTempGrad,  lb->pTemperatureGradientLabel_preReloc,
                                                                          pset);
      new_dw->allocateAndPut(pFNew,      lb->pDeformationMeasureLabel_preReloc,
                                                                          pset);

      new_dw->get(gvelocity_star,  lb->gVelocityStarLabel,   dwi,patch,gac,NGP);
      if (flags->d_doExplicitHeatConduction){
        new_dw->get(gTempStar,     lb->gTemperatureStarLabel,dwi,patch,gac,NGP);
      }

      // Compute velocity gradient and deformation gradient on every particle
      // This can/should be combined into the loop above, once it is working
      Matrix3 Identity;
      Identity.Identity();

      for(ParticleSubset::iterator iter = pset->begin();
          iter != pset->end(); iter++){
        particleIndex idx = *iter;

        int NN=flags->d_8or27;
        Matrix3 tensorL(0.0);
        if(!flags->d_axisymmetric){
         // Get the node indices that surround the cell
         NN =interpolator->findCellAndShapeDerivatives(px[idx],ni,
                                                     d_S,psize[idx]);
         computeVelocityGradient(tensorL,ni,d_S, oodx, gvelocity_star,NN);
        } else {  // axi-symmetric kinematics
         // Get the node indices that surround the cell
         NN =interpolator->findCellAndWeightsAndShapeDerivatives(px[idx],ni,
                                                   S,d_S,psize[idx]);
         // x -> r, y -> z, z -> theta
         computeAxiSymVelocityGradient(tensorL,ni,d_S,S,oodx,gvelocity_star,
                                                                   px[idx],NN);
        }
        pVelGrad[idx]=tensorL;
        pTempGrad[idx] = Vector(0.0,0.0,0.0);
        if (flags->d_doExplicitHeatConduction){
         if(flags->d_axisymmetric){
           cout << "Fix the pTempGradient calc for axisymmetry" << endl;
         }
         // Get the node indices that surround the cell
          for (int k = 0; k < NN; k++){
            for (int j = 0; j<3; j++) {
              pTempGrad[idx][j] += gTempStar[ni[k]] * d_S[k][j]*oodx[j];
            }
          } // Loop over local node
        }

        if(flags->d_min_subcycles_for_F>0){
          double Lnorm_dt = tensorL.Norm()*delT;
          int num_scs = min(max(flags->d_min_subcycles_for_F,
                                 2*((int) Lnorm_dt)),10000);
          //if(num_scs > 1000){
          //  cout << "NUM_SCS = " << num_scs << endl;
          //}
          double dtsc = delT/(double (num_scs));
          Matrix3 OP_tensorL_DT = Identity + tensorL*dtsc;
          Matrix3 F = pFOld[idx];
          for(int n=0;n<num_scs;n++){
            F=OP_tensorL_DT*F;
          }
          pFNew[idx]=F;
        }
        else{
          Matrix3 Amat = tensorL*delT;
          Matrix3 Finc = Amat.Exponential(abs(flags->d_min_subcycles_for_F));
          pFNew[idx] = Finc*pFOld[idx];
        }

        int imax=0, jmax=0;
        if(pFNew[idx].MaxAbsElemComp(imax, jmax)>10 ||
           !(pFNew[idx].Determinant()>0.1)){
          cerr << "Resetting F for particle " << pids[idx] 
               << " with F = " << pFNew[idx] << endl;
          cerr << "imax, jmax = " << imax << ", " << jmax << endl;
          cerr << "matl  = " << m << endl;
          cerr << "tensorL  = " << tensorL << endl;
          cerr << "pmass = " << pmass[idx] << endl;
          cerr << "px = " << px[idx] << endl;
          cerr << "pvolume = " << pVolumeOld[idx] << endl;
          cerr << "J = " << pFNew[idx].Determinant() << endl;
          cerr << "F is now reset to " << pFOld[idx] << endl;
          pFNew[idx]=pFOld[idx];
        }

        double J   =pFNew[idx].Determinant();
        double JOld=pFOld[idx].Determinant();
        pvolume[idx]=pVolumeOld[idx]*(J/JOld)*(pmassNew[idx]/pmass[idx]);
        partvoldef += pvolume[idx];
      }

      // The following is used only for pressure stabilization
      CCVariable<double> J_CC;
      new_dw->allocateTemporary(J_CC,       patch);

      if(flags->d_doPressureStabilization) {
        CCVariable<double> vol_0_CC;
        CCVariable<double> vol_CC;
        new_dw->allocateTemporary(vol_0_CC, patch);
        new_dw->allocateTemporary(vol_CC,   patch);

        J_CC.initialize(0.);
        vol_0_CC.initialize(0.);
        vol_CC.initialize(0.);
        for(ParticleSubset::iterator iter = pset->begin();
            iter != pset->end(); iter++){
          particleIndex idx = *iter;

          // get the volumetric part of the deformation
          double J = pFNew[idx].Determinant();

          IntVector cell_index;
          patch->findCell(px[idx],cell_index);

          vol_CC[cell_index]  +=pvolume[idx];
          vol_0_CC[cell_index]+=pvolume[idx]/J;
        }

        for(CellIterator iter=patch->getCellIterator(); !iter.done();iter++){
          IntVector c = *iter;
          J_CC[c]=vol_CC[c]/vol_0_CC[c];
        }

        double ThreedelT  = 3.0*delT;
        for(ParticleSubset::iterator iter = pset->begin();
            iter != pset->end(); iter++){
          particleIndex idx = *iter;
          IntVector cell_index;
          patch->findCell(px[idx],cell_index);

          // get the original volumetric part of the deformation
          double J = pFNew[idx].Determinant();

          // Change F such that the determinant is equal to the average for
          // the cell
          if(J_CC[cell_index] > 0.0 && J > 0.0){
           pFNew[idx]*=cbrt(J_CC[cell_index]/J);
          }

          // Change L such that it is consistent with the F
          pVelGrad[idx]+= Identity*((log(J_CC[cell_index]/J))/ThreedelT);

          double JOld=pFOld[idx].Determinant();
          pvolume[idx]=pVolumeOld[idx]*(J/JOld)*(pmassNew[idx]/pmass[idx]);
        }
      } //end of pressureStabilization loop  at the patch level

      //__________________________________
      //  Apply Erosion
      ErosionModel* em = mpm_matl->getErosionModel();
      em->updateVariables_Erosion( pset, pLocalized, pFOld, pFNew, pVelGrad );
    }  // for materials

    // DON'T MOVE THESE!!!
    //__________________________________
    //  reduction variables
    if(flags->d_reductionVars->volDeformed){
      new_dw->put(sum_vartype(partvoldef),     lb->TotalVolumeDeformedLabel);
    }

    delete interpolator;
  }
}

void SerialMPM::finalParticleUpdate(const ProcessorGroup*,
                                    const PatchSubset* patches,
                                    const MaterialSubset* ,
                                    DataWarehouse* old_dw,
                                    DataWarehouse* new_dw)
{
  for(int p=0;p<patches->size();p++){
    const Patch* patch = patches->get(p);
    printTask(patches, patch,cout_doing,
              "Doing MPM::finalParticleUpdate");

    delt_vartype delT;
    old_dw->get(delT, lb->delTLabel, getLevel(patches) );
    Vector dxCell = patch->dCell();
    double cell_vol = dxCell.x()*dxCell.y()*dxCell.z();

    unsigned int numMPMMatls=m_materialManager->getNumMatls( "MPM" );
    for(unsigned int m = 0; m < numMPMMatls; m++){
      MPMMaterial* mpm_matl = (MPMMaterial*) m_materialManager->getMaterial( "MPM",  m );
      int dwi = mpm_matl->getDWIndex();
      // Get the arrays of particle values to be changed
      constParticleVariable<int> pLocalized;
      constParticleVariable<double> pdTdt,pmassNew,pVolNew;
      ParticleVariable<double> pTempNew;

      ParticleSubset* pset = old_dw->getParticleSubset(dwi, patch);
      ParticleSubset* delset = scinew ParticleSubset(0, dwi, patch);

      new_dw->get(pdTdt,        lb->pdTdtLabel,                      pset);
      new_dw->get(pmassNew,     lb->pMassLabel_preReloc,             pset);
      new_dw->get(pVolNew,      lb->pVolumeLabel_preReloc,           pset);
      new_dw->get(pLocalized,   lb->pLocalizedMPMLabel_preReloc,     pset);

      new_dw->getModifiable(pTempNew, lb->pTemperatureLabel_preReloc,pset);

      // Loop over particles
      for(ParticleSubset::iterator iter = pset->begin();
          iter != pset->end(); iter++){
        particleIndex idx = *iter;
        pTempNew[idx] += pdTdt[idx]*delT;

        // Delete particles whose mass is too small (due to combustion),
        // whose pLocalized flag has been set to -999 or who have 
        // a negative temperature
        if ((pmassNew[idx] <= flags->d_min_part_mass) || pTempNew[idx] < 0. ||
            (pLocalized[idx]==-999) || 
             pVolNew[idx]<flags->d_min_partVolToCellVolRatio*cell_vol){
//          cout << "Adding to delset, m = " << m << endl;
//          cout << "pmassNew[idx] = " << pmassNew[idx] << endl;
//          cout << "pTempNew[idx] = " << pTempNew[idx] << endl;
//          cout << "pdTdt[idx] = " << pdTdt[idx] << endl;
//          cout << "pLocalized[idx] = " << pLocalized[idx] << endl;
          delset->addParticle(idx);
        }

      } // particles
      new_dw->deleteParticles(delset);
    } // materials
    // These is only used for moving particles to other materials, but I need
    // a place to reset them out when I'm done with them.
  } // patches
}

void SerialMPM::updateTracers(const ProcessorGroup*,
                              const PatchSubset* patches,
                              const MaterialSubset* ,
                              DataWarehouse* old_dw,
                              DataWarehouse* new_dw)
{
  for(int p=0;p<patches->size();p++){
    const Patch* patch = patches->get(p);
    printTask(patches, patch,cout_doing,
              "Doing updateTracers");

//    ParticleInterpolator* interpolator = flags->d_interpolator->clone(patch);
    ParticleInterpolator* interpolator=scinew LinearInterpolator(patch);
    vector<IntVector> ni(interpolator->size());
    vector<double> S(interpolator->size());

    BBox domain;
    const Level* level = getLevel(patches);
    level->getInteriorSpatialRange(domain);
//    Point dom_min = domain.min();
//    Point dom_max = domain.max();
    IntVector periodic = level->getPeriodicBoundaries();

    delt_vartype delT;
    old_dw->get(delT, lb->delTLabel, getLevel(patches) );

    unsigned int numMPMMatls=m_materialManager->getNumMatls("MPM");
    std::vector<constNCVariable<Vector> > gvelocity(numMPMMatls);
    std::vector<constNCVariable<double> > gmass(numMPMMatls);
    std::vector<constNCVariable<double> > dLdt(numMPMMatls);
    std::vector<constNCVariable<Vector> > gSurfNorm(numMPMMatls);
    for(unsigned int m = 0; m < numMPMMatls; m++){
      MPMMaterial* mpm_matl=(MPMMaterial*) 
                                     m_materialManager->getMaterial("MPM",m);
      int dwi = mpm_matl->getDWIndex();
      Ghost::GhostType  gac = Ghost::AroundCells;
      new_dw->get(gvelocity[m], lb->gVelocityStarLabel,dwi, patch, gac, NGN);
      new_dw->get(gmass[m],     lb->gMassLabel,        dwi, patch, gac, NGN);
      new_dw->get(dLdt[m],      lb->dLdtDissolutionLabel,dwi, patch, gac,NGN+2);
      if (flags->d_doingDissolution){
        new_dw->get(gSurfNorm[m],lb->gSurfNormLabel,     dwi, patch, gac,NGN+2);
      } else{
        NCVariable<Vector> gSN_create;
        new_dw->allocateTemporary(gSN_create,                 patch, gac,NGN+2);
        gSN_create.initialize(Vector(0.));
        gSurfNorm[m] = gSN_create;                     // reference created data
      }
    }

    int numTracerMatls=m_materialManager->getNumMatls("Tracer");
    for(int tm = 0; tm < numTracerMatls; tm++){
      TracerMaterial* t_matl = (TracerMaterial *)
                                 m_materialManager->getMaterial("Tracer", tm );
      int dwi = t_matl->getDWIndex();

      int adv_matl = t_matl->getAssociatedMaterial();

      // Not populating the delset, but we need this to satisfy Relocate
      ParticleSubset* delset = scinew ParticleSubset(0, dwi, patch);
      new_dw->deleteParticles(delset);

      ParticleSubset* pset = old_dw->getParticleSubset(dwi, patch);

      // Get the arrays of particle values to be changed
      constParticleVariable<Point> tx;
      ParticleVariable<Point> tx_new;
      constParticleVariable<long64> tracer_ids;
      ParticleVariable<long64> tracer_ids_new;

      old_dw->get(tx,          lb->pXLabel,                         pset);
      old_dw->get(tracer_ids,  lb->tracerIDLabel,                   pset);

      new_dw->allocateAndPut(tx_new,        lb->pXLabel_preReloc,       pset);
      new_dw->allocateAndPut(tracer_ids_new,lb->tracerIDLabel_preReloc, pset);

      tracer_ids_new.copyData(tracer_ids);

      // Loop over particles
      for(ParticleSubset::iterator iter = pset->begin();
          iter != pset->end(); iter++){
        particleIndex idx = *iter;

        Matrix3 size(0.5,0.,0.,0.,0.5,0.,0.,0.,0.5);

        // Get the node indices that surround the cell
        int NN = interpolator->findCellAndWeights(tx[idx],ni,S,size);
        Vector vel(0.0,0.0,0.0);
        Vector surf(0.0,0.0,0.0);
  
        double sumSk=0.0;
        // Accumulate the contribution from each surrounding vertex
        for (int k = 0; k < NN; k++){
          IntVector node = ni[k];
          vel   += gvelocity[adv_matl][node]*gmass[adv_matl][node]*S[k];
          sumSk += gmass[adv_matl][node]*S[k];
          surf   -= dLdt[adv_matl][node]*gSurfNorm[adv_matl][node]*S[k];
        }
        vel/=sumSk;

        tx_new[idx] = tx[idx] + vel*delT;
        tx_new[idx] += 2.*surf*delT;

#if 0
        // Check to see if a tracer has left the domain
        if(!domain.inside(tx_new[idx])){
          double epsilon = 1.e-15;
          static ProgressiveWarning warn("A tracer has moved outside the domain through an x boundary. Pushing it back in.  This is a ProgressiveWarning.",10);
          Point txn = tx_new[idx];
          if(periodic.x()==0){
           if(tx_new[idx].x()<dom_min.x()){
            tx_new[idx] = Point(dom_min.x()+epsilon, txn.y(), txn.z());
            txn = tx_new[idx];
            warn.invoke();
           }
           if(tx_new[idx].x()>dom_max.x()){
            tx_new[idx] = Point(dom_max.x()-epsilon, txn.y(), txn.z());
            txn = tx_new[idx];
            warn.invoke();
           }
          }
          if(periodic.y()==0){
           if(tx_new[idx].y()<dom_min.y()){
            tx_new[idx] = Point(txn.x(),dom_min.y()+epsilon, txn.z());
            txn = tx_new[idx];
            warn.invoke();
           }
           if(tx_new[idx].y()>dom_max.y()){
            tx_new[idx] = Point(txn.x(),dom_max.y()-epsilon, txn.z());
            txn = tx_new[idx];
            warn.invoke();
           }
          }
          if(periodic.z()==0){
           if(tx_new[idx].z()<dom_min.z()){
            tx_new[idx] = Point(txn.x(),txn.y(),dom_min.z()+epsilon);
            warn.invoke();
           }
           if(tx_new[idx].z()>dom_max.z()){
            tx_new[idx] = Point(txn.x(),txn.y(),dom_max.z()-epsilon);
            warn.invoke();
           }
          }
        } // if tracer has left domain
#endif
      }
    }
    delete interpolator;
  }
}

void SerialMPM::updateLineSegments(const ProcessorGroup*,
                              const PatchSubset* patches,
                              const MaterialSubset* ,
                              DataWarehouse* old_dw,
                              DataWarehouse* new_dw)
{
  for(int p=0;p<patches->size();p++){
    const Patch* patch = patches->get(p);
    printTask(patches, patch,cout_doing,
              "Doing updateLineSegments");

    ParticleInterpolator* interpolator=scinew LinearInterpolator(patch);
    vector<IntVector> ni(interpolator->size());
    vector<double> S(interpolator->size());
    Vector dx = patch->dCell();
    Matrix3 size; size.Identity();

    BBox domain;
    const Level* level = getLevel(patches);
    level->getInteriorSpatialRange(domain);
    Point dom_min = domain.min();
    Point dom_max = domain.max();
    IntVector periodic = level->getPeriodicBoundaries();

    delt_vartype delT;
    old_dw->get(delT, lb->delTLabel, getLevel(patches) );

    unsigned int numMPMMatls=m_materialManager->getNumMatls("MPM");
    std::vector<constNCVariable<Vector> > gvelocity(numMPMMatls);
    std::vector<constNCVariable<double> > gmass(numMPMMatls);
    std::vector<constNCVariable<double> > dLdt(numMPMMatls);
    std::vector<constNCVariable<Vector> > gSurfNorm(numMPMMatls);
    for(unsigned int m = 0; m < numMPMMatls; m++){
      MPMMaterial* mpm_matl=(MPMMaterial*) 
                                     m_materialManager->getMaterial("MPM",m);
      int dwi = mpm_matl->getDWIndex();
      Ghost::GhostType  gac = Ghost::AroundCells;
      new_dw->get(gvelocity[m], lb->gVelocityStarLabel,  dwi, patch, gac,NGN+1);
      new_dw->get(gmass[m],     lb->gMassLabel,          dwi, patch, gac,NGN+1);
      new_dw->get(dLdt[m],      lb->dLdtDissolutionLabel,dwi, patch, gac,NGN+1);
<<<<<<< HEAD
      if (flags->d_doingDissolution){
        new_dw->get(gSurfNorm[m],lb->gSurfNormLabel,     dwi, patch, gac,NGN+1);
      } else{
        NCVariable<Vector> gSN_create;
        new_dw->allocateTemporary(gSN_create,                 patch, gac,NGN+1);
        gSN_create.initialize(Vector(0.));
        gSurfNorm[m] = gSN_create;                     // reference created data
=======
      if(flags->d_computeNormals){
        new_dw->get(gSurfNorm[m], lb->gSurfNormLabel,    dwi, patch, gac,NGN+2);
      } else{
        NCVariable<Vector> gSN_create;
        new_dw->allocateTemporary(gSN_create,                 patch, gac,NGP);
        gSN_create.initialize(Vector(0.));
        gSurfNorm[m] = gSN_create;                   // reference created data
>>>>>>> d74323a5
      }
    }

    int numLSMatls=m_materialManager->getNumMatls("LineSegment");
    for(int ls = 0; ls < numLSMatls; ls++){
      LineSegmentMaterial* ls_matl = (LineSegmentMaterial *) 
                              m_materialManager->getMaterial("LineSegment", ls);
      int dwi = ls_matl->getDWIndex();

      int adv_matl = ls_matl->getAssociatedMaterial();

      // Not populating the delset, but we need this to satisfy Relocate
      ParticleSubset* delset = scinew ParticleSubset(0, dwi, patch);
      new_dw->deleteParticles(delset);

      ParticleSubset* pset = old_dw->getParticleSubset(dwi, patch);

      // Get the arrays of particle values to be changed
      constParticleVariable<Point> tx;
      ParticleVariable<Point> tx_new;
      constParticleVariable<Matrix3> tsize, tF;
      ParticleVariable<Matrix3> tsize_new, tF_new;
      constParticleVariable<long64> lineseg_ids;
      ParticleVariable<long64> lineseg_ids_new;
      constParticleVariable<Vector> lsMidToEndVec;
      ParticleVariable<Vector> lsMidToEndVec_new;

      old_dw->get(tx,            lb->pXLabel,                         pset);
      old_dw->get(tsize,         lb->pSizeLabel,                      pset);
      old_dw->get(lineseg_ids,   lb->linesegIDLabel,                  pset);
      old_dw->get(tF,            lb->pDeformationMeasureLabel,        pset);
      old_dw->get(lsMidToEndVec, lb->lsMidToEndVectorLabel,           pset);

      new_dw->allocateAndPut(tx_new,         lb->pXLabel_preReloc,        pset);
      new_dw->allocateAndPut(tsize_new,      lb->pSizeLabel_preReloc,     pset);
      new_dw->allocateAndPut(lineseg_ids_new,lb->linesegIDLabel_preReloc, pset);
      new_dw->allocateAndPut(tF_new,lb->pDeformationMeasureLabel_preReloc,pset);
      new_dw->allocateAndPut(lsMidToEndVec_new,
                                       lb->lsMidToEndVectorLabel_preReloc,pset);

      lineseg_ids_new.copyData(lineseg_ids);
      tF_new.copyData(tF);

      // Loop over particles
      for(ParticleSubset::iterator iter = pset->begin();
          iter != pset->end(); iter++){
        particleIndex idx = *iter;

        // First update the position of the "right" end of the segment
        Point right = tx[idx]+lsMidToEndVec[idx];
        Point left  = tx[idx]-lsMidToEndVec[idx];
        // Get the node indices that surround the cell
        int NN = interpolator->findCellAndWeights(right, ni, S, size);
        Vector vel(0.0,0.0,0.0);
        Vector surf(0.0,0.0,0.0);
//        Vector v = left - right;

//        normal = v X (0,0,1)
//        Vector normal = Vector(v.y(), -v.x(), 0.)
//                         / (1.e-100+sqrt(v.y()*v.y()+v.x()*v.x()));
  
        double sumSk =0.0;
        // Accumulate the contribution from each surrounding vertex
        for (int k = 0; k < NN; k++) {
          IntVector node = ni[k];
          vel   += gvelocity[adv_matl][node]*gmass[adv_matl][node]*S[k];
          sumSk += gmass[adv_matl][node]*S[k];
          surf   -= dLdt[adv_matl][node]*gSurfNorm[adv_matl][node]*S[k];
        }
        vel/=sumSk;
  
        right += vel*delT;
        right += 2.*surf*delT;
  
        // Next update the position of the "left" end of the segment
        // Get the node indices that surround the cell
        NN = interpolator->findCellAndWeights(left, ni, S, size);
        vel = Vector(0.0,0.0,0.0);
        surf = Vector(0.0,0.0,0.0);
  
        sumSk=0.0;
        // Accumulate the contribution from each surrounding vertex
        for (int k = 0; k < NN; k++) {
          IntVector node = ni[k];
          vel   += gvelocity[adv_matl][node]*gmass[adv_matl][node]*S[k];
          sumSk += gmass[adv_matl][node]*S[k];
          surf   -= dLdt[adv_matl][node]*gSurfNorm[adv_matl][node]*S[k];
        }
        vel/=sumSk;
  
        left += vel*delT;
        left += 2.*surf*delT;

        tx_new[idx] = 0.5*(left+right);

        Vector lsETE = (right-left);
        lsMidToEndVec_new[idx] = 0.5*lsETE;
        Matrix3 size_new =Matrix3(lsETE.x()/dx.x(), 0.1*lsETE.y()/dx.y(), 0.0,
                                  lsETE.y()/dx.x(), -.1*lsETE.x()/dx.y(), 0.0,
                                              0.0,                  0.0, 1.0);
        tsize_new[idx] = size_new;
  
        // Check to see if a line segment has left the domain
        if(!domain.inside(tx_new[idx])){
          double epsilon = 1.e-15;
          Point txn = tx_new[idx];
          if(periodic.x()==0){
           if(tx_new[idx].x()<dom_min.x()){
            tx_new[idx] = Point(dom_min.x()+epsilon, txn.y(), txn.z());
            txn = tx_new[idx];
           }
           if(tx_new[idx].x()>dom_max.x()){
            tx_new[idx] = Point(dom_max.x()-epsilon, txn.y(), txn.z());
            txn = tx_new[idx];
           }
           static ProgressiveWarning warn("A tracer has moved outside the domain through an x boundary. Pushing it back in.  This is a ProgressiveWarning.",10);
           warn.invoke();
          }
          if(periodic.y()==0){
           if(tx_new[idx].y()<dom_min.y()){
            tx_new[idx] = Point(txn.x(),dom_min.y()+epsilon, txn.z());
            txn = tx_new[idx];
           }
           if(tx_new[idx].y()>dom_max.y()){
            tx_new[idx] = Point(txn.x(),dom_max.y()-epsilon, txn.z());
            txn = tx_new[idx];
           }
           static ProgressiveWarning warn("A tracer has moved outside the domain through a y boundary. Pushing it back in.  This is a ProgressiveWarning.",10);
           warn.invoke();
          }
          if(periodic.z()==0){
           if(tx_new[idx].z()<dom_min.z()){
            tx_new[idx] = Point(txn.x(),txn.y(),dom_min.z()+epsilon);
           }
           if(tx_new[idx].z()>dom_max.z()){
            tx_new[idx] = Point(txn.x(),txn.y(),dom_max.z()-epsilon);
           }
           static ProgressiveWarning warn("A tracer has moved outside the domain through a z boundary. Pushing it back in.  This is a ProgressiveWarning.",10);
           warn.invoke();
          }
        }
      }
    }
    delete interpolator;
  }
}

void SerialMPM::computeLineSegmentForces(const ProcessorGroup*,
                                         const PatchSubset* patches,
                                         const MaterialSubset* ,
                                         DataWarehouse* old_dw,
                                         DataWarehouse* new_dw)
{
  for(int p=0;p<patches->size();p++){
    const Patch* patch = patches->get(p);
    printTask(patches, patch,cout_doing,
              "Doing computeLineSegmentForces");

//    ParticleInterpolator* interpolator=scinew LinearInterpolator(patch);
    ParticleInterpolator* interpolator=scinew cpdiInterpolator(patch);
    vector<IntVector> ni(interpolator->size());
    vector<double> S(interpolator->size());

    Ghost::GhostType gac = Ghost::AroundCells;
    Vector dxCell = patch->dCell();
    double cell_length2 = dxCell.length2();

    unsigned int numMPMMatls=m_materialManager->getNumMatls( "MPM" );
    std::vector<NCVariable<Vector> > LSContForce(numMPMMatls);
    std::vector<NCVariable<double> > SurfArea(numMPMMatls);
    std::vector<constNCVariable<double> > gmass(numMPMMatls);
    std::vector<double> stiffness(numMPMMatls);
    for(unsigned int m = 0; m < numMPMMatls; m++){
      MPMMaterial* mpm_matl =
                     (MPMMaterial*) m_materialManager->getMaterial( "MPM",  m );
      int dwi = mpm_matl->getDWIndex();

      double inv_stiff = mpm_matl->getConstitutiveModel()->getCompressibility();
      stiffness[m] = 1./inv_stiff;

      new_dw->allocateAndPut(LSContForce[m],lb->gLSContactForceLabel,dwi,patch);
      new_dw->allocateAndPut(SurfArea[m],   lb->gSurfaceAreaLabel,   dwi,patch);
      new_dw->get(gmass[m],                 lb->gMassLabel,          dwi,patch,
                                                                     gac,NGN+2);
      LSContForce[m].initialize(Vector(0.0));
      SurfArea[m].initialize(1.0e-100);
    }

    int numLSMatls=m_materialManager->getNumMatls("LineSegment");

    // Get the arrays of particle values to be changed
    std::vector<constParticleVariable<Point>  >  tx0(numLSMatls);
    std::vector<constParticleVariable<Matrix3> > tsize0(numLSMatls);
    std::vector<constParticleVariable<Vector>  > lsMidToEndVec0(numLSMatls);
    std::vector<ParticleSubset*> psetvec;

    for(int tmo = 0; tmo < numLSMatls; tmo++) {
      LineSegmentMaterial* t_matl0 = (LineSegmentMaterial *) 
                             m_materialManager->getMaterial("LineSegment", tmo);
      int dwi0 = t_matl0->getDWIndex();

      ParticleSubset* pset0 = old_dw->getParticleSubset(dwi0, patch,
                                                       gac, 2, lb->pXLabel);
      psetvec.push_back(pset0);

      old_dw->get(tx0[tmo],            lb->pXLabel,                   pset0);
      old_dw->get(tsize0[tmo],         lb->pSizeLabel,                pset0);
      old_dw->get(lsMidToEndVec0[tmo], lb->lsMidToEndVectorLabel,     pset0);
    }

    for(int tmo = 0; tmo < numLSMatls; tmo++) {
      LineSegmentMaterial* t_matl0 = (LineSegmentMaterial *) 
                             m_materialManager->getMaterial("LineSegment", tmo);
      int adv_matl0 = t_matl0->getAssociatedMaterial();

      ParticleSubset* pset0 = psetvec[tmo];

      // Extrapolate area of line segments to the grid for use in dissolution
      if (flags->d_doingDissolution){
       for(ParticleSubset::iterator iter0 = pset0->begin();
           iter0 != pset0->end(); iter0++){
         particleIndex idx0 = *iter0;

         Point px0=tx0[tmo][idx0] - lsMidToEndVec0[tmo][idx0];
         Point a = tx0[tmo][idx0] + lsMidToEndVec0[tmo][idx0];
         Vector v = px0 - a;
         double vLength = v.length();
         double LSArea = vLength*dxCell.z();
         Matrix3 size0 = tsize0[tmo][idx0];
         int nn = interpolator->findCellAndWeights(tx0[tmo][idx0],ni,S,size0);
         double totMass = 0.;
         for (int k = 0; k < nn; k++) {
           IntVector node = ni[k];
           totMass += S[k]*gmass[adv_matl0][node];
        }

         for (int k = 0; k < nn; k++) {
           IntVector node = ni[k];
           if(patch->containsNode(node)) {
             SurfArea[adv_matl0][node] += LSArea*S[k]*gmass[adv_matl0][node]
                                          /totMass;
           }
         }
        }
      }

      for(int tmi = tmo+1; tmi < numLSMatls; tmi++) {
        LineSegmentMaterial* t_matl1 = (LineSegmentMaterial *) 
                              m_materialManager->getMaterial("LineSegment",tmi);
        int adv_matl1 = t_matl1->getAssociatedMaterial();

        if(adv_matl0==adv_matl1){
          continue;
        }

        ParticleSubset* pset1 = psetvec[tmi];

        int numPar_pset1 = pset1->numParticles();

        double K_l = 10.*(stiffness[adv_matl0] * stiffness[adv_matl1])/
                         (stiffness[adv_matl0] + stiffness[adv_matl1]);

       if(numPar_pset1 > 0){

        // Loop over zeroth line segment subset
        // Only test the "left" end of the line segment for
        // penetration into other segments, because the right
        // end will get checked as the left end of the next segment
        for(ParticleSubset::iterator iter0 = pset0->begin();
            iter0 != pset0->end(); iter0++){
          particleIndex idx0 = *iter0;

          Point px0=tx0[tmo][idx0] - lsMidToEndVec0[tmo][idx0];

          double min_sep  = 9.e99;
          double min_sep2  = 9.e99;
          int closest = 99999;
          int secondClosest = 99999;
          // Loop over other particle subset
          for(ParticleSubset::iterator iter1 = pset1->begin();
              iter1 != pset1->end(); iter1++){
            particleIndex idx1 = *iter1;
            Point px1 = tx0[tmi][idx1];
            double sep = (px1-px0).length2();
            if(sep < min_sep2 && sep < 0.25*cell_length2){
              if(sep < min_sep){
                secondClosest=closest;
                min_sep2=min_sep;
                closest  = idx1;
                min_sep  = sep;
              } 
              else{
                secondClosest=idx1;
                min_sep2  = sep;
              }
            }
          }

          double forceMag=0.0;
          bool done = false;
          double tC1 = 99.9;
          double tC2 = 99.9;
          double overlap1 = 99.9;
          double overlap2 = 99.9;
          Vector normal1(0.,0.,0);
          Vector normal2(0.,0.,0);
          if(closest < 99999){
            // Following the description in stackexchange:
            // https://math.stackexchange.com/questions/2193720/find-a-point-on-a-line-segment-which-is-the-closest-to-other-point-not-on-the-li
           Point A = tx0[tmi][closest] + lsMidToEndVec0[tmi][closest];
           Point B = tx0[tmi][closest] - lsMidToEndVec0[tmi][closest];
           Vector v = B - A;
           double vLength2 = v.length2();

           Vector u = A - px0;
           tC1 = -Dot(v,u)/vLength2;
           Vector fromLineSegToPoint1= px0.asVector() - ((1.-tC1)*A + tC1*B);
           //normal = v X (0,0,1)
           normal1 = Vector(v.y(), -v.x(), 0.)
                         / (1.e-100+sqrt(v.y()*v.y()+v.x()*v.x()));
           overlap1 = Dot(normal1,fromLineSegToPoint1);
           if(tC1 >= 0.0 && tC1 <= 1.0){
              if(overlap1 < 0.0){
               done = true;
               double vLength = sqrt(vLength2);
               double K = K_l*vLength;
               forceMag = overlap1*K;

               Vector tForce1A = (1.-tC1)*forceMag*normal1;
               Vector tForce1B = tC1*forceMag*normal1;

               // See comments in addCohesiveZoneForces for a description of how
               // the force is put on the nodes

               // Get the node indices that surround the cell
               Matrix3 size1 = tsize0[tmi][closest];
               int NN = interpolator->findCellAndWeights(A, ni, S, size1);
  
               double totMass0 = 0.;
               double totMass1 = 0.;
               for (int k = 0; k < NN; k++) {
                 IntVector node = ni[k];
//               if(gmass[adv_matl0][node]>1.e-50 &&
//                  gmass[adv_matl1][node]>1.e-50){
                 totMass0 += S[k]*gmass[adv_matl0][node];
                 totMass1 += S[k]*gmass[adv_matl1][node];
//               }
               }

               // Accumulate the contribution from each surrounding vertex
               for (int k = 0; k < NN; k++) {
                 IntVector node = ni[k];
                 if(patch->containsNode(node)) {
                   // Distribute force according to material mass on the nodes
                   // to get nearly equal contribution to the acceleration
//               if(gmass[adv_matl0][node]>1.e-50 &&
//                  gmass[adv_matl1][node]>1.e-50){
                   LSContForce[adv_matl0][node] -= tForce1A*S[k]
                                             * gmass[adv_matl0][node]/totMass0;
                   LSContForce[adv_matl1][node] += tForce1A*S[k]
                                             * gmass[adv_matl1][node]/totMass1;
//                 }
                 }
               }

               // Get the node indices that surround the cell
               NN = interpolator->findCellAndWeights(B, ni, S, size1);
  
               totMass0 = 0.;
               totMass1 = 0.;
               for (int k = 0; k < NN; k++) {
                 IntVector node = ni[k];
//               if(gmass[adv_matl0][node]>1.e-50 &&
//                  gmass[adv_matl1][node]>1.e-50){
                 totMass0 += S[k]*gmass[adv_matl0][node];
                 totMass1 += S[k]*gmass[adv_matl1][node];
//               }
               }

               // Accumulate the contribution from each surrounding vertex
               for (int k = 0; k < NN; k++) {
                 IntVector node = ni[k];
                 if(patch->containsNode(node)) {
                   // Distribute force according to material mass on the nodes
                   // to get nearly equal contribution to the acceleration
//               if(gmass[adv_matl0][node]>1.e-50 &&
//                  gmass[adv_matl1][node]>1.e-50){
                   LSContForce[adv_matl0][node] -= tForce1B*S[k]
                                             * gmass[adv_matl0][node]/totMass0;
                   LSContForce[adv_matl1][node] += tForce1B*S[k]
                                             * gmass[adv_matl1][node]/totMass1;
//                 }
                 }
               }

              } // if overlap1
           } // if(tC1 >= 0.0 && tC1 <= 1.0)

           if(!done && secondClosest < 99999){
            Point A2=tx0[tmi][secondClosest]+lsMidToEndVec0[tmi][secondClosest];
            Point B2=tx0[tmi][secondClosest]-lsMidToEndVec0[tmi][secondClosest];
            Vector v2 = B2 - A2;
            double v2Length2 = v2.length2();

            Vector u2 = A2 - px0;
            tC2 = -Dot(v2,u2)/v2Length2;
            Vector fromLineSegToPoint2= px0.asVector() - ((1.-tC2)*A2 + tC2*B2);
            normal2 = Vector(v2.y(), -v2.x(), 0.)
                        /(1.e-100 + sqrt(v2.y()*v2.y() + v2.x()*v2.x()));
            overlap2 = Dot(normal2,fromLineSegToPoint2);
            if(((tC1 < 0.0 && tC2 > 1.0) || (tC1 > 1.0 && tC2 < 0.0)) && 
               overlap1 < 0.0 && overlap2 < 0.0 && !done){
              done = true;

              double vLength = sqrt(vLength2);
              double K = K_l*vLength;

              Point vertex;
              Vector n;
              double sizeWeight1, sizeWeight2;
              Matrix3 size1,size2;
              if((px0-A).length2() < (px0-B).length2()){ // closest
               vertex = A;
               n=normal1;
               size1 = tsize0[tmi][closest];
               size2 = tsize0[tmi][secondClosest];
               sizeWeight1=fabs(tC2-1.)/(fabs(tC2-1.) + fabs(tC1));
               sizeWeight2=fabs(tC1)/(fabs(tC2-1.) + fabs(tC1));
              } else {  // secondClosest;
               vertex = B;
               n=normal2;
               size1 = tsize0[tmi][secondClosest];
               size2 = tsize0[tmi][closest];
               sizeWeight1=fabs(tC1-1.)/(fabs(tC1-1.) + fabs(tC2));
               sizeWeight2=fabs(tC2)/(fabs(tC1-1.) + fabs(tC2));
              }
//              forceMag = overlap1*K;
//              Vector tForce1A = forceMag*normal1;
//              Vector tForce1A = forceMag*n;
              Vector tForce1A = K*(px0-vertex);
              // Get the node indices that surround the cell
//              Matrix3 size_mean = 0.5*(size1+size2);
              Matrix3 size_mean = sizeWeight1*size1 + sizeWeight2*size2;
              int NN = interpolator->findCellAndWeights(px0, ni, S, size_mean);
 
              double totMass0 = 0.;
              double totMass1 = 0.;
              for (int k = 0; k < NN; k++) {
                IntVector node = ni[k];
//               if(gmass[adv_matl0][node]>1.e-50 &&
//                  gmass[adv_matl1][node]>1.e-50){
                totMass0 += S[k]*gmass[adv_matl0][node];
                totMass1 += S[k]*gmass[adv_matl1][node];
//              }
              }

              // Accumulate the contribution from each surrounding vertex
              for (int k = 0; k < NN; k++) {
                IntVector node = ni[k];
                if(patch->containsNode(node)) {
                  // Distribute force according to material mass on the nodes
                  // to get nearly equal contribution to the acceleration
//               if(gmass[adv_matl0][node]>1.e-50 &&
//                  gmass[adv_matl1][node]>1.e-50){
                  LSContForce[adv_matl0][node] -= tForce1A*S[k]
                                            * gmass[adv_matl0][node]/totMass0;
                  LSContForce[adv_matl1][node] += tForce1A*S[k]
                                            * gmass[adv_matl1][node]/totMass1;
//                }
                }
              }
            } // if(tC1...)
           }  // if secondClosest

          } // closest < 99999

          if(!done && secondClosest < 99999){
            Point A2=tx0[tmi][secondClosest]+lsMidToEndVec0[tmi][secondClosest];
            Point B2=tx0[tmi][secondClosest]-lsMidToEndVec0[tmi][secondClosest];
            Vector v2 = B2 - A2;
            double v2Length2 = v2.length2();

            Vector u2 = A2 - px0;
            tC2 = -Dot(v2,u2)/v2Length2;
            Vector fromLineSegToPoint2= px0.asVector() - ((1.-tC2)*A2 + tC2*B2);
            //normal = v X (0,0,1)
            if(tC2 >= 0.0 && tC2 <= 1.0){
              Vector normal = Vector(v2.y(), -v2.x(), 0.)
                          / (1.e-100+sqrt(v2.y()*v2.y()+v2.x()*v2.x()));
              overlap2 = Dot(normal,fromLineSegToPoint2);
              if(overlap2 < 0.0){
               done = true;
               double v2Length = sqrt(v2Length2);
               double K = K_l*v2Length;
               forceMag = overlap2*K;

               Vector tForce1A = (1.-tC2)*forceMag*normal;
               Vector tForce1B = tC2*forceMag*normal;

               // Get the node indices that surround the cell
               Matrix3 size1 = tsize0[tmi][closest];
               int NN = interpolator->findCellAndWeights(A2, ni, S, size1);
  
               double totMass0 = 0.;
               double totMass1 = 0.;
               for (int k = 0; k < NN; k++) {
                 IntVector node = ni[k];
//               if(gmass[adv_matl0][node]>1.e-50 &&
//                  gmass[adv_matl1][node]>1.e-50){
                 totMass0 += S[k]*gmass[adv_matl0][node];
                 totMass1 += S[k]*gmass[adv_matl1][node];
//               }
               }

               // Accumulate the contribution from each surrounding vertex
               for (int k = 0; k < NN; k++) {
                 IntVector node = ni[k];
                 if(patch->containsNode(node)) {
                   // Distribute force according to material mass on the nodes
                   // to get nearly equal contribution to the acceleration
//               if(gmass[adv_matl0][node]>1.e-50 &&
//                  gmass[adv_matl1][node]>1.e-50){
                   LSContForce[adv_matl0][node] -= tForce1A*S[k]
                                             * gmass[adv_matl0][node]/totMass0;
                   LSContForce[adv_matl1][node] += tForce1A*S[k]
                                             * gmass[adv_matl1][node]/totMass1;
//                 }
                 }
               }

               // Get the node indices that surround the cell
               NN = interpolator->findCellAndWeights(B2, ni, S, size1);
  
               totMass0 = 0.;
               totMass1 = 0.;
               for (int k = 0; k < NN; k++) {
                 IntVector node = ni[k];
//               if(gmass[adv_matl0][node]>1.e-50 &&
//                  gmass[adv_matl1][node]>1.e-50){
                 totMass0 += S[k]*gmass[adv_matl0][node];
                 totMass1 += S[k]*gmass[adv_matl1][node];
//               }
               }

               // Accumulate the contribution from each surrounding vertex
               for (int k = 0; k < NN; k++) {
                 IntVector node = ni[k];
                 if(patch->containsNode(node)) {
                   // Distribute force according to material mass on the nodes
                   // to get nearly equal contribution to the acceleration
//               if(gmass[adv_matl0][node]>1.e-50 &&
//                  gmass[adv_matl1][node]>1.e-50){
                   LSContForce[adv_matl0][node] -= tForce1B*S[k]
                                             * gmass[adv_matl0][node]/totMass0;
                   LSContForce[adv_matl1][node] += tForce1B*S[k]
                                             * gmass[adv_matl1][node]/totMass1;
//                 }
                 }
               }
              } // if overlap2
            }
          }
        } //  Outer loop over linesegments
       }
      } // inner loop over line segment materials
    } // outer loop over line segment materials
//    cout << "numOverlap = " << numOverlap << endl;
    delete interpolator;
  }
}

void SerialMPM::updateTriangles(const ProcessorGroup*,
                                const PatchSubset* patches,
                                const MaterialSubset* ,
                                DataWarehouse* old_dw,
                                DataWarehouse* new_dw)
{
  for(int p=0;p<patches->size();p++){
    const Patch* patch = patches->get(p);
    printTask(patches, patch,cout_doing,
              "Doing updateTriangles");

    ParticleInterpolator* interpolator=scinew LinearInterpolator(patch);
    vector<IntVector> ni(interpolator->size());
    vector<double> S(interpolator->size());
//    Vector dx = patch->dCell();

    BBox domain;
    const Level* level = getLevel(patches);
    level->getInteriorSpatialRange(domain);
//    Point dom_min = domain.min();
//    Point dom_max = domain.max();
    IntVector periodic = level->getPeriodicBoundaries();

    delt_vartype delT;
    old_dw->get(delT, lb->delTLabel, getLevel(patches) );

    unsigned int numMPMMatls=m_materialManager->getNumMatls("MPM");
    std::vector<constNCVariable<Vector> > gvelocity(numMPMMatls);
    std::vector<constNCVariable<double> > gmass(numMPMMatls);
    std::vector<constNCVariable<double> > dLdt(numMPMMatls);
    std::vector<constNCVariable<Vector> > gSurfNorm(numMPMMatls);
    for(unsigned int m = 0; m < numMPMMatls; m++){
      MPMMaterial* mpm_matl=(MPMMaterial*) 
                                     m_materialManager->getMaterial("MPM",m);
      int dwi = mpm_matl->getDWIndex();
      Ghost::GhostType  gac = Ghost::AroundCells;
      new_dw->get(gvelocity[m], lb->gVelocityStarLabel,  dwi, patch, gac,NGN+2);
      new_dw->get(gmass[m],     lb->gMassLabel,          dwi, patch, gac,NGN+2);
      new_dw->get(dLdt[m],      lb->dLdtDissolutionLabel,dwi, patch, gac,NGN+2);
<<<<<<< HEAD
      if (flags->d_doingDissolution){
        new_dw->get(gSurfNorm[m],lb->gSurfNormLabel,     dwi, patch, gac,NGN+2);
      } else{
        NCVariable<Vector> gSN_create;
        new_dw->allocateTemporary(gSN_create,                 patch, gac,NGN+2);
        gSN_create.initialize(Vector(0.));
        gSurfNorm[m] = gSN_create;                     // reference created data
=======
      if(flags->d_computeNormals){
        new_dw->get(gSurfNorm[m], lb->gSurfNormLabel,    dwi, patch, gac,NGN+2);
      } else{
        NCVariable<Vector> gSN_create;
        new_dw->allocateTemporary(gSN_create,                 patch, gac,NGP);
        gSN_create.initialize(Vector(0.));
        gSurfNorm[m] = gSN_create;                   // reference created data
>>>>>>> d74323a5
      }
    }

    int numLSMatls=m_materialManager->getNumMatls("Triangle");
    for(int ls = 0; ls < numLSMatls; ls++){
      TriangleMaterial* ls_matl = (TriangleMaterial *) 
                              m_materialManager->getMaterial("Triangle", ls);
      int dwi = ls_matl->getDWIndex();

      int adv_matl = ls_matl->getAssociatedMaterial();

      // Not populating the delset, but we need this to satisfy Relocate
      ParticleSubset* delset = scinew ParticleSubset(0, dwi, patch);
      new_dw->deleteParticles(delset);

      ParticleSubset* pset = old_dw->getParticleSubset(dwi, patch);

      // Get the arrays of particle values to be changed
      constParticleVariable<Point> tx;
      ParticleVariable<Point> tx_new;
      constParticleVariable<Matrix3> tsize, tF;
      ParticleVariable<Matrix3> tsize_new, tF_new;
      constParticleVariable<long64> triangle_ids;
      ParticleVariable<long64> triangle_ids_new;
      constParticleVariable<Vector> triMidToN0Vec, triMidToN1Vec, triMidToN2Vec;
      ParticleVariable<Vector> triMidToN0Vec_new, 
                               triMidToN1Vec_new,triMidToN2Vec_new;
      constParticleVariable<IntVector> triUseInPenalty;
      ParticleVariable<IntVector>      triUseInPenalty_new;
      constParticleVariable<double> triArea;
      ParticleVariable<double>      triArea_new;
      constParticleVariable<Vector> triAreaAtNodes;
      ParticleVariable<Vector>      triAreaAtNodes_new;
//    ParticleVariable<Stencil7>    triNode0TriIDs_new, 
//                                  triNode1TriIDs_new, triNode2TriIDs_new;
//    constParticleVariable<Stencil7>  triNode0TriIDs, 
//                                     triNode1TriIDs, triNode2TriIDs;

      old_dw->get(tx,              lb->pXLabel,                         pset);
      old_dw->get(tsize,           lb->pSizeLabel,                      pset);
      old_dw->get(triangle_ids,    lb->triangleIDLabel,                 pset);
      old_dw->get(tF,              lb->pDeformationMeasureLabel,        pset);
      old_dw->get(triMidToN0Vec,   lb->triMidToN0VectorLabel,           pset);
      old_dw->get(triMidToN1Vec,   lb->triMidToN1VectorLabel,           pset);
      old_dw->get(triMidToN2Vec,   lb->triMidToN2VectorLabel,           pset);
      old_dw->get(triUseInPenalty, lb->triUseInPenaltyLabel,            pset);
      old_dw->get(triArea,         lb->triAreaLabel,                    pset);
      old_dw->get(triAreaAtNodes,  lb->triAreaAtNodesLabel,             pset);
//    old_dw->get(triNode0TriIDs,  lb->triNode0TriangleIDsLabel,        pset);
//    old_dw->get(triNode1TriIDs,  lb->triNode1TriangleIDsLabel,        pset);
//    old_dw->get(triNode2TriIDs,  lb->triNode2TriangleIDsLabel,        pset);

      new_dw->allocateAndPut(tx_new,         lb->pXLabel_preReloc,        pset);
      new_dw->allocateAndPut(tsize_new,      lb->pSizeLabel_preReloc,     pset);
      new_dw->allocateAndPut(triangle_ids_new,lb->triangleIDLabel_preReloc,pset);
      new_dw->allocateAndPut(tF_new,lb->pDeformationMeasureLabel_preReloc,pset);
      new_dw->allocateAndPut(triMidToN0Vec_new,
                                       lb->triMidToN0VectorLabel_preReloc,pset);
      new_dw->allocateAndPut(triMidToN1Vec_new,
                                       lb->triMidToN1VectorLabel_preReloc,pset);
      new_dw->allocateAndPut(triMidToN2Vec_new,
                                       lb->triMidToN2VectorLabel_preReloc,pset);
      new_dw->allocateAndPut(triUseInPenalty_new,
                                       lb->triUseInPenaltyLabel_preReloc, pset);
      new_dw->allocateAndPut(triArea_new,
                                       lb->triAreaLabel_preReloc,         pset);
      new_dw->allocateAndPut(triAreaAtNodes_new,
                                       lb->triAreaAtNodesLabel_preReloc,  pset);
//    new_dw->allocateAndPut(triNode0TriIDs_new,
//                                lb->triNode0TriangleIDsLabel_preReloc,  pset);
//    new_dw->allocateAndPut(triNode1TriIDs_new,
//                                lb->triNode1TriangleIDsLabel_preReloc,  pset);
//    new_dw->allocateAndPut(triNode2TriIDs_new,
//                                lb->triNode2TriangleIDsLabel_preReloc,  pset);

      triangle_ids_new.copyData(triangle_ids);
      tF_new.copyData(tF);
      triAreaAtNodes_new.copyData(triAreaAtNodes);
      triUseInPenalty_new.copyData(triUseInPenalty);
//    triNode0TriIDs_new.copyData(triNode0TriIDs);
//    triNode1TriIDs_new.copyData(triNode1TriIDs);
//    triNode2TriIDs_new.copyData(triNode2TriIDs);

      // Loop over triangles
      for(ParticleSubset::iterator iter = pset->begin();
          iter != pset->end(); iter++){
        particleIndex idx = *iter;

        Point P[3];
        // Update the positions of the triangle vertices
        P[0] = tx[idx]+triMidToN0Vec[idx];
        P[1] = tx[idx]+triMidToN1Vec[idx];
        P[2] = tx[idx]+triMidToN2Vec[idx];

        // Loop over the vertices
        for(int itv = 0; itv < 3; itv++){

          // Get the node indices that surround the point
          int NN = interpolator->findCellAndWeights(P[itv], ni, S, tsize[idx]);
          Vector vel(0.0,0.0,0.0);
          Vector surf(0.0,0.0,0.0);
  
          double sumSk=0.0;
          // Accumulate the contribution from each surrounding vertex
          for (int k = 0; k < NN; k++) {
            IntVector node = ni[k];
            vel   += gvelocity[adv_matl][node]*gmass[adv_matl][node]*S[k];
            sumSk += gmass[adv_matl][node]*S[k];
            surf   -= dLdt[adv_matl][node]*gSurfNorm[adv_matl][node]*S[k];
          }
          vel/=sumSk;
  
          P[itv] += vel*delT;
          P[itv] += 2.*surf*delT;

          // Check to see if a vertex has left the domain
          // If vertices are placed properly (on domain boundaries),
          // this shouldn't be needed.
#if 0
          if(!domain.inside(P[itv])){
            double epsilon = 1.e-15;
            static ProgressiveWarning warn("A vertex has moved outside the domain through an x boundary. Pushing it back in. This is a ProgressiveWarning.",10);
            Point txn = P[itv];
            if(P[itv].x()<dom_min.x()){
             P[itv] = Point(dom_min.x()+epsilon, txn.y(), txn.z());
             txn = P[itv];
             warn.invoke();
            }
            if(P[itv].x()>dom_max.x()){
             P[itv] = Point(dom_max.x()-epsilon, txn.y(), txn.z());
             txn = P[itv];
             warn.invoke();
            }
 
            if(P[itv].y()<dom_min.y()){
             P[itv] = Point(txn.x(),dom_min.y()+epsilon, txn.z());
             txn = P[itv];
             warn.invoke();
            }
            if(P[itv].y()>dom_max.y()){
             P[itv] = Point(txn.x(),dom_max.y()-epsilon, txn.z());
             txn = P[itv];
             warn.invoke();
            }

            if(P[itv].z()<dom_min.z()){
             P[itv] = Point(txn.x(),txn.y(),dom_min.z()+epsilon);
             warn.invoke();
            }
            if(P[itv].z()>dom_max.z()){
             P[itv] = Point(txn.x(),txn.y(),dom_max.z()-epsilon);
             warn.invoke();
            }
          } // if vertex has left domain
#endif
        } // loop over vertices

        tx_new[idx] = (P[0]+P[1]+P[2])/3.;
        triArea_new[idx]=0.5*Cross(P[1]-P[0],P[2]-P[0]).length();

        triMidToN0Vec_new[idx] = P[0] - tx_new[idx];
        triMidToN1Vec_new[idx] = P[1] - tx_new[idx];
        triMidToN2Vec_new[idx] = P[2] - tx_new[idx];

#if 0
        // No point in updating size unless it is used.  Just carry forward.
        Vector r0 = P[1] - P[0];
        Vector r1 = P[2] - P[0];
        Vector r2 = 0.1*Cross(r1,r0);
        Matrix3 size =Matrix3(r0.x()/dx.x(), r1.x()/dx.x(), r2.x()/dx.x(),
                              r0.y()/dx.y(), r1.y()/dx.y(), r2.y()/dx.y(),
                              r0.z()/dx.z(), r1.z()/dx.z(), r2.z()/dx.z());
        tsize_new[idx] = size;
#endif
        tsize_new[idx] = tsize[idx];

      } // Loop over triangles

#if 0
      // This is for computing updated triAreaAtNodes. Need to create a
      // container to replace the modified Stencil7 that I used in a hack here
      // Loop over triangles
      for(ParticleSubset::iterator iter = pset->begin();
          iter != pset->end(); iter++){
        particleIndex idx = *iter;

        // Hit each vertex of the triangle
        double area0=0., area1=0., area2=0.;

        // Vertex 0
        for(int itri=0; itri < triNode0TriIDs[idx][29]; itri++) {
          int triID = triNode0TriIDs[idx][itri];
          // Inner Loop over triangles
          for(ParticleSubset::iterator jter = pset->begin();
              jter != pset->end(); jter++){
            particleIndex jdx = *jter;
            if(triID == triangle_ids[jdx]){
              area0+=triArea_new[jdx];
              break;
            } // if IDs are equal
          } // inner loop over triangles
        }
        area0/=3.;

        // Vertex 1
        for(int itri=0; itri < triNode1TriIDs[idx][29]; itri++) {
          int triID = triNode1TriIDs[idx][itri];
          // Inner Loop over triangles
          for(ParticleSubset::iterator jter = pset->begin();
              jter != pset->end(); jter++){
            particleIndex jdx = *jter;
            if(triID == triangle_ids[jdx]){
              area1+=triArea_new[jdx];
              break;
            } // if IDs are equal
          } // inner loop over triangles
        }
        area1/=3.;

        // Vertex 2
        for(int itri=0; itri < triNode2TriIDs[idx][29]; itri++) {
          int triID = triNode2TriIDs[idx][itri];
          // Inner Loop over triangles
          for(ParticleSubset::iterator jter = pset->begin();
              jter != pset->end(); jter++){
            particleIndex jdx = *jter;
            if(triID == triangle_ids[jdx]){
              area2+=triArea_new[jdx];
              break;
            } // if IDs are equal
          } // inner loop over triangles
        }
        area2/=3.;

        triAreaAtNodes_new[idx]=Vector(area0, area1, area2);
      } // Outer loop over triangles for vertex area calculation
#endif
    }  // matls
    delete interpolator;
  }    // patches
}

void SerialMPM::computeTriangleForces(const ProcessorGroup*,
                                      const PatchSubset* patches,
                                      const MaterialSubset* ,
                                      DataWarehouse* old_dw,
                                      DataWarehouse* new_dw)
{
  for(int p=0;p<patches->size();p++){
    const Patch* patch = patches->get(p);
    printTask(patches, patch,cout_doing,
              "Doing computeTriangleForces");

    // Get the current simulation time
    //simTime_vartype simTimeVar;
    //old_dw->get(simTimeVar, lb->simulationTimeLabel);
    //double time = simTimeVar;

    ParticleInterpolator* interpolator=scinew LinearInterpolator(patch);
    vector<IntVector> ni(interpolator->size());
    vector<double> S(interpolator->size());

    Ghost::GhostType gac = Ghost::AroundCells;
    Vector dxCell = patch->dCell();
    double cell_length2 = dxCell.length2();

    unsigned int numMPMMatls=m_materialManager->getNumMatls( "MPM" );
    std::vector<NCVariable<Vector> > LSContForce(numMPMMatls);
    std::vector<constNCVariable<double> > gmass(numMPMMatls);
    std::vector<NCVariable<double> > SurfArea(numMPMMatls);
    std::vector<double> stiffness(numMPMMatls);
//    std::vector<Vector> sumTriForce(numMPMMatls);
    for(unsigned int m = 0; m < numMPMMatls; m++){
      MPMMaterial* mpm_matl =
                     (MPMMaterial*) m_materialManager->getMaterial( "MPM",  m );
      int dwi = mpm_matl->getDWIndex();

      double inv_stiff = mpm_matl->getConstitutiveModel()->getCompressibility();
      stiffness[m] = 1./inv_stiff;

      new_dw->allocateAndPut(LSContForce[m],lb->gLSContactForceLabel,dwi,patch);
      new_dw->allocateAndPut(SurfArea[m],   lb->gSurfaceAreaLabel,   dwi,patch);
      new_dw->get(gmass[m],                 lb->gMassLabel,          dwi,patch,
                                                                     gac,NGN+2);
      LSContForce[m].initialize(Vector(0.0));
      SurfArea[m].initialize(0.0);
//      sumTriForce[m]=Vector(0.0);
    }

    int numLSMatls=m_materialManager->getNumMatls("Triangle");

    std::vector<constParticleVariable<Point>  >  tx0(numLSMatls);
    std::vector<constParticleVariable<Vector>  > triMidToN0Vec(numLSMatls);
    std::vector<constParticleVariable<Vector>  > triMidToN1Vec(numLSMatls);
    std::vector<constParticleVariable<Vector>  > triMidToN2Vec(numLSMatls);
//    std::vector<ParticleVariable<int>  >         triInContact(numLSMatls);

    std::vector<std::vector<constParticleVariable<Vector>  > >
                                                    triMidToNodeVec(numLSMatls);

    std::vector<constParticleVariable<Matrix3> >    tsize0(numLSMatls);
    std::vector<constParticleVariable<long64> >     triangle_ids(numLSMatls);
    std::vector<constParticleVariable<IntVector> >  triUseInPenalty(numLSMatls);
    std::vector<constParticleVariable<Vector> >     triAreaAtNodes(numLSMatls);
    std::vector<ParticleSubset*> psetvec;
    std::vector<int> psetSize(numLSMatls);
//    std::vector<std::vector<int> > triInContact(numLSMatls);
    Matrix3 size; size.Identity();

    for(int tmo = 0; tmo < numLSMatls; tmo++) {
      TriangleMaterial* t_matl0 = (TriangleMaterial *) 
                             m_materialManager->getMaterial("Triangle", tmo);
      int dwi0 = t_matl0->getDWIndex();

      ParticleSubset* pset0 = old_dw->getParticleSubset(dwi0, patch,
                                                        gac, 2, lb->pXLabel);
      psetvec.push_back(pset0);
      psetSize[tmo]=(pset0->end() - pset0->begin());
//      triInContact[tmo].resize(psetSize[tmo]);

      old_dw->get(tx0[tmo],            lb->pXLabel,                   pset0);
      old_dw->get(tsize0[tmo],         lb->pSizeLabel,                pset0);
      old_dw->get(triMidToN0Vec[tmo],  lb->triMidToN0VectorLabel,     pset0);
      old_dw->get(triMidToN1Vec[tmo],  lb->triMidToN1VectorLabel,     pset0);
      old_dw->get(triMidToN2Vec[tmo],  lb->triMidToN2VectorLabel,     pset0);
      old_dw->get(triUseInPenalty[tmo],lb->triUseInPenaltyLabel,      pset0);
      old_dw->get(triAreaAtNodes[tmo], lb->triAreaAtNodesLabel,       pset0);
      old_dw->get(triangle_ids[tmo],   lb->triangleIDLabel,           pset0);
      triMidToNodeVec[tmo].push_back(triMidToN0Vec[tmo]);
      triMidToNodeVec[tmo].push_back(triMidToN1Vec[tmo]);
      triMidToNodeVec[tmo].push_back(triMidToN2Vec[tmo]);
//      new_dw->allocateAndPut(triInContact[tmo],lb->triInContactLabel, pset0);
//      for(ParticleSubset::iterator iter0 = pset0->begin();
//          iter0 != pset0->end(); iter0++){
//        particleIndex idx0 = *iter0;
//        triInContact[tmo][idx0] = -1;
//      }
    }

    int numOverlap=0;
    int numInside=0;
    double totalContactArea    = 0.0;
    double totalContactAreaTri = 0.0;
    Vector totalForce(0.);
    double timefactor=1.0;
//    double timefactor=min(1.0, time/1.0);
//    proc0cout << "timefactor = " << timefactor << endl;

    for(int tmo = 0; tmo < numLSMatls; tmo++) {
      TriangleMaterial* t_matl0 = (TriangleMaterial *) 
                             m_materialManager->getMaterial("Triangle", tmo);
      int adv_matl0 = t_matl0->getAssociatedMaterial();

      ParticleSubset* pset0 = psetvec[tmo];

      // Extrapolate area of line segments to the grid for use in dissolution
      if (flags->d_doingDissolution){
       for(ParticleSubset::iterator iter0 = pset0->begin();
           iter0 != pset0->end(); iter0++){
         particleIndex idx0 = *iter0;

         Point vert[3];

         vert[0] = tx0[tmo][idx0] + triMidToN0Vec[tmo][idx0];
         vert[1] = tx0[tmo][idx0] + triMidToN1Vec[tmo][idx0];
         vert[2] = tx0[tmo][idx0] + triMidToN2Vec[tmo][idx0];
         Vector BA = vert[1]-vert[0];
         Vector CA = vert[2]-vert[0];
         double thirdTriArea = 0.5*Cross(BA,CA).length()/3.;

         for(int itv = 0; itv < 3; itv++){
           int nn = interpolator->findCellAndWeights(vert[itv], ni, S, size);
           double totMass = 0.;
           for (int k = 0; k < nn; k++) {
             IntVector node = ni[k];
             totMass += S[k]*gmass[adv_matl0][node];
           }

           for (int k = 0; k < nn; k++) {
             IntVector node = ni[k];
             if(patch->containsNode(node)) {
               SurfArea[adv_matl0][node] += thirdTriArea*S[k]
                                           *gmass[adv_matl0][node]/totMass;
             }
           }
         }
        } // loop over all triangles
      }   // only do this if a dissolution problem

      for(int tmi = tmo+1; tmi < numLSMatls; tmi++) {
        TriangleMaterial* t_matl1 = (TriangleMaterial *) 
                              m_materialManager->getMaterial("Triangle",tmi);
        int adv_matl1 = t_matl1->getAssociatedMaterial();

        if(adv_matl0==adv_matl1){
          continue;
        }

        ParticleSubset* pset1 = psetvec[tmi];

        int numPar_pset1 = pset1->numParticles();

        double K_l = 10.*(stiffness[adv_matl0] * stiffness[adv_matl1])/
                         (stiffness[adv_matl0] + stiffness[adv_matl1]);
        K_l*=timefactor;

       if(numPar_pset1 > 0){

        // Loop over zeroth triangle subset
        // Then loop over the vertices of the triangle
        // Check to see if they are to be "used" in force
        // calculation.  Every vertex should only be used once.
        for(ParticleSubset::iterator iter0 = pset0->begin();
            iter0 != pset0->end(); iter0++){
          particleIndex idx0 = *iter0;

         for(int iu = 0; iu < 3; iu++){

          if(triUseInPenalty[tmo][idx0](iu)==0){
           continue;
          }
          Point px0=tx0[tmo][idx0] + triMidToNodeVec[tmo][iu][idx0];
          Vector ptNormal =Cross(triMidToN0Vec[tmo][idx0],
                                 triMidToN1Vec[tmo][idx0]);
          double pNL = ptNormal.length();
          if(pNL>0.0){
            ptNormal /= pNL;
          }

          bool foundOne = false;
          vector<double> triSep;
          vector<int> triIndex;
          vector<double> triOverlap;
          vector<Point> triInPlane;
          vector<Vector> triTriNormal;
          // Loop over other particle subset
          for(ParticleSubset::iterator iter1 = pset1->begin();
              iter1 != pset1->end(); iter1++){
            particleIndex idx1 = *iter1;
//            int ii = idx1;
//            triInContact[tmi][ii]=-1;
            // AP is a vector from the test point px0 
            // to the centroid of the test triangle
            Vector AP = px0 - tx0[tmi][idx1];
            double sep = AP.length2();
            if(sep < 0.25*cell_length2){
              Vector triNormal =Cross(triMidToN0Vec[tmi][idx1],
                                      triMidToN1Vec[tmi][idx1]);
              double tNL = triNormal.length();
              if(tNL>0.0){
                triNormal /= tNL;
              }
              double overlap = Dot(AP,triNormal);
              if(overlap < 0.0 && Dot(ptNormal,triNormal) < -.2){
                // Point is past the plane of the triangle
                numOverlap++;
                triSep.push_back(sep);
                triIndex.push_back(idx1);
                triOverlap.push_back(overlap);
                triTriNormal.push_back(triNormal);
                Point inPlane = px0 - overlap*triNormal;
                triInPlane.push_back(inPlane);
              }    // Point px0 overlaps plane of current triangle
            }  // point is in the neighborhood
          } // inner loop over triangles

          // Sort the triangles according to triSep.
          int aLength = triSep.size(); // initialise to a's length
          int numSorted = min(aLength, 6);

          /* advance the position through the entire array */
          for (int i = 0; i < numSorted-1; i++) {
            /* find the min element in the unsorted a[i .. aLength-1] */

            /* assume the min is the first element */
            int jMin = i;
            /* test against elements after i to find the smallest */
            for (int j = i+1; j < aLength; j++) {
              /* if this element is less, then it is the new minimum */
              if (triSep[j] < triSep[jMin]) {
                  /* found new minimum; remember its index */
                  jMin = j;
              }
            }

            if (jMin != i) {
              swap(triSep[i],        triSep[jMin]);
              swap(triIndex[i],      triIndex[jMin]);
              swap(triOverlap[i],    triOverlap[jMin]);
              swap(triInPlane[i],    triInPlane[jMin]);
              swap(triTriNormal[i],  triTriNormal[jMin]);
            }
          } // for loop over unsorted vector

          // Loop over all triangles that the point px0 overlaps
          for (int i = 0; i < numSorted; i++) {
            //Now, see if that point is inside the triangle or not
            int vecIdx = triIndex[i];
            Point A = tx0[tmi][vecIdx] + triMidToN0Vec[tmi][vecIdx];
            Point B = tx0[tmi][vecIdx] + triMidToN1Vec[tmi][vecIdx];
            Point C = tx0[tmi][vecIdx] + triMidToN2Vec[tmi][vecIdx];
            Vector a = A - triInPlane[i];
            Vector b = B - triInPlane[i];
            Vector c = C - triInPlane[i];
            Vector u = Cross(b,c);
            Vector v = Cross(c,a);
            Vector w = Cross(a,b);
            if(Dot(u,v) >= 0. && Dot(u,w) >= 0.){

              numInside++;
//              triInContact[tmi][closest] = tmo;
              foundOne=true;
//              double Length=((C-B).length()+(B-A).length()+(A-C).length())/3.;
              double Length = sqrt(triAreaAtNodes[tmo][idx0][iu]);
              double K = K_l*Length;
              double forceMag = triOverlap[i]*K;
              // Find the weights for each of the vertices
              // These are actually twice the areas, doesn't matter, dividing
              double areaA = u.length();
              double areaB = v.length();
              double areaC = w.length();
              double totalArea = areaA+areaB+areaC;
              areaA/=totalArea;
              areaB/=totalArea;
              areaC/=totalArea;
              Vector tForceA  = -forceMag*triTriNormal[i]*areaA;
              Vector tForceB  = -forceMag*triTriNormal[i]*areaB;
              Vector tForceC  = -forceMag*triTriNormal[i]*areaC;
              totalContactArea += triAreaAtNodes[tmo][idx0][iu];
              totalContactAreaTri += 0.5*totalArea;
//                cout << "triAreaAtNodes[" << tmo << "][" << idx0 << "][" << iu << "] = " << triAreaAtNodes[tmo][idx0][iu] << endl;
//                cout << "totalAreaA, closest  = " << 0.5*totalArea 
//                     << " "                      << closest << endl;
              totalForce += tForceA;
              totalForce += tForceB;
              totalForce += tForceC;

              // Distribute the force to the grid from the triangles
              // from the triangle vertices.  Use same spatial location
              // for both adv_matls

              // First for Point A
              // Get the node indices that surround the cell
              int NN = interpolator->findCellAndWeights(A, ni, S, size);

              double totMass0 = 0.; double totMass1 = 0.;
              for (int k = 0; k < NN; k++) {
               IntVector node = ni[k];
//               if(gmass[adv_matl0][node]>1.e-50 &&
//                  gmass[adv_matl1][node]>1.e-50){
                totMass0 += S[k]*gmass[adv_matl0][node];
                totMass1 += S[k]*gmass[adv_matl1][node];
//               }
              }

              // Accumulate the contribution from each surrounding vertex
              for (int k = 0; k < NN; k++) {
               IntVector node = ni[k];
               if(patch->containsNode(node)) {
//               if(gmass[adv_matl0][node]>1.e-50 &&
//                  gmass[adv_matl1][node]>1.e-50){
                 // Distribute force according to material mass on the nodes
                 // to get nearly equal contribution to the acceleration
                 LSContForce[adv_matl0][node] += tForceA*S[k]
                                           * gmass[adv_matl0][node]/totMass0;
                 LSContForce[adv_matl1][node] -= tForceA*S[k]
                                           * gmass[adv_matl1][node]/totMass1;
//               }
               }
              }

              // Next for Point B
              // Get the node indices that surround the cell
              NN = interpolator->findCellAndWeights(B, ni, S, size);

              totMass0 = 0.; totMass1 = 0.;
              for (int k = 0; k < NN; k++) {
               IntVector node = ni[k];
//               if(gmass[adv_matl0][node]>1.e-50 &&
//                  gmass[adv_matl1][node]>1.e-50){
                totMass0 += S[k]*gmass[adv_matl0][node];
                totMass1 += S[k]*gmass[adv_matl1][node];
//               }
              }

              // Accumulate the contribution from each surrounding vertex
              for (int k = 0; k < NN; k++) {
               IntVector node = ni[k];
               if(patch->containsNode(node)) {
                 // Distribute force according to material mass on the nodes
                 // to get nearly equal contribution to the acceleration
//               if(gmass[adv_matl0][node]>1.e-50 &&
//                  gmass[adv_matl1][node]>1.e-50){
                 LSContForce[adv_matl0][node] += tForceB*S[k]
                                           * gmass[adv_matl0][node]/totMass0;
                 LSContForce[adv_matl1][node] -= tForceB*S[k]
                                           * gmass[adv_matl1][node]/totMass1;
//               }
               }
              }

              // Finally for Point C
              // Get the node indices that surround the cell
              NN = interpolator->findCellAndWeights(C, ni, S, size);

              totMass0 = 0.; totMass1 = 0.;
              for (int k = 0; k < NN; k++) {
               IntVector node = ni[k];
//               if(gmass[adv_matl0][node]>1.e-50 &&
//                  gmass[adv_matl1][node]>1.e-50){
                totMass0 += S[k]*gmass[adv_matl0][node];
                totMass1 += S[k]*gmass[adv_matl1][node];
//               }
              }

              // Accumulate the contribution from each surrounding vertex
              for (int k = 0; k < NN; k++) {
               IntVector node = ni[k];
               if(patch->containsNode(node)) {
//               if(gmass[adv_matl0][node]>1.e-50 &&
//                  gmass[adv_matl1][node]>1.e-50){
                 // Distribute force according to material mass on the nodes
                 // to get nearly equal contribution to the acceleration
                 LSContForce[adv_matl0][node] += tForceC*S[k]
                                           * gmass[adv_matl0][node]/totMass0;
                 LSContForce[adv_matl1][node] -= tForceC*S[k]
                                           * gmass[adv_matl1][node]/totMass1;
//               }
               }
              }
            }  // inPlane is inside triangle
            if(foundOne){
              break;
            }
          } // loop over overlapped triangles

          if(!foundOne && triIndex.size()>1){
            // check to see if "triInPlane[0]" is inside another triangle
            // that is overlapped
            for (int i = 1; i < numSorted; i++) {
              //Now, see if that point is inside the triangle or not
              int vecIdx = triIndex[i];
              Point A = tx0[tmi][vecIdx] + triMidToN0Vec[tmi][vecIdx];
              Point B = tx0[tmi][vecIdx] + triMidToN1Vec[tmi][vecIdx];
              Point C = tx0[tmi][vecIdx] + triMidToN2Vec[tmi][vecIdx];
              Vector a = A - triInPlane[0];
              Vector b = B - triInPlane[0];
              Vector c = C - triInPlane[0];
              Vector u = Cross(b,c);
              Vector v = Cross(c,a);
              Vector w = Cross(a,b);
              if(Dot(u,v) >= 0. && Dot(u,w) >= 0.){
                numInside++;
                foundOne=true;
                double Length=((C-B).length()+(B-A).length()+(A-C).length())/3.;
                double K = K_l*Length;
                double forceMag = triOverlap[i]*K;
                // Find the weights for each of the vertices
                // These are actually twice the areas, doesn't matter, dividing
                double areaA = u.length();
                double areaB = v.length();
                double areaC = w.length();
                double totalArea = areaA+areaB+areaC;
                areaA/=totalArea;
                areaB/=totalArea;
                areaC/=totalArea;
                Vector tForceA  = -forceMag*triTriNormal[i]*areaA;
                Vector tForceB  = -forceMag*triTriNormal[i]*areaB;
                Vector tForceC  = -forceMag*triTriNormal[i]*areaC;
                totalContactArea += triAreaAtNodes[tmo][idx0][iu];
                totalContactAreaTri += 0.5*totalArea;
//                cout << "triAreaAtNodes[" << tmo << "][" << idx0 << "][" << iu << "] = " << triAreaAtNodes[tmo][idx0][iu] << endl;
//                cout << "totalAreaA, closest  = " << 0.5*totalArea 
//                     << " "                      << closest << endl;
                totalForce += tForceA;
                totalForce += tForceB;
                totalForce += tForceC;

                // Distribute the force to the grid from the triangles
                // from the triangle vertices.  Use same spatial location
                // for both adv_matls
  
                // First for Point A
                // Get the node indices that surround the cell
                int NN = interpolator->findCellAndWeights(A, ni, S, size);
  
                double totMass0 = 0.; double totMass1 = 0.;
                for (int k = 0; k < NN; k++) {
                 IntVector node = ni[k];
//               if(gmass[adv_matl0][node]>1.e-50 &&
//                  gmass[adv_matl1][node]>1.e-50){
                 totMass0 += S[k]*gmass[adv_matl0][node];
                 totMass1 += S[k]*gmass[adv_matl1][node];
//                }
                }
  
                // Accumulate the contribution from each surrounding vertex
                for (int k = 0; k < NN; k++) {
                 IntVector node = ni[k];
                 if(patch->containsNode(node)) {
//               if(gmass[adv_matl0][node]>1.e-50 &&
//                  gmass[adv_matl1][node]>1.e-50){
                   // Distribute force according to material mass on the nodes
                   // to get nearly equal contribution to the acceleration
                   LSContForce[adv_matl0][node] += tForceA*S[k]
                                             * gmass[adv_matl0][node]/totMass0;
                   LSContForce[adv_matl1][node] -= tForceA*S[k]
                                             * gmass[adv_matl1][node]/totMass1;
//                 }
                 }
                }
  
                // Next for Point B
                // Get the node indices that surround the cell
                NN = interpolator->findCellAndWeights(B, ni, S, size);
  
                totMass0 = 0.; totMass1 = 0.;
                for (int k = 0; k < NN; k++) {
                 IntVector node = ni[k];
//               if(gmass[adv_matl0][node]>1.e-50 &&
//                  gmass[adv_matl1][node]>1.e-50){
                 totMass0 += S[k]*gmass[adv_matl0][node];
                 totMass1 += S[k]*gmass[adv_matl1][node];
//                }
                }
  
                // Accumulate the contribution from each surrounding vertex
                for (int k = 0; k < NN; k++) {
                 IntVector node = ni[k];
                 if(patch->containsNode(node)) {
//               if(gmass[adv_matl0][node]>1.e-50 &&
//                  gmass[adv_matl1][node]>1.e-50){
                   // Distribute force according to material mass on the nodes
                   // to get nearly equal contribution to the acceleration
                   LSContForce[adv_matl0][node] += tForceB*S[k]
                                             * gmass[adv_matl0][node]/totMass0;
                   LSContForce[adv_matl1][node] -= tForceB*S[k]
                                             * gmass[adv_matl1][node]/totMass1;
//                 }
                 }
                }
  
                // Finally for Point C
                // Get the node indices that surround the cell
                NN = interpolator->findCellAndWeights(C, ni, S, size);
  
                totMass0 = 0.; totMass1 = 0.;
                for (int k = 0; k < NN; k++) {
                 IntVector node = ni[k];
//               if(gmass[adv_matl0][node]>1.e-50 &&
//                  gmass[adv_matl1][node]>1.e-50){
                 totMass0 += S[k]*gmass[adv_matl0][node];
                 totMass1 += S[k]*gmass[adv_matl1][node];
//                }
                }
  
                // Accumulate the contribution from each surrounding vertex
                for (int k = 0; k < NN; k++) {
                 IntVector node = ni[k];
                 if(patch->containsNode(node)) {
//               if(gmass[adv_matl0][node]>1.e-50 &&
//                  gmass[adv_matl1][node]>1.e-50){
                   // Distribute force according to material mass on the nodes
                   // to get nearly equal contribution to the acceleration
                   LSContForce[adv_matl0][node] += tForceC*S[k]
                                             * gmass[adv_matl0][node]/totMass0;
                   LSContForce[adv_matl1][node] -= tForceC*S[k]
                                             * gmass[adv_matl1][node]/totMass1;
//                 }
                 }
                }
              } // check dot products
              if(foundOne){
                break;
              }
            } // loop over other nearby triangles
          }  // If multiple overlaps, but penetration point not in triangles
         } // loop over the three vertices of the triangle
        } //  Outer loop over triangles
       }  // if num particles in the inner pset is > 0
      } // inner loop over triangle materials
      MPMBoundCond bc;
      bc.setBoundaryCondition(patch, adv_matl0, "Symmetric", 
                              LSContForce[adv_matl0], "linear");
    } // outer loop over triangle materials
#if 0
    if(totalContactArea > 1.e-22){
      cout << "patchID = " << patch->getID() << endl;
      cout << "numOverlap = " << numOverlap << endl;
      cout << "numInside = " << numInside << endl;
      cout << "totalContactArea = " << time << " " << totalContactArea << endl;
      cout << "totalContactAreaTri = " << time << " " << totalContactAreaTri << endl;
      cout << "totalForce = " << time << " " << totalForce << endl;
    }
#endif
    delete interpolator;
  } // patches
}

void SerialMPM::updateCohesiveZones(const ProcessorGroup*,
                                    const PatchSubset* patches,
                                    const MaterialSubset* ,
                                    DataWarehouse* old_dw,
                                    DataWarehouse* new_dw)
{
  for(int p=0;p<patches->size();p++){
    const Patch* patch = patches->get(p);
    printTask(patches, patch,cout_doing,
              "Doing MPM::updateCohesiveZones");

    // The following is adapted from "Simulation of dynamic crack growth
    // using the generalized interpolation material point (GIMP) method"
    // Daphalapurkar, N.P., et al., Int. J. Fracture, 143, 79-102, 2007.

    ParticleInterpolator* interpolator = scinew LinearInterpolator(patch);
    vector<IntVector> ni(interpolator->size());
    vector<double> S(interpolator->size());

    delt_vartype delT;
    old_dw->get(delT, lb->delTLabel, getLevel(patches) );

    unsigned int numMPMMatls=m_materialManager->getNumMatls( "MPM" );
    std::vector<constNCVariable<Vector> > gvelocity(numMPMMatls);
    std::vector<constNCVariable<double> > gmass(numMPMMatls);

    for(unsigned int m = 0; m < numMPMMatls; m++){
      MPMMaterial* mpm_matl = (MPMMaterial*) m_materialManager->getMaterial( "MPM",  m );
      int dwi = mpm_matl->getDWIndex();
      Ghost::GhostType  gac = Ghost::AroundCells;
      new_dw->get(gvelocity[m], lb->gVelocityLabel,dwi, patch, gac, NGN);
      new_dw->get(gmass[m],     lb->gMassLabel,        dwi, patch, gac, NGN);
    }

    unsigned int numCZMatls=m_materialManager->getNumMatls( "CZ" );
    for(unsigned int m = 0; m < numCZMatls; m++){
      CZMaterial* cz_matl = (CZMaterial*) m_materialManager->getMaterial( "CZ",  m );
      int dwi = cz_matl->getDWIndex();

      // Not populating the delset, but we need this to satisfy Relocate
      ParticleSubset* delset = scinew ParticleSubset(0, dwi, patch);
      new_dw->deleteParticles(delset);

      ParticleSubset* pset = old_dw->getParticleSubset(dwi, patch);

      // Get the arrays of particle values to be changed
      constParticleVariable<Point> czx;
      ParticleVariable<Point> czx_new;
      constParticleVariable<double> czarea;
      ParticleVariable<double> czarea_new;
      constParticleVariable<long64> czids;
      ParticleVariable<long64> czids_new;
      constParticleVariable<Vector> cznorm, cztang, czDispTop;
      ParticleVariable<Vector> cznorm_new, cztang_new, czDispTop_new;
      constParticleVariable<Vector> czDispBot, czsep, czforce;
      ParticleVariable<Vector> czDispBot_new, czsep_new, czforce_new;
      constParticleVariable<int> czTopMat, czBotMat, czFailed;
      ParticleVariable<int> czTopMat_new, czBotMat_new, czFailed_new;

      old_dw->get(czx,          lb->pXLabel,                         pset);
      old_dw->get(czarea,       lb->czAreaLabel,                     pset);
      old_dw->get(cznorm,       lb->czNormLabel,                     pset);
      old_dw->get(cztang,       lb->czTangLabel,                     pset);
      old_dw->get(czDispTop,    lb->czDispTopLabel,                  pset);
      old_dw->get(czDispBot,    lb->czDispBottomLabel,               pset);
      old_dw->get(czsep,        lb->czSeparationLabel,               pset);
      old_dw->get(czforce,      lb->czForceLabel,                    pset);
      old_dw->get(czids,        lb->czIDLabel,                       pset);
      old_dw->get(czTopMat,     lb->czTopMatLabel,                   pset);
      old_dw->get(czBotMat,     lb->czBotMatLabel,                   pset);
      old_dw->get(czFailed,     lb->czFailedLabel,                   pset);

      new_dw->allocateAndPut(czx_new,      lb->pXLabel_preReloc,          pset);
      new_dw->allocateAndPut(czarea_new,   lb->czAreaLabel_preReloc,      pset);
      new_dw->allocateAndPut(cznorm_new,   lb->czNormLabel_preReloc,      pset);
      new_dw->allocateAndPut(cztang_new,   lb->czTangLabel_preReloc,      pset);
      new_dw->allocateAndPut(czDispTop_new,lb->czDispTopLabel_preReloc,   pset);
      new_dw->allocateAndPut(czDispBot_new,lb->czDispBottomLabel_preReloc,pset);
      new_dw->allocateAndPut(czsep_new,    lb->czSeparationLabel_preReloc,pset);
      new_dw->allocateAndPut(czforce_new,  lb->czForceLabel_preReloc,     pset);
      new_dw->allocateAndPut(czids_new,    lb->czIDLabel_preReloc,        pset);
      new_dw->allocateAndPut(czTopMat_new, lb->czTopMatLabel_preReloc,    pset);
      new_dw->allocateAndPut(czBotMat_new, lb->czBotMatLabel_preReloc,    pset);
      new_dw->allocateAndPut(czFailed_new, lb->czFailedLabel_preReloc,    pset);

      czarea_new.copyData(czarea);
      czids_new.copyData(czids);
      czTopMat_new.copyData(czTopMat);
      czBotMat_new.copyData(czBotMat);

      double sig_max = cz_matl->getCohesiveNormalStrength();
      double delta_n = cz_matl->getCharLengthNormal();
      double delta_t = cz_matl->getCharLengthTangential();
      double tau_max = cz_matl->getCohesiveTangentialStrength();
      double delta_s = delta_t;
      double delta_n_fail = cz_matl->getNormalFailureDisplacement();
      double delta_t_fail = cz_matl->getTangentialFailureDisplacement();
      bool rotate_CZs= cz_matl->getDoRotation();

      double phi_n = M_E*sig_max*delta_n;
      double phi_t = sqrt(M_E/2)*tau_max*delta_t;
      double q = phi_t/phi_n;
      // From the text following Eq. 15 in Nitin's paper it is a little hard
      // to tell what r should be, but zero seems like a reasonable value
      // based on the example problem in that paper
      double r=0.;

      // Loop over particles
      for(ParticleSubset::iterator iter = pset->begin();
          iter != pset->end(); iter++){
        particleIndex idx = *iter;

        Matrix3 size(0.1,0.,0.,0.,0.1,0.,0.,0.,0.1);

        // Get the node indices that surround the cell
        int NN = interpolator->findCellAndWeights(czx[idx],ni,S,size);

        Vector velTop(0.0,0.0,0.0);
        Vector velBot(0.0,0.0,0.0);
        double massTop = 0.0;
        double massBot = 0.0;
        int TopMat = czTopMat[idx];
        int BotMat = czBotMat[idx];
        double sumSTop = 0.;
        double sumSBot = 0.;

        // Accumulate the contribution from each surrounding vertex
        for (int k = 0; k < NN; k++) {
          IntVector node = ni[k];
          if(gmass[TopMat][node]>2.e-200){
            velTop      += gvelocity[TopMat][node]* S[k];
            sumSTop     += S[k];
          }
          if(gmass[BotMat][node]>2.e-200){
            velBot      += gvelocity[BotMat][node]* S[k];
            sumSBot     += S[k];
          }
          massTop     += gmass[TopMat][node]*S[k];
          massBot     += gmass[BotMat][node]*S[k];
        }
        velTop/=sumSTop;
        velBot/=sumSBot;

        // Update the cohesive zone's position and displacements
        czx_new[idx]         = czx[idx]       + .5*(velTop + velBot)*delT;
        czDispTop_new[idx]   = czDispTop[idx] + velTop*delT;
        czDispBot_new[idx]   = czDispBot[idx] + velBot*delT;
        czsep_new[idx]       = czDispTop_new[idx] - czDispBot_new[idx];

        double disp_old = czsep[idx].length();
        double disp     = czsep_new[idx].length();
        if (disp > 0.0 && rotate_CZs){
          Matrix3 Rotation;
          Matrix3 Rotation_tang;
          cz_matl->computeRotationMatrix(Rotation, Rotation_tang,
                                         cznorm[idx],czsep_new[idx]);

          cznorm_new[idx] = Rotation*cznorm[idx];
          cztang_new[idx] = Rotation_tang*cztang[idx];
        }
        else {
          cznorm_new[idx]=cznorm[idx];
          cztang_new[idx]=cztang[idx];
        }

        Vector cztang2 = Cross(cztang_new[idx],cznorm_new[idx]);

        double D_n  = Dot(czsep_new[idx],cznorm_new[idx]);
        double D_t1 = Dot(czsep_new[idx],cztang_new[idx]);
        double D_t2 = Dot(czsep_new[idx],cztang2);

        // Determine if a CZ has failed.
        double czf=0.0;
        if(czFailed[idx]>0 ){
          if(disp>=disp_old){
           czFailed_new[idx]=min(czFailed[idx]+1,1000);
          } else {
           czFailed_new[idx]=czFailed[idx];
          }
          czf =.001*((double) czFailed_new[idx]);
        }
        else if(fabs(D_n) > delta_n_fail){
          cout << "czFailed, D_n =  " << endl;
          czFailed_new[idx]=1;
        }
        else if( fabs(D_t1) > delta_t_fail){
          czFailed_new[idx]=1;
        }
        else if( fabs(D_t2) > delta_t_fail){
          czFailed_new[idx]=1;
        }
        else {
          czFailed_new[idx]=0;
        }

        double normal_stress  = (phi_n/delta_n)*exp(-D_n/delta_n)*
                              ((D_n/delta_n)*exp((-D_t1*D_t1)/(delta_t*delta_t))
                              + ((1.-q)/(r-1.))
                       *(1.-exp(-D_t1*D_t1/(delta_t*delta_t)))*(r-D_n/delta_n));

        double tang1_stress =(phi_n/delta_n)*(2.*delta_n/delta_t)*(D_t1/delta_t)
                              * (q
                              + ((r-q)/(r-1.))*(D_n/delta_n))
                              * exp(-D_n/delta_n)
                              * exp(-D_t1*D_t1/(delta_t*delta_t));

        double tang2_stress =(phi_n/delta_n)*(2.*delta_n/delta_s)*(D_t2/delta_s)
                              * (q
                              + ((r-q)/(r-1.))*(D_n/delta_n))
                              * exp(-D_n/delta_n)
                              * exp(-D_t2*D_t2/(delta_s*delta_s));

        czforce_new[idx]     = ((normal_stress*cznorm_new[idx]
                             +   tang1_stress*cztang_new[idx]
                             +   tang2_stress*cztang2)*czarea_new[idx])
                             *   (1.0 - czf);
/*
        dest << time << " " << czsep_new[idx].x() << " " << czsep_new[idx].y() << " " << czforce_new[idx].x() << " " << czforce_new[idx].y() << endl;
        if(fabs(normal_force) >= 0.0){
          cout << "czx_new " << czx_new[idx] << endl;
          cout << "czforce_new " << czforce_new[idx] << endl;
          cout << "czsep_new " << czsep_new[idx] << endl;
          cout << "czDispTop_new " << czDispTop_new[idx] << endl;
          cout << "czDispBot_new " << czDispBot_new[idx] << endl;
          cout << "velTop " << velTop << endl;
          cout << "velBot " << velBot << endl;
          cout << "delT " << delT << endl;
        }
*/
      }
    }

    delete interpolator;
  }
}

void SerialMPM::insertParticles(const ProcessorGroup*,
                                const PatchSubset* patches,
                                const MaterialSubset* ,
                                DataWarehouse* old_dw,
                                DataWarehouse* new_dw)
{
  for(int p=0;p<patches->size();p++){
    const Patch* patch = patches->get(p);
    printTask(patches, patch,cout_doing, "Doing MPM::insertParticles");

    // Get the current simulation time
    simTime_vartype simTimeVar;
    old_dw->get(simTimeVar, lb->simulationTimeLabel);
    double time = simTimeVar;

    delt_vartype delT;
    old_dw->get(delT, lb->delTLabel, getLevel(patches) );

    int index = -999;
    for(int i = 0; i<(int) d_IPTimes.size(); i++){
      if(time+delT > d_IPTimes[i] && time <= d_IPTimes[i]){
        index = i;
        if(index>=0){
          unsigned int numMPMMatls=m_materialManager->getNumMatls( "MPM" );
          for(unsigned int m = 0; m < numMPMMatls; m++){
            MPMMaterial* mpm_matl = (MPMMaterial*) m_materialManager->getMaterial( "MPM",  m );
            int dwi = mpm_matl->getDWIndex();
            ParticleSubset* pset = old_dw->getParticleSubset(dwi, patch);

            // Get the arrays of particle values to be changed
            ParticleVariable<Point> px;
            ParticleVariable<Vector> pvelocity;
            constParticleVariable<double> pcolor;

            old_dw->get(pcolor,             lb->pColorLabel,              pset);
            new_dw->getModifiable(px,       lb->pXLabel_preReloc,         pset);
            new_dw->getModifiable(pvelocity,lb->pVelocityLabel_preReloc,  pset);

            // Loop over particles here
            for(ParticleSubset::iterator iter  = pset->begin();
                                         iter != pset->end();   iter++){
              particleIndex idx = *iter;
              if(pcolor[idx]==d_IPColor[index]){
               pvelocity[idx]=d_IPVelNew[index];
               px[idx] = px[idx] + d_IPTranslate[index];
              } // end if
            }   // end for
          }     // end for
        }       // end if
      }         // end if
    }           // end for
  }             // end for
}

void SerialMPM::addParticles(const ProcessorGroup*,
                             const PatchSubset* patches,
                             const MaterialSubset* ,
                             DataWarehouse* old_dw,
                             DataWarehouse* new_dw)
{
  for(int p=0;p<patches->size();p++){
    const Patch* patch = patches->get(p);
    printTask(patches, patch,cout_doing, "Doing addParticles");

   //Carry forward CellNAPID
   constCCVariable<int> NAPID;
   CCVariable<int> NAPID_new;
   Ghost::GhostType  gnone = Ghost::None;
   old_dw->get(NAPID,               lb->pCellNAPIDLabel,    0,patch,gnone,0);
   new_dw->allocateAndPut(NAPID_new,lb->pCellNAPIDLabel,    0,patch);
   NAPID_new.copyData(NAPID);

   if(flags->d_doAuthigenesis){
    cout << "Doing addParticles" << endl;

    Vector dx = patch->dCell();
    printTask(patches, patch,cout_doing, "Doing MPM::addParticles");
    unsigned int numMPMMatls=m_materialManager->getNumMatls( "MPM" );

    vector<Point> P;
    vector<std::string> filenames;
    vector<double> color,Fcolor;
    vector<double> surface;
    for(unsigned int m = 0; m < numMPMMatls; m++){
      int numNewPartNeeded=0;
      P.clear();
      color.clear();
      Fcolor.clear();

      stringstream mnum;
      mnum << m;
      string mnums = mnum.str();
      string fname=flags->d_authigenesisBaseFilename + mnums;
      cout << "fname  = " << fname  << endl;
      std::ifstream is(fname.c_str());
      filenames.clear();

      if(is) {
       double col;
       std::string filename;
       while(is >> filename >> col){
         filenames.push_back(filename);
         Fcolor.push_back(col);
       }
       is.close();
      } else {
       cout << "No file named  = " << fname  << " can be found." << endl;
       cout << "That's OK if there isn't new geometry for matl. " << m << endl;
      }

      MPMMaterial* mpm_matl =
                     (MPMMaterial*) m_materialManager->getMaterial( "MPM",  m );
      int dwi = mpm_matl->getDWIndex();
      Ghost::GhostType  gan = Ghost::AroundNodes;
      ParticleSubset* pset    = old_dw->getParticleSubset(dwi, patch);
      ParticleSubset* pset_wg = old_dw->getParticleSubset(dwi, patch,
                                                       gan, NGP, lb->pXLabel);
      ConstitutiveModel* cm = mpm_matl->getConstitutiveModel();

      ParticleVariable<Point> px;
      ParticleVariable<Matrix3> pF,pSize,pstress,pvelgrad,pscalefac;
      ParticleVariable<long64> pids;
      ParticleVariable<double> pvolume,pmass,ptemp,ptempP,pcolor;
      ParticleVariable<double> pSurf;
      ParticleVariable<Vector> pvelocity,pextforce,pdisp,ptempgrad;
      ParticleVariable<int> pref,ploc,prefOld,pModID;
      ParticleVariable<IntVector> pLoadCID;
      new_dw->getModifiable(px,       lb->pXLabel_preReloc,            pset);
      new_dw->getModifiable(pids,     lb->pParticleIDLabel_preReloc,   pset);
      new_dw->getModifiable(pModID,   lb->pModalIDLabel_preReloc,      pset);
      new_dw->getModifiable(pmass,    lb->pMassLabel_preReloc,         pset);
      new_dw->getModifiable(pSize,    lb->pSizeLabel_preReloc,         pset);
      new_dw->getModifiable(pSurf,    lb->pSurfLabel_preReloc,         pset);
      new_dw->getModifiable(pdisp,    lb->pDispLabel_preReloc,         pset);
      new_dw->getModifiable(pstress,  lb->pStressLabel_preReloc,       pset);
      new_dw->getModifiable(pvolume,  lb->pVolumeLabel_preReloc,       pset);
      new_dw->getModifiable(pvelocity,lb->pVelocityLabel_preReloc,     pset);
      if(flags->d_computeScaleFactor){
        new_dw->getModifiable(pscalefac,lb->pScaleFactorLabel_preReloc,pset);
      }
      new_dw->getModifiable(pextforce,lb->pExtForceLabel_preReloc,     pset);
      new_dw->getModifiable(ptemp,    lb->pTemperatureLabel_preReloc,  pset);
      new_dw->getModifiable(ptempgrad,lb->pTemperatureGradientLabel_preReloc,
                                                                       pset);
      new_dw->getModifiable(ptempP,   lb->pTempPreviousLabel_preReloc, pset);
      new_dw->getModifiable(ploc,     lb->pLocalizedMPMLabel_preReloc, pset);
      new_dw->getModifiable(pvelgrad, lb->pVelGradLabel_preReloc,      pset);
      new_dw->getModifiable(pF,  lb->pDeformationMeasureLabel_preReloc,pset);
      if (flags->d_with_color) {
        new_dw->getModifiable(pcolor, lb->pColorLabel_preReloc,        pset);
      }
      if (flags->d_useLoadCurves) {
        new_dw->getModifiable(pLoadCID,lb->pLoadCurveIDLabel_preReloc, pset);
      }

      // Need these to determine if new particles are inside of old ones
      constParticleVariable<Point>   px_wg;
      constParticleVariable<Matrix3> pF_wg,pSize_wg;
      constParticleVariable<double>  pColor_wg;

      old_dw->get(px_wg,              lb->pXLabel,                  pset_wg);
      old_dw->get(pF_wg,              lb->pDeformationMeasureLabel, pset_wg);
      old_dw->get(pSize_wg,           lb->pSizeLabel,               pset_wg);
      old_dw->get(pColor_wg,          lb->pColorLabel,              pset_wg);

      int PaPeCe = 2;  // This value should perhaps be a run time option
      vector<GeometryPieceP> newGeomPiece;
      for(unsigned int ifile = 0; ifile<filenames.size(); ifile++){
       GeometryPieceP nGP = nullptr;
       nGP = scinew TriGeometryPiece(filenames[ifile]);
       newGeomPiece.push_back(nGP);
 
       ParticleCreator *pc;
       pc = scinew ParticleCreator();
 
       IntVector ppc(PaPeCe,PaPeCe,PaPeCe);
       Vector dxpp = patch->dCell()/ppc;
       Vector dcorner = dxpp*0.5;
 
       for(CellIterator iter = patch->getCellIterator(); !iter.done(); iter++){
        Point lower = patch->nodePosition(*iter) + dcorner;
        IntVector c = *iter;

        for(int ix=0; ix < ppc.x(); ix++){
         for(int iy=0; iy < ppc.y(); iy++){
          for(int iz=0; iz < ppc.z(); iz++){
            IntVector idx(ix, iy, iz);
            Point p = lower + dxpp*idx;
            if(newGeomPiece[ifile]->inside(p)){
              // See if new point lies within an existing particle
              bool inExisting = false;
//              cout << "Point inside of new geometry" << endl;
//              cout << "Fcolor =  " << Fcolor[ifile] << endl;
              for(ParticleSubset::iterator piter  = pset_wg->begin();
                                           piter != pset_wg->end(); piter++){
                particleIndex pidx = *piter;
                Matrix3 dsize = (pF_wg[pidx]*(Matrix3(dx[0],0,0,
                                                      0,dx[1],0,
                                                      0,0,dx[2])
                                             *pSize_wg[pidx]));
                if(Fcolor[ifile]==pColor_wg[pidx]){
                  inExisting = isPointInExistingParticle(dsize, p, px_wg[pidx]);
                }

                // Once we determine that the current test point is inside
                // an existing particle, no need to check other particles.
                if(inExisting){
                  break;
                }
              }  // loop over existing particles in the patch
              if(!inExisting){
                 P.push_back(p);
                 color.push_back(Fcolor[ifile]);
                 double isurf=((double) pc->checkForSurface(newGeomPiece[ifile],
                                                            p, dxpp,
                                                            flags->d_ndim));
                 surface.push_back(isurf);
                 numNewPartNeeded++;
              }
            } // if inside of new geometry
          }  // z
         }  // y
        }  // x
       }  // CellIterator

       if(numNewPartNeeded > 0 ){
         cout << "numNewPartNeeded = " << numNewPartNeeded << endl;
       }

      }

      int fourOrEight=pow(PaPeCe,flags->d_ndim);
      double fourthOrEighth = 1./((double) fourOrEight);

      const unsigned int oldNumPar = pset->addParticles(numNewPartNeeded);

      ParticleVariable<Point> pxtmp;
      ParticleVariable<Matrix3> pFtmp,psizetmp,pstrstmp,pvgradtmp,pSFtmp;
      ParticleVariable<long64> pidstmp;
      ParticleVariable<double> psurftmp;
      ParticleVariable<double> pvoltmp, pmasstmp,ptemptmp,ptempPtmp,pcolortmp;
      ParticleVariable<Vector> pveltmp,pextFtmp,pdisptmp,ptempgtmp;
      ParticleVariable<int> preftmp,ploctmp,pMIDtmp;
      ParticleVariable<IntVector> pLoadCIDtmp;
      new_dw->allocateTemporary(pidstmp,  pset);
      new_dw->allocateTemporary(pMIDtmp,pset);
      new_dw->allocateTemporary(pxtmp,    pset);
      new_dw->allocateTemporary(pvoltmp,  pset);
      new_dw->allocateTemporary(pveltmp,  pset);
      new_dw->allocateTemporary(psurftmp, pset);
      if(flags->d_computeScaleFactor){
        new_dw->allocateTemporary(pSFtmp, pset);
      }
      new_dw->allocateTemporary(pextFtmp, pset);
      new_dw->allocateTemporary(ptemptmp, pset);
      new_dw->allocateTemporary(ptempgtmp,pset);
      new_dw->allocateTemporary(ptempPtmp,pset);
      new_dw->allocateTemporary(pFtmp,    pset);
      new_dw->allocateTemporary(psizetmp, pset);
      new_dw->allocateTemporary(pdisptmp, pset);
      new_dw->allocateTemporary(pstrstmp, pset);
      new_dw->allocateTemporary(pmasstmp, pset);
      new_dw->allocateTemporary(ploctmp,  pset);
      new_dw->allocateTemporary(pvgradtmp,pset);
      if (flags->d_with_color) {
        new_dw->allocateTemporary(pcolortmp,pset);
      }

      if (flags->d_useLoadCurves) {
        new_dw->allocateTemporary(pLoadCIDtmp,  pset);
      }

      // copy data from old variables for particle IDs and the position vector
      int counter = 0;
      for( unsigned int pp=0; pp<oldNumPar; ++pp ){
        pidstmp[pp]  = pids[pp];
        pMIDtmp[pp]  = pModID[pp];
        pxtmp[pp]    = px[pp];
        psurftmp[pp] = pSurf[pp];

        for(unsigned int ifile = 0; ifile<filenames.size(); ifile++){
          if(psurftmp[pp]>0){
            Vector RNL[8];
            // Compute R-vectors from particle center to the corners
            Matrix3 dsize = (pF[pp]*(Matrix3(dx[0],0,0,
                                             0,dx[1],0,
                                             0,0,dx[2])
                                         *pSize[pp]));
            RNL[0] = Vector(-dsize(0,0)-dsize(0,1)+dsize(0,2),
                            -dsize(1,0)-dsize(1,1)+dsize(1,2),
                            -dsize(2,0)-dsize(2,1)+dsize(2,2))*0.5;
            RNL[1] = Vector( dsize(0,0)-dsize(0,1)+dsize(0,2),
                             dsize(1,0)-dsize(1,1)+dsize(1,2),
                             dsize(2,0)-dsize(2,1)+dsize(2,2))*0.5;
            RNL[2] = Vector( dsize(0,0)+dsize(0,1)+dsize(0,2),
                             dsize(1,0)+dsize(1,1)+dsize(1,2),
                             dsize(2,0)+dsize(2,1)+dsize(2,2))*0.5;
            RNL[3] = Vector(-dsize(0,0)+dsize(0,1)+dsize(0,2),
                            -dsize(1,0)+dsize(1,1)+dsize(1,2),
                            -dsize(2,0)+dsize(2,1)+dsize(2,2))*0.5;
            RNL[4] = Vector(-dsize(0,0)-dsize(0,1)-dsize(0,2),
                            -dsize(1,0)-dsize(1,1)-dsize(1,2),
                            -dsize(2,0)-dsize(2,1)-dsize(2,2))*0.5;
            RNL[5] = Vector( dsize(0,0)-dsize(0,1)-dsize(0,2),
                             dsize(1,0)-dsize(1,1)-dsize(1,2),
                             dsize(2,0)-dsize(2,1)-dsize(2,2))*0.5;
            RNL[6] = Vector( dsize(0,0)+dsize(0,1)-dsize(0,2),
                             dsize(1,0)+dsize(1,1)-dsize(1,2),
                             dsize(2,0)+dsize(2,1)-dsize(2,2))*0.5;
            RNL[7] = Vector(-dsize(0,0)+dsize(0,1)-dsize(0,2),
                            -dsize(1,0)+dsize(1,1)-dsize(1,2),
                            -dsize(2,0)+dsize(2,1)-dsize(2,2))*0.5;
            // If any of the corners of the original particles are outside of
            // the overgrowth geometry, it is a surface, otherwise it is not.
            for(unsigned int ir = 0; ir<8; ir++){
              if(!newGeomPiece[ifile]->inside(pxtmp[pp]+RNL[ir])){
                psurftmp[pp]=2.0;
                counter++;
              }
            }
            if(psurftmp[pp]==2.0){
              psurftmp[pp]=1.0;
            } else {
              psurftmp[pp]=0.0;
            }
          }
        }

        pvoltmp[pp]  = pvolume[pp];
        pveltmp[pp]  = pvelocity[pp];
        pextFtmp[pp] = pextforce[pp];
        ptemptmp[pp] = ptemp[pp];
        ptempgtmp[pp]= ptempgrad[pp];
        ptempPtmp[pp]= ptempP[pp];
        pFtmp[pp]    = pF[pp];
        psizetmp[pp] = pSize[pp];
        pdisptmp[pp] = pdisp[pp];
        pstrstmp[pp] = pstress[pp];
        if(flags->d_computeScaleFactor){
          pSFtmp[pp]   = pscalefac[pp];
        }
        if (flags->d_with_color) {
          pcolortmp[pp]= pcolor[pp];
        }
        if (flags->d_useLoadCurves) {
          pLoadCIDtmp[pp]= pLoadCID[pp];
        }
        pmasstmp[pp] = pmass[pp];
        ploctmp[pp]  = ploc[pp];
        pvgradtmp[pp]= pvelgrad[pp];
      }

      double cellVol = dx.x()*dx.y()*dx.z();
      double rho = mpm_matl->getInitialDensity();
      int matModalID = mpm_matl->getModalID();
      Matrix3 Id;
      Id.Identity();
      if(numNewPartNeeded>0){
        for(int i = 0;i<numNewPartNeeded;i++){
          IntVector c_orig;
          patch->findCell(P[i],c_orig);
          long64 cellID = ((long64)c_orig.x() << 16) |
                          ((long64)c_orig.y() << 32) |
                          ((long64)c_orig.z() << 48);

          int& myCellNAPID = NAPID_new[c_orig];
          int new_index=oldNumPar+i;
          pidstmp[new_index]    = (cellID | (long64) myCellNAPID);
          pMIDtmp[new_index]    = matModalID;
          pxtmp[new_index]      = P[i];
          pvoltmp[new_index]    = fourthOrEighth*cellVol;
          pmasstmp[new_index]   = rho*pvoltmp[new_index];
          pveltmp[new_index]    = Vector(0.0,0.0,0.0);
          if (flags->d_useLoadCurves) {
            pLoadCIDtmp[new_index]  = 0;
          }
          if (flags->d_with_color) {
            pcolortmp[new_index]  = color[i];
          }
          //double zz_size = min(1.0,1./(((double) flags->d_ndim)-1.));
          //psizetmp[new_index] = Matrix3(0.5,0.0,0.0,
          //                              0.0,0.5,0.0,
          //                              0.0,0.0,zz_size);
          double sz_new = (1.0)/((double) PaPeCe);
          psizetmp[new_index] = Matrix3(sz_new,0.0,0.0,
                                        0.0,sz_new,0.0,
                                        0.0,0.0,sz_new);

          if(flags->d_computeScaleFactor){
            pSFtmp[new_index]   = Matrix3(dx.x(),0.0,0.0,
                                          0.0,dx.y(),0.0,
                                          0.0,0.0,dx.z())*psizetmp[new_index];
          }

          pextFtmp[new_index]   = Vector(0.0);
          pFtmp[new_index]      = Id;
          pdisptmp[new_index]   = Vector(0.0);
          pstrstmp[new_index]   = Matrix3(0.0);
          ptemptmp[new_index]   = 300.;
          ptempgtmp[new_index]  = Vector(0.0);
          ptempPtmp[new_index]  = 300.;
          psurftmp[new_index]   = surface[i];
          ploctmp[new_index]    = 0.;
          pvgradtmp[new_index]  = Matrix3(0.0);
          NAPID_new[c_orig]++;
        }
      } // if any particles flagged for refinement

      cm->splitCMSpecificParticleData(patch, dwi, fourOrEight, prefOld, pref,
                                      oldNumPar, numNewPartNeeded,
                                      old_dw, new_dw);

      // put back temporary data
      new_dw->put(pidstmp,  lb->pParticleIDLabel_preReloc,           true);
      new_dw->put(pMIDtmp,  lb->pModalIDLabel_preReloc,              true);
      new_dw->put(pxtmp,    lb->pXLabel_preReloc,                    true);
      new_dw->put(pvoltmp,  lb->pVolumeLabel_preReloc,               true);
      new_dw->put(pveltmp,  lb->pVelocityLabel_preReloc,             true);
      if(flags->d_computeScaleFactor){
        new_dw->put(pSFtmp, lb->pScaleFactorLabel_preReloc,          true);
      }
      new_dw->put(pextFtmp, lb->pExtForceLabel_preReloc,             true);
      new_dw->put(pmasstmp, lb->pMassLabel_preReloc,                 true);
      new_dw->put(ptemptmp, lb->pTemperatureLabel_preReloc,          true);
      new_dw->put(ptempgtmp,lb->pTemperatureGradientLabel_preReloc,  true);
      new_dw->put(ptempPtmp,lb->pTempPreviousLabel_preReloc,         true);
      new_dw->put(psizetmp, lb->pSizeLabel_preReloc,                 true);
      new_dw->put(psurftmp, lb->pSurfLabel_preReloc,                 true);
      new_dw->put(pdisptmp, lb->pDispLabel_preReloc,                 true);
      new_dw->put(pstrstmp, lb->pStressLabel_preReloc,               true);
      if (flags->d_with_color) {
        new_dw->put(pcolortmp,lb->pColorLabel_preReloc,              true);
      }

      if (flags->d_useLoadCurves) {
        new_dw->put(pLoadCIDtmp,lb->pLoadCurveIDLabel_preReloc,      true);
      }
      new_dw->put(pFtmp,    lb->pDeformationMeasureLabel_preReloc,   true);
      new_dw->put(ploctmp,  lb->pLocalizedMPMLabel_preReloc,         true);
      new_dw->put(pvgradtmp,lb->pVelGradLabel_preReloc,              true);
    }  // for matls
   }    // if doAuth && AddedNewParticles<1.0....
  }   // for patches
//   flags->d_doAuthigenesis = false;
}

void SerialMPM::addTracers(const ProcessorGroup*,
                           const PatchSubset* patches,
                           const MaterialSubset* ,
                           DataWarehouse* old_dw,
                           DataWarehouse* new_dw)
{
  for(int p=0;p<patches->size();p++){
    const Patch* patch = patches->get(p);
    printTask(patches, patch,cout_doing, "Doing addTracers");

    if(flags->d_doAuthigenesis){
      cout << "Doing addTracers" << endl;

      int tm = 0;  // Only one tracer material now
      int numNewTracers=0;

      TracerMaterial* tr_matl = (TracerMaterial*) 
                                   m_materialManager->getMaterial("Tracer", tm);
      int dwi = tr_matl->getDWIndex();
      Tracer* tr = tr_matl->getTracer();

      string filename = tr_matl->getTracerFilename();
      numNewTracers = tr->countTracers(patch,filename);

//      cout << "numNewTracers = " << numNewTracers << endl;

      ParticleSubset* pset = old_dw->getParticleSubset(dwi, patch);

      ParticleVariable<Point> px;
      ParticleVariable<long64> pids;
      new_dw->getModifiable(px,       lb->pXLabel_preReloc,           pset);
      new_dw->getModifiable(pids,     lb->tracerIDLabel_preReloc,     pset);

      ParticleSubset* psetnew = 
                new_dw->createParticleSubset(numNewTracers,dwi,patch);

      ParticleVariable<Point> pxtmp;
      ParticleVariable<long64> pidstmp;
      new_dw->allocateTemporary(pidstmp,  psetnew);
      new_dw->allocateTemporary(pxtmp,    psetnew);

      std::ifstream is(filename.c_str());

      double p1,p2,p3;
      string line;
      particleIndex start = 0;
      while (getline(is, line)) {
       istringstream ss(line);
       string token;
       long64 tid;
       ss >> token;
       tid = stoull(token);
       ss >> token;
       p1 = stof(token);
       ss >> token;
       p2 = stof(token);
       ss >> token;
       p3 = stof(token);
//     cout << tid << " " << p1 << " " << p2 << " " << p3 << endl;
       Point pos = Point(p1,p2,p3);

       if(patch->containsPoint(pos)){
         particleIndex pidx = start;
         pxtmp[pidx]   = pos;
         pidstmp[pidx] = tid;
         start++;
       }
      }

      is.close();

      // put back temporary data
      new_dw->put(pxtmp,    lb->pXLabel_preReloc,             true);
      new_dw->put(pidstmp,  lb->tracerIDLabel_preReloc,       true);
   }    // if doAuth && AddedNewParticles<1.0....
  }   // for patches
//   flags->d_doAuthigenesis = false;
}

void SerialMPM::computeParticleScaleFactor(const ProcessorGroup*,
                                           const PatchSubset* patches,
                                           const MaterialSubset* ,
                                           DataWarehouse* old_dw,
                                           DataWarehouse* new_dw)
{
  // This task computes the particles initial physical size, to be used
  // in scaling particles for the deformed particle vis feature

  for(int p=0;p<patches->size();p++){
    const Patch* patch = patches->get(p);
    printTask(patches, patch,cout_doing, "Doing MPM::computeParticleScaleFactor");

    unsigned int numMPMMatls=m_materialManager->getNumMatls( "MPM" );
    for(unsigned int m = 0; m < numMPMMatls; m++){
      MPMMaterial* mpm_matl = 
                     (MPMMaterial*) m_materialManager->getMaterial( "MPM",  m );
      int dwi = mpm_matl->getDWIndex();
      ParticleSubset* pset = old_dw->getParticleSubset(dwi, patch);

      constParticleVariable<Matrix3> psize,pF;
      ParticleVariable<Matrix3> pScaleFactor;
      new_dw->get(psize,        lb->pSizeLabel_preReloc,                  pset);
      new_dw->get(pF,           lb->pDeformationMeasureLabel_preReloc,    pset);
      new_dw->allocateAndPut(pScaleFactor, lb->pScaleFactorLabel_preReloc,pset);

      if(m_output->isOutputTimeStep()){
        Vector dx = patch->dCell();
        for(ParticleSubset::iterator iter  = pset->begin();
                                     iter != pset->end(); iter++){
          particleIndex idx = *iter;
          pScaleFactor[idx] = (pF[idx]*(Matrix3(dx[0],0,0,
                                               0,dx[1],0,
                                               0,0,dx[2])*psize[idx]));

        } // for particles
      } // isOutputTimestep
    } // loop over MPM matls
  } // patches
}

void SerialMPM::computeLineSegScaleFactor(const ProcessorGroup*,
                                          const PatchSubset* patches,
                                          const MaterialSubset* ,
                                          DataWarehouse* old_dw,
                                          DataWarehouse* new_dw)
{
  // This task computes the particles physical size, to be used
  // in scaling particles for the deformed particle vis feature

  for(int p=0;p<patches->size();p++){
    const Patch* patch = patches->get(p);
    printTask(patches, patch,cout_doing,"Doing MPM::computeLineSegScaleFactor");

    unsigned int numLSMatls=m_materialManager->getNumMatls( "LineSegment" );
    for(unsigned int m = 0; m < numLSMatls; m++){
      LineSegmentMaterial* ls_matl = 
        (LineSegmentMaterial*) m_materialManager->getMaterial("LineSegment", m);
      int dwi = ls_matl->getDWIndex();
      ParticleSubset* pset = old_dw->getParticleSubset(dwi, patch);

      constParticleVariable<Matrix3> psize,pF;
      ParticleVariable<Matrix3> pScaleFactor;
      new_dw->get(psize,        lb->pSizeLabel_preReloc,                  pset);
      new_dw->allocateAndPut(pScaleFactor, lb->pScaleFactorLabel_preReloc,pset);

      if(m_output->isOutputTimeStep()){
        Vector dx = patch->dCell();
        for(ParticleSubset::iterator iter  = pset->begin();
                                     iter != pset->end(); iter++){
          particleIndex idx = *iter;
          pScaleFactor[idx] = ((Matrix3(dx[0],0,0,
                                        0,dx[1],0,
                                        0,0,dx[2])*psize[idx]));
        } // for particles
      } // isOutputTimestep
    } // loop over LineSegment matls
  } // patches
}

void SerialMPM::computeTriangleScaleFactor(const ProcessorGroup*,
                                           const PatchSubset* patches,
                                           const MaterialSubset* ,
                                           DataWarehouse* old_dw,
                                           DataWarehouse* new_dw)
{
  // This task computes the particles initial physical size, to be used
  // in scaling particles for the deformed particle vis feature

  for(int p=0;p<patches->size();p++){
    const Patch* patch = patches->get(p);
    printTask(patches,patch,cout_doing,"Doing MPM::computeTriangleScaleFactor");

    unsigned int numLSMatls=m_materialManager->getNumMatls( "Triangle" );
    for(unsigned int m = 0; m < numLSMatls; m++){
      LineSegmentMaterial* ls_matl = 
        (LineSegmentMaterial*) m_materialManager->getMaterial("Triangle", m);
      int dwi = ls_matl->getDWIndex();
      ParticleSubset* pset = old_dw->getParticleSubset(dwi, patch);

      constParticleVariable<Matrix3> psize,pF;
      ParticleVariable<Matrix3> pScaleFactor;
      new_dw->get(psize,        lb->pSizeLabel_preReloc,                  pset);
      new_dw->allocateAndPut(pScaleFactor, lb->pScaleFactorLabel_preReloc,pset);

      if(m_output->isOutputTimeStep()){
        Vector dx = patch->dCell();
        for(ParticleSubset::iterator iter  = pset->begin();
                                     iter != pset->end(); iter++){
          particleIndex idx = *iter;
          pScaleFactor[idx] = ((Matrix3(dx[0],0,0,
                                        0,dx[1],0,
                                        0,0,dx[2])*psize[idx]));
        } // for particles
      } // isOutputTimestep
    } // loop over Triangle matls
  } // patches
}

void
SerialMPM::setParticleDefault(ParticleVariable<double>& pvar,
                              const VarLabel* label,
                              ParticleSubset* pset,
                              DataWarehouse* new_dw,
                              double val)
{
  new_dw->allocateAndPut(pvar, label, pset);
  ParticleSubset::iterator iter = pset->begin();
  for (; iter != pset->end(); iter++) {
    pvar[*iter] = val;
  }
}

void
SerialMPM::setParticleDefault(ParticleVariable<Vector>& pvar,
                              const VarLabel* label,
                              ParticleSubset* pset,
                              DataWarehouse* new_dw,
                              const Vector& val)
{
  new_dw->allocateAndPut(pvar, label, pset);
  ParticleSubset::iterator iter = pset->begin();
  for (; iter != pset->end(); iter++) {
    pvar[*iter] = val;
  }
}

void
SerialMPM::setParticleDefault(ParticleVariable<Matrix3>& pvar,
                              const VarLabel* label,
                              ParticleSubset* pset,
                              DataWarehouse* new_dw,
                              const Matrix3& val)
{
  new_dw->allocateAndPut(pvar, label, pset);
  ParticleSubset::iterator iter = pset->begin();
  for (; iter != pset->end(); iter++) {
    pvar[*iter] = val;
  }
}


void SerialMPM::printParticleLabels(vector<const VarLabel*> labels,
                                    DataWarehouse* dw, int dwi,
                                    const Patch* patch)
{
  for (vector<const VarLabel*>::const_iterator it = labels.begin();
       it != labels.end(); it++) {
    if (dw->exists(*it,dwi,patch))
      cout << (*it)->getName() << " does exists" << endl;
    else
      cout << (*it)->getName() << " does NOT exists" << endl;
  }
}

//______________________________________________________________________
void
SerialMPM::initialErrorEstimate(const ProcessorGroup*,
                                const PatchSubset* patches,
                                const MaterialSubset* /*matls*/,
                                DataWarehouse*,
                                DataWarehouse* new_dw)
{
  for(int p=0;p<patches->size();p++){
    const Patch* patch = patches->get(p);
    printTask(patches, patch,cout_doing,"Doing MPM::initialErrorEstimate");

    CCVariable<int> refineFlag;
    PerPatch<PatchFlagP> refinePatchFlag;
    new_dw->getModifiable(refineFlag, m_regridder->getRefineFlagLabel(),
                          0, patch);
    new_dw->get(refinePatchFlag, m_regridder->getRefinePatchFlagLabel(),
                0, patch);

    PatchFlag* refinePatch = refinePatchFlag.get().get_rep();

    for(unsigned int m = 0; m < m_materialManager->getNumMatls( "MPM" ); m++){
      MPMMaterial* mpm_matl = (MPMMaterial*) m_materialManager->getMaterial( "MPM",  m );
      int dwi = mpm_matl->getDWIndex();
      // Loop over particles
      ParticleSubset* pset = new_dw->getParticleSubset(dwi, patch);
      constParticleVariable<Point> px;
      new_dw->get(px, lb->pXLabel, pset);

      for(ParticleSubset::iterator iter = pset->begin();
          iter != pset->end(); iter++){
        refineFlag[patch->getLevel()->getCellIndex(px[*iter])] = true;
        refinePatch->set();
      }
    }
  }
}
//______________________________________________________________________
void
SerialMPM::errorEstimate(const ProcessorGroup* group,
                         const PatchSubset* coarsePatches,
                         const MaterialSubset* matls,
                         DataWarehouse* old_dw,
                         DataWarehouse* new_dw)
{
  const Level* coarseLevel = getLevel(coarsePatches);
  if (coarseLevel->getIndex() == coarseLevel->getGrid()->numLevels()-1) {
    // on finest level, we do the same thing as initialErrorEstimate, so call it
    initialErrorEstimate(group, coarsePatches, matls, old_dw, new_dw);
  }
  else {
    // coarsen the errorflag.
    const Level* fineLevel = coarseLevel->getFinerLevel().get_rep();

    for(int p=0;p<coarsePatches->size();p++){
      const Patch* coarsePatch = coarsePatches->get(p);
      printTask(coarsePatches, coarsePatch,cout_doing,
                "Doing MPM::errorEstimate");

      CCVariable<int> refineFlag;
      PerPatch<PatchFlagP> refinePatchFlag;

      new_dw->getModifiable(refineFlag, m_regridder->getRefineFlagLabel(),
                            0, coarsePatch);
      new_dw->get(refinePatchFlag, m_regridder->getRefinePatchFlagLabel(),
                  0, coarsePatch);

      PatchFlag* refinePatch = refinePatchFlag.get().get_rep();

      Level::selectType finePatches;
      coarsePatch->getFineLevelPatches(finePatches);

      // coarsen the fineLevel flag
      for(unsigned int i=0;i<finePatches.size();i++){
        const Patch* finePatch = finePatches[i];

        IntVector cl, ch, fl, fh;
        getFineLevelRange(coarsePatch, finePatch, cl, ch, fl, fh);

        if (fh.x() <= fl.x() || fh.y() <= fl.y() || fh.z() <= fl.z()) {
          continue;
        }
        constCCVariable<int> fineErrorFlag;
        new_dw->getRegion(fineErrorFlag,
                          m_regridder->getRefineFlagLabel(), 0,
                          fineLevel,fl, fh, false);

        //__________________________________
        //if the fine level flag has been set
        // then set the corrsponding coarse level flag
        for(CellIterator iter(fl, fh); !iter.done(); iter++){

          IntVector coarseCell(fineLevel->mapCellToCoarser(*iter));

          if (fineErrorFlag[*iter]) {
            refineFlag[coarseCell] = 1;
            refinePatch->set();
          }
        }
      }  // fine patch loop
    } // coarse patch loop
  }
}

void
SerialMPM::refine(const ProcessorGroup*,
                  const PatchSubset* patches,
                  const MaterialSubset* /*matls*/,
                  DataWarehouse*,
                  DataWarehouse* new_dw)
{
  // just create a particle subset if one doesn't exist
  // and initialize NC_CCweights

  for (int p = 0; p<patches->size(); p++) {
    const Patch* patch = patches->get(p);
    printTask(patches, patch,cout_doing,"Doing MPM::refine");

    unsigned int numMPMMatls=m_materialManager->getNumMatls( "MPM" );

    // First do NC_CCweight
    NCVariable<double> NC_CCweight;
    new_dw->allocateAndPut(NC_CCweight, lb->NC_CCweightLabel,  0, patch);
    //__________________________________
    // - Initialize NC_CCweight = 0.125
    // - Find the walls with symmetry BC and
    //   double NC_CCweight
    NC_CCweight.initialize(0.125);
    vector<Patch::FaceType>::const_iterator iter;
    vector<Patch::FaceType> bf;
    patch->getBoundaryFaces(bf);

    for (iter  = bf.begin(); iter != bf.end(); ++iter){
      Patch::FaceType face = *iter;
      int mat_id = 0;
      if (patch->haveBC(face,mat_id,"symmetry","Symmetric")) {

        for(CellIterator iter = patch->getFaceIterator(face,Patch::FaceNodes);
            !iter.done(); iter++) {
          NC_CCweight[*iter] = 2.0*NC_CCweight[*iter];
        }
      }
    }

    for(unsigned int m = 0; m < numMPMMatls; m++){
      MPMMaterial* mpm_matl = (MPMMaterial*) m_materialManager->getMaterial( "MPM",  m );
      int dwi = mpm_matl->getDWIndex();

      if (cout_doing.active()) {
        cout_doing <<"Doing refine on patch "
                   << patch->getID() << " material # = " << dwi << endl;
      }

      // this is a new patch, so create empty particle variables.
      if (!new_dw->haveParticleSubset(dwi, patch)) {
        ParticleSubset* pset = new_dw->createParticleSubset(0, dwi, patch);

        // Create arrays for the particle data
        ParticleVariable<Point>  px;
        ParticleVariable<double> pmass, pvolume, pTemperature;
        ParticleVariable<Vector> pvelocity, pexternalforce, pdisp,pTempGrad;
        ParticleVariable<Matrix3> psize, pVelGrad, pcursize;
        ParticleVariable<double> pTempPrev,p_q;
        ParticleVariable<IntVector> pLoadCurve,pLoc;
        ParticleVariable<long64> pID;
        ParticleVariable<Matrix3> pdeform, pstress;

        new_dw->allocateAndPut(px,             lb->pXLabel,             pset);
        new_dw->allocateAndPut(p_q,            lb->p_qLabel,            pset);
        new_dw->allocateAndPut(pmass,          lb->pMassLabel,          pset);
        new_dw->allocateAndPut(pvolume,        lb->pVolumeLabel,        pset);
        new_dw->allocateAndPut(pvelocity,      lb->pVelocityLabel,      pset);
        new_dw->allocateAndPut(pVelGrad,       lb->pVelGradLabel,       pset);
        new_dw->allocateAndPut(pTempGrad,      lb->pTemperatureGradientLabel,
                                                                        pset);
        new_dw->allocateAndPut(pTemperature,   lb->pTemperatureLabel,   pset);
        new_dw->allocateAndPut(pTempPrev,      lb->pTempPreviousLabel,  pset);
        new_dw->allocateAndPut(pexternalforce, lb->pExternalForceLabel, pset);
        new_dw->allocateAndPut(pID,            lb->pParticleIDLabel,    pset);
        new_dw->allocateAndPut(pdisp,          lb->pDispLabel,          pset);
        new_dw->allocateAndPut(pLoc,           lb->pLocalizedMPMLabel,  pset);
        if (flags->d_useLoadCurves){
          new_dw->allocateAndPut(pLoadCurve,   lb->pLoadCurveIDLabel,   pset);
        }
        new_dw->allocateAndPut(psize,          lb->pSizeLabel,          pset);
        new_dw->allocateAndPut(pcursize,       lb->pCurSizeLabel,       pset);

        mpm_matl->getConstitutiveModel()->initializeCMData(patch,
                                                           mpm_matl,new_dw);
#if 0
          if(flags->d_with_color) {
            ParticleVariable<double> pcolor;
            int index = mpm_matl->getDWIndex();
            ParticleSubset* pset = new_dw->getParticleSubset(index, patch);
            setParticleDefault(pcolor, lb->pColorLabel, pset, new_dw, 0.0);
          }
#endif
      }
    }
  }

} // end refine()

//
void SerialMPM::scheduleComputeNormals(SchedulerP   & sched,
                                       const PatchSet * patches,
                                       const MaterialSet * matls )
{
  printSchedule(patches,cout_doing,"MPM::scheduleComputeNormals");
  
  Task* t = scinew Task("MPM::computeNormals", this, 
                        &SerialMPM::computeNormals);

  MaterialSubset* z_matl = scinew MaterialSubset();
  z_matl->add(0);
  z_matl->addReference();

  t->requires(Task::OldDW, lb->pXLabel,                  particle_ghost_type, particle_ghost_layer);
  t->requires(Task::OldDW, lb->pMassLabel,               particle_ghost_type, particle_ghost_layer);
  t->requires(Task::OldDW, lb->pVolumeLabel,             particle_ghost_type, particle_ghost_layer);
  t->requires(Task::NewDW, lb->pCurSizeLabel,            particle_ghost_type, particle_ghost_layer);
  t->requires(Task::OldDW, lb->pStressLabel,             particle_ghost_type, particle_ghost_layer);
  t->requires(Task::NewDW, lb->gMassLabel,             Ghost::AroundNodes, 1);
  t->requires(Task::OldDW, lb->NC_CCweightLabel,z_matl,Ghost::None);

  t->computes(lb->gSurfNormLabel);
  t->computes(lb->gStressLabel);
  t->computes(lb->gNormTractionLabel);
  t->computes(lb->gPositionLabel);

  sched->addTask(t, patches, matls);

  if (z_matl->removeReference())
    delete z_matl; // shouln't happen, but...
}

//______________________________________________________________________
//
void SerialMPM::computeNormals(const ProcessorGroup *,
                               const PatchSubset    * patches,
                               const MaterialSubset * ,
                                     DataWarehouse  * old_dw,
                                     DataWarehouse  * new_dw)
{
  Ghost::GhostType  gan   = Ghost::AroundNodes;
  Ghost::GhostType  gnone = Ghost::None;

  unsigned int numMPMMatls = m_materialManager->getNumMatls( "MPM" );
  std::vector<constNCVariable<double> >  gmass(numMPMMatls);
  std::vector<NCVariable<Point> >        gposition(numMPMMatls);
  std::vector<NCVariable<Vector> >       gvelocity(numMPMMatls);
  std::vector<NCVariable<Vector> >       gsurfnorm(numMPMMatls);
  std::vector<NCVariable<double> >       gnormtraction(numMPMMatls);
  std::vector<NCVariable<Matrix3> >      gstress(numMPMMatls);

  for (int p = 0; p<patches->size(); p++) {
    const Patch* patch = patches->get(p);

    printTask(patches, patch, cout_doing, "Doing MPM::computeNormals");

    Vector dx = patch->dCell();
    double oodx[3];
    oodx[0] = 1.0/dx.x();
    oodx[1] = 1.0/dx.y();
    oodx[2] = 1.0/dx.z();

    constNCVariable<double>    NC_CCweight;
    old_dw->get(NC_CCweight,   lb->NC_CCweightLabel,  0, patch, gnone, 0);

    ParticleInterpolator* interpolator = flags->d_interpolator->clone(patch);
    vector<IntVector> ni(interpolator->size());
    vector<double> S(interpolator->size());
    vector<Vector> d_S(interpolator->size());
    string interp_type = flags->d_interpolator_type;

    // Keep the standard surface normal code around for now
    // Needed to compute the normal traction
    // At this point, everything from here on is only for diagnostics
    printTask(patches, patch, cout_doing, "Doing MPM::computeNormals");

    for(unsigned int m = 0; m < numMPMMatls; m++){
      MPMMaterial* mpm_matl = 
                    (MPMMaterial*) m_materialManager->getMaterial( "MPM",  m );
      int dwi = mpm_matl->getDWIndex();
      new_dw->get(gmass[m],                lb->gMassLabel,   dwi,patch,gan,  1);

      new_dw->allocateAndPut(gsurfnorm[m],    lb->gSurfNormLabel,    dwi,patch);
      new_dw->allocateAndPut(gposition[m],    lb->gPositionLabel,    dwi,patch);
      new_dw->allocateAndPut(gstress[m],      lb->gStressLabel,      dwi,patch);
      new_dw->allocateAndPut(gnormtraction[m],lb->gNormTractionLabel,dwi,patch);

      ParticleSubset* pset = old_dw->getParticleSubset(dwi, patch,
                                                       gan, NGP, lb->pXLabel);

      constParticleVariable<Point> px;
      constParticleVariable<double> pmass, pvolume;
      constParticleVariable<Matrix3> psize, pstress;
      constParticleVariable<Matrix3> deformationGradient;

      old_dw->get(px,                  lb->pXLabel,                  pset);
      old_dw->get(pmass,               lb->pMassLabel,               pset);
      old_dw->get(pvolume,             lb->pVolumeLabel,             pset);
      new_dw->get(psize,               lb->pCurSizeLabel,            pset);
      old_dw->get(pstress,             lb->pStressLabel,             pset);

      gsurfnorm[m].initialize(Vector(0.0,0.0,0.0));
      gposition[m].initialize(Point(0.0,0.0,0.0));
      gnormtraction[m].initialize(0.0);
      gstress[m].initialize(Matrix3(0.0));

      if(flags->d_axisymmetric){
        for(ParticleSubset::iterator it=pset->begin();it!=pset->end();it++){
          particleIndex idx = *it;

          int NN = interpolator->findCellAndWeightsAndShapeDerivatives(
                                                   px[idx],ni,S,d_S,psize[idx]);
          double rho = pmass[idx]/pvolume[idx];
          for(int k = 0; k < NN; k++) {
            if (patch->containsNode(ni[k])){
              Vector G(d_S[k].x(),d_S[k].y(),0.0);
              gsurfnorm[m][ni[k]] += rho * G;
              gposition[m][ni[k]] += px[idx].asVector()*pmass[idx] * S[k];
              gstress[m][ni[k]]   += pstress[idx] * S[k];
            }
          }
        }
      } else {
        for(ParticleSubset::iterator it=pset->begin();it!=pset->end();it++){
          particleIndex idx = *it;

          int NN = interpolator->findCellAndWeightsAndShapeDerivatives(
                                                   px[idx],ni,S,d_S,psize[idx]);
          for(int k = 0; k < NN; k++) {
            if (patch->containsNode(ni[k])){
              Vector grad(d_S[k].x()*oodx[0],d_S[k].y()*oodx[1],
                          d_S[k].z()*oodx[2]);
              gsurfnorm[m][ni[k]] += pmass[idx] * grad;
              gposition[m][ni[k]] += px[idx].asVector()*pmass[idx] * S[k];
              gstress[m][ni[k]]   += pstress[idx] * S[k];
            }
          }
        }
      } // axisymmetric conditional
    }   // matl loop

#if 0
    // Make normal vectors colinear by setting all norms to be
    // in the opposite direction of the norm with the largest magnitude
    if(flags->d_computeColinearNormals){
      for(NodeIterator iter=patch->getExtraNodeIterator();
                       !iter.done();iter++){
        IntVector c = *iter;
        double max_mag = gsurfnorm[0][c].length();
        unsigned int max_mag_matl = 0;
        for(unsigned int m=1; m<numMPMMatls; m++){
          double mag = gsurfnorm[m][c].length();
          if(mag > max_mag){
             max_mag = mag;
             max_mag_matl = m;
          }
        }  // loop over matls

        for(unsigned int m=0; m<numMPMMatls; m++){
         if(m!=max_mag_matl){
           gsurfnorm[m][c] = -gsurfnorm[max_mag_matl][c];
         }
        }  // loop over matls
      }
    }
#endif

    // Make normal vectors colinear by taking an average with the
    // other materials at a node
    if(flags->d_computeColinearNormals){
     for(NodeIterator iter=patch->getExtraNodeIterator(); !iter.done();iter++){
      IntVector c = *iter;
      vector<Vector> norm_temp(numMPMMatls);
      for(unsigned int m=0; m<numMPMMatls; m++){
       norm_temp[m]=Vector(0.,0.,0);
       if(gmass[m][c]>1.e-200){
        Vector mWON(0.,0.,0.);
        double mON=0.0;
        for(unsigned int n=0; n<numMPMMatls; n++){
          if(n!=m){
            mWON += gmass[n][c]*gsurfnorm[n][c];
            mON  += gmass[n][c];
          }
        }  // loop over other matls
        mWON/=(mON+1.e-100);
        norm_temp[m]=0.5*(gsurfnorm[m][c] - mWON);

       } // If node has mass
      }  // Outer loop over materials

      // Now put temporary norm into main array
      for(unsigned int m=0; m<numMPMMatls; m++){
        gsurfnorm[m][c] = norm_temp[m];
      }  // Outer loop over materials

     }   // Loop over nodes
    }    // if(flags..)

    // Make traditional norms unit length, compute gnormtraction
    for(unsigned int m=0;m<numMPMMatls;m++){
      MPMMaterial* mpm_matl = 
                   (MPMMaterial*) m_materialManager->getMaterial( "MPM",  m );
      int dwi = mpm_matl->getDWIndex();
      MPMBoundCond bc;
      bc.setBoundaryCondition(patch,dwi,"Symmetric",  gsurfnorm[m],interp_type);

      for(NodeIterator iter=patch->getExtraNodeIterator();
                       !iter.done();iter++){
         IntVector c = *iter;
         double length = gsurfnorm[m][c].length();
         if(length>1.0e-15){
            gsurfnorm[m][c] = gsurfnorm[m][c]/length;
         }
         Vector norm = gsurfnorm[m][c];
         gnormtraction[m][c] = Dot((norm*gstress[m][c]),norm);
         gposition[m][c]    /= gmass[m][c];
      }
    }

    delete interpolator;
  }    // patches
}

//
void SerialMPM::scheduleComputeLogisticRegression(SchedulerP   & sched,
                                                  const PatchSet * patches,
                                                  const MaterialSet * matls )
{
  printSchedule(patches,cout_doing,"MPM::scheduleComputeLogisticRegression");
  
  Task* t = scinew Task("MPM::computeLogisticRegression", this, 
                        &SerialMPM::computeLogisticRegression);

  MaterialSubset* z_matl = scinew MaterialSubset();
  z_matl->add(0);
  z_matl->addReference();

  t->requires(Task::OldDW, lb->pXLabel,                  particle_ghost_type, particle_ghost_layer);
  t->requires(Task::NewDW, lb->pCurSizeLabel,            particle_ghost_type, particle_ghost_layer);
  t->requires(Task::NewDW, lb->pSurfLabel_preReloc,      particle_ghost_type, particle_ghost_layer);
  t->requires(Task::NewDW, lb->gMassLabel,             Ghost::None);
  t->requires(Task::OldDW, lb->NC_CCweightLabel,z_matl,Ghost::None);

  t->computes(lb->gMatlProminenceLabel);
  t->computes(lb->gAlphaMaterialLabel);
  t->computes(lb->gNormAlphaToBetaLabel,z_matl);

  sched->addTask(t, patches, matls);

  if (z_matl->removeReference())
    delete z_matl; // shouln't happen, but...
}

//______________________________________________________________________
//
void SerialMPM::computeLogisticRegression(const ProcessorGroup *,
                                          const PatchSubset    * patches,
                                          const MaterialSubset * ,
                                                DataWarehouse  * old_dw,
                                                DataWarehouse  * new_dw)
{

  // As of 5/22/19, this uses John Nairn's and Chad Hammerquist's
  // Logistic Regression method for finding normals used in contact.
  // These "NormAlphaToBeta" are then used to find each material's
  // greatest prominence at a node.  That is, the portion of a
  // particle that projects farthest along the direction of that normal.
  // One material at each multi-material node is identified as the
  // alpha material, this is the material with the most mass at the node.
  // All other materials are beta materials, and the NormAlphaToBeta
  // is perpendicular to the plane separating those materials
  Ghost::GhostType  gan   = Ghost::AroundNodes;
  Ghost::GhostType  gnone = Ghost::None;

  unsigned int numMPMMatls = m_materialManager->getNumMatls( "MPM" );
  std::vector<constNCVariable<double> >  gmass(numMPMMatls);
  std::vector<constParticleVariable<Point> > px(numMPMMatls);

  for (int p = 0; p<patches->size(); p++) {
    const Patch* patch = patches->get(p);

    printTask(patches, patch,cout_doing,"Doing MPM::computeLogisticRegression");

    Vector dx = patch->dCell();

    constNCVariable<double>    NC_CCweight;
    old_dw->get(NC_CCweight,   lb->NC_CCweightLabel,  0, patch, gnone, 0);

    ParticleInterpolator* interpolator = flags->d_interpolator->clone(patch);
    vector<IntVector> ni(interpolator->size());
    vector<double> S(interpolator->size());
    vector<Vector> d_S(interpolator->size());
    string interp_type = flags->d_interpolator_type;

    // Declare and allocate storage for use in the Logistic Regression
    NCVariable<int> alphaMaterial;
    NCVariable<int> NumMatlsOnNode;
    NCVariable<int> NumParticlesOnNode;
    NCVariable<Vector> normAlphaToBeta;
    std::vector<NCVariable<Int130> > ParticleList(numMPMMatls);

    new_dw->allocateAndPut(alphaMaterial,  lb->gAlphaMaterialLabel,   0, patch);
    new_dw->allocateAndPut(normAlphaToBeta,lb->gNormAlphaToBetaLabel, 0, patch);
    new_dw->allocateTemporary(NumMatlsOnNode,     patch);
    new_dw->allocateTemporary(NumParticlesOnNode, patch);
    alphaMaterial.initialize(-99);
    NumMatlsOnNode.initialize(0);
    NumParticlesOnNode.initialize(0);
    normAlphaToBeta.initialize(Vector(-99.-99.-99.));

    // Get out the mass first, need access to the mass of all materials
    // at each node.
    // Also, at each multi-material node, we need the position of the
    // particles around that node.  Rather than store the positions, for now,
    // store a list of particle indices for each material at each node and
    // use those to point into the particle set to get the particle positions
    for(unsigned int m = 0; m < numMPMMatls; m++){
      MPMMaterial* mpm_matl = 
                    (MPMMaterial*) m_materialManager->getMaterial( "MPM",  m );
      int dwi = mpm_matl->getDWIndex();
      new_dw->get(gmass[m],                lb->gMassLabel,   dwi,patch,gnone,0);
      new_dw->allocateTemporary(ParticleList[m], patch);
    }

    // Here, find out two things:
    // 1.  How many materials have mass on a node
    // 2.  Which material has the most mass on a node.  That is the alpha matl.
    for(NodeIterator iter =patch->getExtraNodeIterator();!iter.done();iter++){
      IntVector c = *iter;
      double maxMass=-9.e99;
      for(unsigned int m = 0; m < numMPMMatls; m++){
        if(gmass[m][c] > 1.e-16){
          NumMatlsOnNode[c]++;
          if(gmass[m][c]>maxMass){
            // This is the alpha material, all other matls are beta
            alphaMaterial[c]=m;
            maxMass=gmass[m][c];
          }
        }
      } // Loop over materials
      if(NumMatlsOnNode[c]<2){
        alphaMaterial[c]=-99;
      }
    }   // Node Iterator

    // In this section of code, we find the particles that are in the 
    // vicinity of a multi-material node and put their indices in a list
    // so we can retrieve their positions later.

    // I hope to improve on this ParticleList later, but for now,
    // the last element in the array holds the number of entries in the
    // array.  I don't yet know how to allocate an STL container on the nodes.
    for(unsigned int m = 0; m < numMPMMatls; m++){
      MPMMaterial* mpm_matl = 
                    (MPMMaterial*) m_materialManager->getMaterial( "MPM",  m );
      int dwi = mpm_matl->getDWIndex();

      ParticleSubset* pset = old_dw->getParticleSubset(dwi, patch,
                                                       gan, NGP, lb->pXLabel);
      constParticleVariable<Matrix3> cursize;

      old_dw->get(px[m],                lb->pXLabel,               pset);
      new_dw->get(cursize,              lb->pCurSizeLabel,         pset);

      // Initialize the ParticleList
      for(NodeIterator iter =patch->getExtraNodeIterator();!iter.done();iter++){
        IntVector c = *iter;
        for(unsigned int p = 0; p < 400; p++){
          ParticleList[m][c][p]=0;
        }
      }

      // Loop over particles and find which multi-mat nodes they contribute to
      for(ParticleSubset::iterator it=pset->begin();it!=pset->end();it++){
        particleIndex idx = *it;

        int NN = interpolator->findCellAndWeights(px[m][idx],ni,S,cursize[idx]);

        set<IntVector> nodeList;

        for(int k = 0; k < NN; k++) {
          if (patch->containsNode(ni[k]) && 
              NumMatlsOnNode[ni[k]]>1    && 
              S[k]>1.e-100){
            nodeList.insert(ni[k]);
          } // conditional
        }   // loop over nodes returned by interpolator
        for (set<IntVector>::iterator it1 = nodeList.begin(); 
                                      it1!= nodeList.end();  it1++){
          ParticleList[m][*it1][ParticleList[m][*it1][399]]=idx;
          ParticleList[m][*it1][399]++;
          NumParticlesOnNode[*it1]++;
        }
        nodeList.clear();
      }    // Loop over Particles
    }

    // This is the Logistic Regression code that finds the normal to the
    // plane that separates two materials.  This is as directly as possible
    // from Nairn & Hammerquist, 2019.
    double lam = 1.e-7*dx.x()*dx.x();
    double lambda[4]={lam,lam,lam,0};
    double wp = 1.0;
    double RHS[4];
    for(NodeIterator iter =patch->getNodeIterator();!iter.done();iter++){
      IntVector c = *iter;
      // Only work on multi-material nodes
      if(alphaMaterial[c]>=0){
       bool converged = false;
       int num_iters=0;
       double tol = 1.e-5;
       double phi[4]={1.,0.,0.,0.};
       Vector nhat_k(phi[0],phi[1],phi[2]);
       Vector nhat_backup(0.);
       double error_min=1.0;
       while(!converged){
        num_iters++;
        // Initialize the coefficient matrix
        FastMatrix FMJtWJ(4,4);
        FMJtWJ.zero();
        for(int i = 0; i<4; i++){
          FMJtWJ(i,i) = lambda[i];
        }
        for(int i = 0; i<4; i++){
          RHS[i] = -1.0*lambda[i]*phi[i];
        }
        for(unsigned int m = 0; m < numMPMMatls; m++){
          double cp=0.;
          if(alphaMaterial[c]==(int) m){
            cp=-1.;
          } else {
            cp=1.;
          }
          for(int p=0;p<ParticleList[m][c][399];p++){
            Point xp = px[m][ParticleList[m][c][p]];
            double xp4[4]={xp.x(),xp.y(),xp.z(),1.0};
            double XpDotPhi = xp4[0]*phi[0]
                            + xp4[1]*phi[1]
                            + xp4[2]*phi[2]
                            + xp4[3]*phi[3];
            double expterm = exp(-XpDotPhi);
            double num     = 2.0*expterm;
            double denom   = (1.0 + expterm)*(1.0 + expterm);
            double fEq20   = 2./(1+expterm) - 1.0;
            double psi = num/denom;
            double psi2wp = psi*psi*wp;
            // Construct coefficient matrix, Eqs. 54 and 55
            // Inner terms
            for(int i = 0; i<3; i++){
              for(int j = 0; j<3; j++){
                FMJtWJ(i,j)+=psi2wp*xp(i)*xp(j);
              }
            }
            // Other terms
            FMJtWJ(0,3)+=psi2wp*xp(0);
            FMJtWJ(1,3)+=psi2wp*xp(1);
            FMJtWJ(2,3)+=psi2wp*xp(2);
            FMJtWJ(3,0)=FMJtWJ(0,3);
            FMJtWJ(3,1)=FMJtWJ(1,3);
            FMJtWJ(3,2)=FMJtWJ(2,3);
            FMJtWJ(3,3)+=psi2wp;
            // Construct RHS
            for(int i = 0; i<4; i++){
              RHS[i]+=psi*wp*(cp - fEq20)*xp4[i];
            }
          } // Loop over each material's particle list 
        }     // Loop over materials

        // Solve (FMJtWJ)^(-1)*RHS.  The solution comes back in the RHS array
        FMJtWJ.destructiveSolve(RHS);

        for(int i = 0; i<4; i++){
          phi[i]+=RHS[i];
        }
        Vector nhat_kp1(phi[0],phi[1],phi[2]);
        nhat_kp1/=(nhat_kp1.length()+1.e-100);
        double error = 1.0 - Dot(nhat_kp1,nhat_k);
        if(error < error_min){
          error_min = error;
          nhat_backup = nhat_kp1;
        }
        if(error < tol || num_iters > 15){
          converged=true;
          if(num_iters > 15){
           normAlphaToBeta[c] = nhat_backup;
          } else {
           normAlphaToBeta[c] = nhat_kp1;
          }
        } else{
          nhat_k=nhat_kp1;
        }
       } // while(!converged) loop
      }  // If this node has more than one particle on it
    }    // Loop over nodes

    MPMBoundCond bc;
    bc.setBoundaryCondition(patch,0,"Symmetric", normAlphaToBeta, interp_type);

    // Renormalize normal vectors after setting BCs
    for(NodeIterator iter =patch->getExtraNodeIterator();!iter.done();iter++){
      IntVector c = *iter;
      normAlphaToBeta[c]/=(normAlphaToBeta[c].length()+1.e-100);
      if(alphaMaterial[c]==-99){
        normAlphaToBeta[c]=Vector(0.);
      }
      if(!(normAlphaToBeta[c].length() >= 0.0)){
        cout << "Node  = " << c << endl;
        cout << "normAlphaToBeta[c] = " << normAlphaToBeta[c] << endl;
        cout << "alphaMaterial[c] = " << alphaMaterial[c] << endl;
        cout << "NumMatlsOnNode[c] = " << NumMatlsOnNode[c] << endl;
        cout << "NumParticlesOnNode[c] = " << NumParticlesOnNode[c] << endl;
      }
    }    // Loop over nodes

    // Loop over all the particles, find the nodes they interact with
    // For the alpha material (alphaMaterial) find g.position as the
    // maximum of the dot product between each particle corner and the
    // gNormalAlphaToBeta vector.
    // For the beta materials (every other material) find g.position as the
    // minimum of the dot product between each particle corner and the
    // gNormalAlphaToBeta vector.  
    // Compute "MatlProminence" as the min/max of the dot product between
    // the normal and the particle corners

    std::vector<NCVariable<double> >      d_x_p_dot_n(numMPMMatls);
    
    for(unsigned int m=0;m<numMPMMatls;m++){
      MPMMaterial* mpm_matl = 
                   (MPMMaterial*) m_materialManager->getMaterial( "MPM",  m );
      int dwi = mpm_matl->getDWIndex();

      ParticleSubset* pset = old_dw->getParticleSubset(dwi, patch,
                                                       gan, NGP, lb->pXLabel);

      constParticleVariable<Matrix3> pcursize;
      constParticleVariable<double> psurf;

      new_dw->get(pcursize,                 lb->pCurSizeLabel,         pset);
      new_dw->get(psurf,                    lb->pSurfLabel_preReloc,   pset);
      new_dw->allocateAndPut(d_x_p_dot_n[m],lb->gMatlProminenceLabel,dwi,patch);

      d_x_p_dot_n[m].initialize(-99.);

      NCVariable<double> projMax, projMin;
      new_dw->allocateTemporary(projMax,                  patch,    gnone);
      new_dw->allocateTemporary(projMin,                  patch,    gnone);
      projMax.initialize(-9.e99);
      projMin.initialize( 9.e99);

      for(ParticleSubset::iterator it=pset->begin();it!=pset->end();it++){
        particleIndex idx = *it;

      if(psurf[idx]>0.9){
       int NN = interpolator->findCellAndWeights(px[m][idx],ni,S,pcursize[idx]);

        Matrix3 dsize = pcursize[idx]*Matrix3(dx[0],0,0,
                                              0,dx[1],0,
                                              0,0,dx[2]);

#if 0
        // This version uses particle corners to compute prominence
        // Compute vectors from particle center to the corners
        Vector RNL[8];
        RNL[0] = Vector(-dsize(0,0)-dsize(0,1)+dsize(0,2),
                        -dsize(1,0)-dsize(1,1)+dsize(1,2),
                        -dsize(2,0)-dsize(2,1)+dsize(2,2))*0.5;
        RNL[1] = Vector( dsize(0,0)-dsize(0,1)+dsize(0,2),
                         dsize(1,0)-dsize(1,1)+dsize(1,2),
                         dsize(2,0)-dsize(2,1)+dsize(2,2))*0.5;
        RNL[2] = Vector( dsize(0,0)+dsize(0,1)+dsize(0,2),
                         dsize(1,0)+dsize(1,1)+dsize(1,2),
                         dsize(2,0)+dsize(2,1)+dsize(2,2))*0.5;
        RNL[3] = Vector(-dsize(0,0)+dsize(0,1)+dsize(0,2),
                        -dsize(1,0)+dsize(1,1)+dsize(1,2),
                        -dsize(2,0)+dsize(2,1)+dsize(2,2))*0.5;
        RNL[4] = Vector(-dsize(0,0)-dsize(0,1)-dsize(0,2),
                        -dsize(1,0)-dsize(1,1)-dsize(1,2),
                        -dsize(2,0)-dsize(2,1)-dsize(2,2))*0.5;
        RNL[5] = Vector( dsize(0,0)-dsize(0,1)-dsize(0,2),
                         dsize(1,0)-dsize(1,1)-dsize(1,2),
                         dsize(2,0)-dsize(2,1)-dsize(2,2))*0.5;
        RNL[6] = Vector( dsize(0,0)+dsize(0,1)-dsize(0,2),
                         dsize(1,0)+dsize(1,1)-dsize(1,2),
                         dsize(2,0)+dsize(2,1)-dsize(2,2))*0.5;
        RNL[7] = Vector(-dsize(0,0)+dsize(0,1)-dsize(0,2),
                        -dsize(1,0)+dsize(1,1)-dsize(1,2),
                        -dsize(2,0)+dsize(2,1)-dsize(2,2))*0.5;

        for(int k = 0; k < NN; k++) {
          if (patch->containsNode(ni[k])){
            if(S[k] > 0. && NumParticlesOnNode[ni[k]] > 1){
              for(int ic=0;ic<8;ic++){
                Vector xp_xi = (px[m][idx].asVector()+RNL[ic]);
                double proj = Dot(xp_xi, normAlphaToBeta[ni[k]]);
                if((int) m==alphaMaterial[ni[k]]){
                  if(proj>projMax[ni[k]]){
                     projMax[ni[k]]=proj;
                     d_x_p_dot_n[m][ni[k]] = proj;
                  }
                } else {
                  if(proj<projMin[ni[k]]){
                     projMin[ni[k]]=proj;
                     d_x_p_dot_n[m][ni[k]] = proj;
                  }
                }
              } // Loop over all 8 particle corners
            }  // Only deal with nodes that this particle affects
          }  // If node is on the patch
        } // Loop over nodes near this particle
#endif
#if 0
        // This version uses constant particle radius, here assuming 2 PPC
        // in each direction
        double Rp = 0.25*dx.x();
        for(int k = 0; k < NN; k++) {
          if (patch->containsNode(ni[k])){
            if(S[k] > 0. && NumParticlesOnNode[ni[k]] > 1){
//              Point xi = patch->getNodePosition(ni[k]);
              for(int ic=0;ic<8;ic++){
                Vector xp_xi = (px[m][idx].asVector());// - xi;
                double proj = Dot(xp_xi, normAlphaToBeta[ni[k]]);
                if((int) m==alphaMaterial[ni[k]]){
                  proj+=Rp;
                  if(proj>projMax[ni[k]]){
                     projMax[ni[k]]=proj;
                     d_x_p_dot_n[m][ni[k]] = proj;
                  }
                } else {
                  proj-=Rp;
                  if(proj<projMin[ni[k]]){
                     projMin[ni[k]]=proj;
                     d_x_p_dot_n[m][ni[k]] = proj;
                  }
                }
              } // Loop over all 8 particle corners
            }  // Only deal with nodes that this particle affects
          }  // If node is on the patch
        } // Loop over nodes near this particle
#endif

#if 1
        // This version uses particle faces to compute prominence.
        // Compute vectors from particle center to the faces
        Vector RFL[6];
        RFL[0] = Vector(-dsize(0,0),-dsize(1,0),-dsize(2,0))*0.5;
        RFL[1] = Vector( dsize(0,0), dsize(1,0), dsize(2,0))*0.5;
        RFL[2] = Vector(-dsize(0,1),-dsize(1,1),-dsize(2,1))*0.5;
        RFL[3] = Vector( dsize(0,1), dsize(1,1), dsize(2,1))*0.5;
        RFL[4] = Vector(-dsize(0,2),-dsize(1,2),-dsize(2,2))*0.5;
        RFL[5] = Vector( dsize(0,2), dsize(1,2), dsize(2,2))*0.5;

        for(int k = 0; k < NN; k++) {
          if (patch->containsNode(ni[k])){
            if(S[k] > 0. && NumParticlesOnNode[ni[k]] > 1){
              for(int ic=0;ic<6;ic++){
                Vector xp_xi = (px[m][idx].asVector()+RFL[ic]);
                double proj = Dot(xp_xi, normAlphaToBeta[ni[k]]);
                if((int) m==alphaMaterial[ni[k]]){
                  if(proj>projMax[ni[k]]){
                     projMax[ni[k]]=proj;
                     d_x_p_dot_n[m][ni[k]] = proj;
                  }
                } else {
                  if(proj<projMin[ni[k]]){
                     projMin[ni[k]]=proj;
                     d_x_p_dot_n[m][ni[k]] = proj;
                  }
                }
              } // Loop over all 8 particle corners
            }  // Only deal with nodes that this particle affects
          }  // If node is on the patch
        } // Loop over nodes near this particle
#endif
       } // Is a surface particle
      } // end Particle loop
    }  // loop over matls

    delete interpolator;
  }    // patches
}

//
void SerialMPM::scheduleFindSurfaceParticles(SchedulerP   & sched,
                                             const PatchSet * patches,
                                             const MaterialSet * matls )
{
  printSchedule(patches,cout_doing,"SerialMPM::scheduleFindSurfaceParticles");

  Task* t = scinew Task("MPM::findSurfaceParticles", this,
                        &SerialMPM::findSurfaceParticles);

  Ghost::GhostType  gp;
  int ngc_p;
  getParticleGhostLayer(gp, ngc_p);

  t->requires(Task::OldDW, lb->timeStepLabel);
  t->requires(Task::OldDW, lb->pXLabel,                  gp, ngc_p);
  t->requires(Task::OldDW, lb->pSurfLabel,               gp, ngc_p);
  t->requires(Task::OldDW, lb->pColorLabel,              gp, ngc_p);
  t->requires(Task::OldDW, lb->pParticleIDLabel,         gp, ngc_p);

  t->computes(lb->pSurfLabel_preReloc);

  sched->addTask(t, patches, matls);
}

//______________________________________________________________________
//
void SerialMPM::findSurfaceParticles(const ProcessorGroup *,
                                     const PatchSubset    * patches,
                                     const MaterialSubset * ,
                                           DataWarehouse  * old_dw,
                                           DataWarehouse  * new_dw)
{
  Ghost::GhostType  gan   = Ghost::AroundNodes;
  unsigned int numMPMMatls = m_materialManager->getNumMatls("MPM");

  timeStep_vartype timeStep;
  old_dw->get(timeStep, lb->timeStepLabel);
  int timestep = timeStep;

  // Should we make this an input file parameter?
  int interval=INT_MAX;
  if (flags->d_doingDissolution){
     interval = 20;
  }

  int doit=timestep%interval;

//  const Level* level = getLevel(patches);
//  IntVector low, hi;
//  IntVector periodic=level->getPeriodicBoundaries();
//  level->findNodeIndexRange(low, hi);

  for (int p = 0; p<patches->size(); p++) {
    const Patch* patch = patches->get(p);
    Vector dx = patch->dCell();

    printTask(patches, patch, cout_doing, "Doing findSurfaceParticles");

    for(unsigned int m = 0; m < numMPMMatls; m++){
      MPMMaterial*  mpm_matl  =
                       (MPMMaterial*) m_materialManager->getMaterial( "MPM", m);
      int dwi = mpm_matl->getDWIndex();
      bool needSurfaceParticles = mpm_matl->getNeedSurfaceParticles();

      ParticleSubset* pset = old_dw->getParticleSubset(dwi, patch,
                                                       gan, NGP, lb->pXLabel);
      ParticleSubset* psetOP = old_dw->getParticleSubset(dwi, patch);

      constParticleVariable<Point> px, pxOP;
      constParticleVariable<double> pSurfOld, pcolor, pcolorOP;
      ParticleVariable<double> pSurf;
      constParticleVariable<long64> pids, pidsOP;

      old_dw->get(px,                  lb->pXLabel,                  pset);
      old_dw->get(pids,                lb->pParticleIDLabel,         pset);
      old_dw->get(pcolor,              lb->pColorLabel,              pset);

      old_dw->get(pxOP,                lb->pXLabel,                  psetOP);
      old_dw->get(pidsOP,              lb->pParticleIDLabel,         psetOP);
      old_dw->get(pcolorOP,            lb->pColorLabel,              psetOP);
      old_dw->get(pSurfOld,            lb->pSurfLabel,               psetOP);

      new_dw->allocateAndPut(pSurf,    lb->pSurfLabel_preReloc,      psetOP);

      double cellVol=dx.x()*dx.y()*dx.z();
      double tol = 0.100*cbrt(cellVol);
      int nclose = 2*flags->d_ndim;

      // Either carry forward the particle surface data, or recompute it every
      // N timesteps.
      if(timestep==1 || doit!=1 || !needSurfaceParticles){
        // Carry forward particle surface information
        for (ParticleSubset::iterator iter = psetOP->begin();
             iter != psetOP->end();
             iter++){
           particleIndex idx = *iter;
           pSurf[idx]=pSurfOld[idx];
         }
      } else {
        // Find new particle surface information
        for (ParticleSubset::iterator iter = psetOP->begin();
             iter != psetOP->end();
             iter++){
          particleIndex idx = *iter;
#if 0
          // Determine if particle is in a domain boundary cell
          bool onBoundary = false;
          IntVector cI = patch->findCell(px[idx],cI);
          int lowx=low.x(); int hix=hi.x();
          int lowy=low.y(); int hiy=hi.y();
          int lowz=low.z(); int hiz=hi.z();
          if(periodic.x()==0){
             lowx++; hix-=3;
          }
          if(periodic.y()==0){
             lowy++; hiy-=3;
          }
          if(periodic.z()==0){
             lowz++; hiz-=3;
          }
          if(cI.x()==lowx || cI.x()==hix){
            onBoundary=true;
          }
          if(flags->d_ndim>1){
            if(cI.y()==lowy || cI.y()==hiy){
              onBoundary=true;
            }
            if(flags->d_ndim>2){
              if(cI.z()==lowz || cI.z()==hiz){
                onBoundary=true;
              }
            }
          }

          if(pSurfOld[idx]>0.99 || onBoundary){
#endif
          if(pSurfOld[idx]>0.99){
           pSurf[idx]=pSurfOld[idx];
          } else {
          vector<particleIndex> close(nclose);
          vector<double> closestSep(nclose);
          for(int i=0;i<nclose;i++){
            close[i]=-999;
            closestSep[i]=9.e99;
          }
          for (ParticleSubset::iterator iter2 = pset->begin();
             iter2 != pset->end();
             iter2++){
            particleIndex idx2 = *iter2;
            double sep;
            int howclose;
            // Check particles that are NOT the current particle but are
            // in the same grain
            if(pidsOP[idx]!=pids[idx2] && pcolorOP[idx]==pcolor[idx2]){
              sep = (pxOP[idx]-px[idx2]).length2();
              if(sep<closestSep[nclose-1]){
                howclose=nclose-1;
                for(int j=nclose-2;j>=0;j--){
                  if(sep<closestSep[j]){
                    howclose=j;
                  }  // endif
                }
                for(int k=nclose-2;k>=howclose;k--){
                  closestSep[k+1]=closestSep[k];
                  close[k+1]=close[k];
                }
                closestSep[howclose]=sep;
                close[howclose]=idx2;
              }  // if the inner particle is closer than the current least close
            } // if the outer particle isn't the same as the inner particle
          } // Inner particle loop

          // Get the centroid of the nearest neighbors
          Vector neighborCent(0.,0.,0.);
          for(int i=0;i<nclose;i++){
            neighborCent+= px[close[i]].asVector();
          }
          neighborCent/=((double) nclose);

          // Compare centroid of neighbors to the location of current particle
          Vector posDiff = pxOP[idx].asVector() - neighborCent;
          if(posDiff.length() < tol){
            pSurf[idx] = pSurfOld[idx];
          }else{
            pSurf[idx] = 1.0;
          }
         } // if particle is/is not already a surface particle
        } // outer loop over particles
      }
    }   // matl loop
  }    // patches
}

bool SerialMPM::isPointInExistingParticle(Matrix3 dsize,Point p, Point px)
{

  bool inExisting = false;

  // Compute R-vectors from particle center to the corners
  Vector RNLA = Vector(-dsize(0,0)-dsize(0,1)+dsize(0,2),
                       -dsize(1,0)-dsize(1,1)+dsize(1,2),
                       -dsize(2,0)-dsize(2,1)+dsize(2,2))*0.5;
  Vector RNLB = Vector( dsize(0,0)-dsize(0,1)+dsize(0,2),
                        dsize(1,0)-dsize(1,1)+dsize(1,2),
                        dsize(2,0)-dsize(2,1)+dsize(2,2))*0.5;
  Vector RNLC = Vector( dsize(0,0)+dsize(0,1)+dsize(0,2),
                        dsize(1,0)+dsize(1,1)+dsize(1,2),
                        dsize(2,0)+dsize(2,1)+dsize(2,2))*0.5;
  Vector RNLD = Vector(-dsize(0,0)+dsize(0,1)+dsize(0,2),
                       -dsize(1,0)+dsize(1,1)+dsize(1,2),
                       -dsize(2,0)+dsize(2,1)+dsize(2,2))*0.5;
  Vector RNLE = Vector(-dsize(0,0)-dsize(0,1)-dsize(0,2),
                       -dsize(1,0)-dsize(1,1)-dsize(1,2),
                       -dsize(2,0)-dsize(2,1)-dsize(2,2))*0.5;
  Vector RNLF = Vector( dsize(0,0)-dsize(0,1)-dsize(0,2),
                        dsize(1,0)-dsize(1,1)-dsize(1,2),
                        dsize(2,0)-dsize(2,1)-dsize(2,2))*0.5;
//  Vector RNLG = Vector( dsize(0,0)+dsize(0,1)-dsize(0,2),
//                        dsize(1,0)+dsize(1,1)-dsize(1,2),
//                        dsize(2,0)+dsize(2,1)-dsize(2,2))*0.5;
  Vector RNLH = Vector(-dsize(0,0)+dsize(0,1)-dsize(0,2),
                       -dsize(1,0)+dsize(1,1)-dsize(1,2),
                       -dsize(2,0)+dsize(2,1)-dsize(2,2))*0.5;

  // Find the outward normals for all 6 faces of a particle
  Vector normal[6];
  normal[0]=Cross(RNLB-RNLA,RNLD-RNLA);
  normal[1]=Cross(RNLH-RNLE,RNLF-RNLE);
  normal[2]=Cross(RNLE-RNLA,RNLB-RNLA);
  normal[3]=Cross(RNLC-RNLD,RNLH-RNLD);
  normal[4]=Cross(RNLD-RNLA,RNLE-RNLA);
  normal[5]=Cross(RNLF-RNLB,RNLC-RNLB);
  // Unitize the normal vectors
  for(int itest = 0; itest<6; itest++){
    normal[itest]=normal[itest]/normal[itest].length();
  }
  // Dot the normal to each particle face with a vector
  // from the candidate point to a point on that face.
  // If the dot product is < 0, then it is on the "inside"
  // of that face.

  // Currently using a "zero" that is slightly positive
  // so that points that end up on an edge are considered inside.
  // I would like to find a better way...
  if( (Dot(p - (px + RNLA), normal[0]) <= 0.001  &&
       Dot(p - (px + RNLE), normal[1]) <= 0.001  &&
       Dot(p - (px + RNLA), normal[2]) <= 0.001  &&
       Dot(p - (px + RNLD), normal[3]) <= 0.001  &&
       Dot(p - (px + RNLA), normal[4]) <= 0.001  &&
       Dot(p - (px + RNLB), normal[5]) <= 0.001)){
    inExisting = true;
  }

  return inExisting;
}

//
void SerialMPM::scheduleFindGrainCollisions(SchedulerP   & sched,
                                           const PatchSet * patches,
                                           const MaterialSet * matls )
{
  printSchedule(patches,cout_doing,"SerialMPM::scheduleFindGrainCollisions");
  
  Task* t = scinew Task("MPM::findGrainCollisions", this, 
                        &SerialMPM::findGrainCollisions);

  Ghost::GhostType gnone = Ghost::None;
  Ghost::GhostType gan   = Ghost::AroundNodes;

  t->requires(Task::OldDW, lb->pXLabel,                  gan, NGP);
  t->requires(Task::OldDW, lb->pSurfLabel,               gan, NGP);
  t->requires(Task::OldDW, lb->pColorLabel,              gan, NGP);
  t->requires(Task::NewDW, lb->pCurSizeLabel,            gan, NGP);

  t->requires(Task::NewDW, lb->gColorLabel,              gnone);
  t->computes(lb->TotalLocalizedParticleLabel);

  sched->addTask(t, patches, matls);

  Task* t2 = scinew Task("MPM::communicateGrainCollisions", this, 
                         &SerialMPM::communicateGrainCollisions);

//  t2->setType( Task::OncePerProc );

  t2->requires(Task::NewDW, lb->TotalLocalizedParticleLabel);
  sched->addTask(t2, patches, matls);

}


void SerialMPM::findGrainCollisions(const ProcessorGroup *,
                                    const PatchSubset    * patches,
                                    const MaterialSubset * ,
                                          DataWarehouse  * old_dw,
                                          DataWarehouse  * new_dw)
{
//  timeStep_vartype timeStep;
//  old_dw->get(timeStep, lb->timeStepLabel);
//  int timestep = timeStep;

  // Should we make this an input file parameter?
//  int interval=INT_MAX;

//  int doit=timestep%interval;

  for(int p=0;p<patches->size();p++){
    const Patch* patch = patches->get(p);
    int patchID =  patch->getID();

    printTask(patches,patch,cout_doing,
              "Doing SerialMPM::findGrainCollisions");

   if(flags->d_changeGrainMaterials){
    proc0cout << "looking for collisions" << endl;
    unsigned int numMatls = m_materialManager->getNumMatls( "MPM" );
    ParticleInterpolator* interpolator = flags->d_interpolator->clone(patch);
    vector<IntVector> ni(interpolator->size());
    vector<double> S(interpolator->size());
    string interp_type = flags->d_interpolator_type;

    Ghost::GhostType gnone = Ghost::None;
    Ghost::GhostType  gan   = Ghost::AroundNodes;

    set<double> collideColors;

    for(unsigned int m = 0; m < numMatls; m++){
      MPMMaterial* mpm_matl=(MPMMaterial*) m_materialManager->getMaterial("MPM",m);
      int dwi = mpm_matl->getDWIndex();

      // Create arrays for the particle data
      constParticleVariable<Point>   px;
      constParticleVariable<double>  pColor;
      constParticleVariable<Matrix3> psize, pFOld;
      constNCVariable<double>        gColor;

      ParticleSubset* pset = old_dw->getParticleSubset(dwi, patch,
                                                       gan, NGP, lb->pXLabel);

      old_dw->get(px,           lb->pXLabel,                         pset);
      old_dw->get(pColor,       lb->pColorLabel,                     pset);
      new_dw->get(psize,        lb->pCurSizeLabel,                   pset);
      new_dw->get(gColor,       lb->gColorLabel,      dwi, patch, gnone, 0);

      cout.precision(15);
      for (ParticleSubset::iterator iter = pset->begin();
           iter != pset->end();
           iter++){
        particleIndex idx = *iter;
        int NN =
           interpolator->findCellAndWeights(px[idx],ni,S,psize[idx]);

        // Add each particles contribution to the local mass & velocity
        // Must use the node indices
        IntVector node;
        // Iterate through the nodes that receive data from the current particle
        bool collides = false;
        for(int k = 0; k < NN; k++) {
          node = ni[k];
          if(patch->containsNode(node) && S[k]>0.0) {
            if(fabs(pColor[idx]-gColor[node])>1.e-8){
              collides = true;
            }
          }
          if(collides){
             collideColors.insert(pColor[idx]);
          }
        }
      } // End of particle loop
    }
#if 0
    for (set<double>::iterator it1 = collideColors.begin(); 
                               it1!= collideColors.end();  it1++){
      cout << "Color " << *it1 << " collides " << endl;
    }
#endif

    ostringstream pnum; pnum << patchID;
    string filename = "collideColors." + pnum.str();
    ofstream colout(filename.c_str());
    if(!colout){
      cerr << "file not opened:  " << filename << endl;
      cerr << "exiting" << endl;
      exit(1);
    }
    colout.precision(12);
    for (set<double>::iterator it1 = collideColors.begin(); 
                               it1!= collideColors.end();  it1++){
      colout << *it1 << endl;
    }
    colout.close();

   } // If this stuff hasn't already been done.
   new_dw->put(sum_vartype(1),     lb->TotalLocalizedParticleLabel);
  }
}

void SerialMPM::communicateGrainCollisions(const ProcessorGroup * pg,
                                           const PatchSubset    * patches,
                                           const MaterialSubset * ,
                                                 DataWarehouse  * old_dw,
                                                 DataWarehouse  * new_dw)
{
   int numPatches = 0;
   sum_vartype TLP;
   new_dw->get(TLP,   lb->TotalLocalizedParticleLabel);
   for(int p=0;p<patches->size();p++){
     const Patch* patch = patches->get(p);
     numPatches = patch->getLevel()->numPatches();

     printTask(patches,patch,cout_doing,
               "Doing SerialMPM::communicateGrainCollisions");
   }
   if(flags->d_changeGrainMaterials){
    for(int p=0;p<numPatches;p++){
     ostringstream pnum; pnum << p;
     string filename = "collideColors." + pnum.str();
     ifstream colin(filename.c_str());
      if(!colin){
       cerr << "file not opened:  " << filename << endl;
       cerr << "exiting" << endl;
       exit(1);
     }

     double cc;
     while(colin >> cc){
       d_collideColors.insert(cc); 
     }
     colin.close();
    }

    for (set<double>::iterator it1 = d_collideColors.begin(); 
                               it1!= d_collideColors.end();  it1++){
     proc0cout << "Color " << *it1 << " collides " << endl;
    }
   } // If I'm doing this

//   cout << "In Communicate Grain Collisions" << endl;
//   int rank = pg->myRank();
//   ReduceSet(rank);
}

void SerialMPM::scheduleChangeGrainMaterials(SchedulerP& sched,
                                             const PatchSet* patches,
                                             const MaterialSet* matls)

{
  if( !flags->doMPMOnLevel( getLevel(patches)->getIndex(), 
      getLevel(patches)->getGrid()->numLevels() ) ) {
    return;
  }

  printSchedule( patches, cout_doing, "MPM::scheduleChangeGrainMaterials" );

  Task * t = scinew Task("MPM::changeGrainMaterials", this, 
                   &SerialMPM::changeGrainMaterials);

  t->modifies(lb->pParticleIDLabel_preReloc);
  t->modifies(lb->pModalIDLabel_preReloc);
  t->modifies(lb->pXLabel_preReloc);
  t->modifies(lb->pVolumeLabel_preReloc);
  t->modifies(lb->pVelocityLabel_preReloc);
  t->modifies(lb->pMassLabel_preReloc);
  t->modifies(lb->pSurfLabel_preReloc);
  t->modifies(lb->pSurfLabel_preReloc);
  t->modifies(lb->pdTdtLabel);
  t->modifies(lb->pDispLabel_preReloc);
  t->modifies(lb->pStressLabel_preReloc);
  
  if (flags->d_with_color) {
    t->modifies(lb->pColorLabel_preReloc);
  }
  if (flags->d_useLoadCurves) {
    t->modifies(lb->pLoadCurveIDLabel_preReloc);
  }

  t->modifies(lb->pLocalizedMPMLabel_preReloc);
  t->modifies(lb->pExtForceLabel_preReloc);
  t->modifies(lb->pTemperatureLabel_preReloc);
  t->modifies(lb->pTemperatureGradientLabel_preReloc);
  t->modifies(lb->pTempPreviousLabel_preReloc);
  t->modifies(lb->pDeformationMeasureLabel_preReloc);
  if(flags->d_computeScaleFactor){
    t->modifies(lb->pScaleFactorLabel_preReloc);
  }
  t->modifies(lb->pVelGradLabel_preReloc);

#if 0
  unsigned int numMatls = m_materialManager->getNumMatls( "MPM" );
  for(unsigned int m = 0; m < numMatls; m++){
    MPMMaterial* mpm_matl = (MPMMaterial*) m_materialManager->getMaterial( "MPM", m);
    ConstitutiveModel* cm = mpm_matl->getConstitutiveModel();
    cm->addSplitParticlesComputesAndRequires(t, mpm_matl, patches);
  }
#endif

  sched->addTask(t, patches, matls);
}

void SerialMPM::changeGrainMaterials(const ProcessorGroup*,
                                     const PatchSubset* patches,
                                     const MaterialSubset* ,
                                     DataWarehouse* old_dw,
                                     DataWarehouse* new_dw)
{
  for(int p=0;p<patches->size();p++){
    const Patch* patch = patches->get(p);
    printTask(patches, patch,cout_doing, "Doing changeGrainMaterials");

   if(flags->d_changeGrainMaterials){
    proc0cout << "Doing changeGrainMaterials" << endl;

    unsigned int numMPMMatls=m_materialManager->getNumMatls( "MPM" );
    unsigned int numAcceptorMaterials = flags->d_acceptorMaterialIndex.size();
    for(unsigned int aMI_index = 0; 
                     aMI_index < numAcceptorMaterials; 
                     aMI_index++){
      unsigned int aMI = flags->d_acceptorMaterialIndex[aMI_index];

      vector<double> donorColors;
      donorColors.clear();
      int d_CCIndex=0;
      for (set<double>::iterator it1 = d_collideColors.begin(); 
                                 it1!= d_collideColors.end();  it1++){
        if(d_CCIndex%(numAcceptorMaterials+1)==aMI_index){
         donorColors.push_back(*it1);
        }
        d_CCIndex++;
      }

      // Loop over all materials, except for acceptor, look for particles with
      // color = donorColor. If found, copy particle data into acceptor matl and
      // then set pLocalized to -999 so that finalizeParticles will remove it.

      MPMMaterial* ami_matl =
                     (MPMMaterial*) m_materialManager->getMaterial( "MPM", aMI);
      int dw_ami = ami_matl->getDWIndex();
      ParticleSubset* pset_ami = old_dw->getParticleSubset(dw_ami, patch);
      //ConstitutiveModel* cm_ami = ami_matl->getConstitutiveModel();

      unsigned int numNewPartNeeded = 0;
      for(unsigned int m = 0; m < numMPMMatls; m++){
       bool notAcceptorMatl = true;
       for(unsigned int index = 0; 
                        index < numAcceptorMaterials; 
                        index++){
         if(m==((unsigned int) flags->d_acceptorMaterialIndex[index])){
           notAcceptorMatl = false;
         }
       }

       if(notAcceptorMatl){
        MPMMaterial* mpm_matl =
                       (MPMMaterial*) m_materialManager->getMaterial("MPM", m);
        int dwi = mpm_matl->getDWIndex();
        ParticleSubset* pset  = old_dw->getParticleSubset(dwi, patch);
        ParticleVariable<double> pcolor;
        new_dw->getModifiable(pcolor, lb->pColorLabel_preReloc,        pset);
        for(ParticleSubset::iterator iter = pset->begin();
            iter != pset->end(); iter++){
          particleIndex idx = *iter;
          for(unsigned int i=0;i<donorColors.size();i++){
            if(pcolor[idx]==donorColors[i]){
              numNewPartNeeded++;
            }
          }
        }
       }
      }

      const unsigned int oldNumPar = pset_ami->addParticles(numNewPartNeeded);

      cout << "numNewPartNeeded = " << numNewPartNeeded << endl;
      cout << "oldNumPar = " << oldNumPar << endl;

      ParticleVariable<Point>  pxtmp;
      ParticleVariable<Matrix3> pFtmp,psizetmp,pstrstmp,pvgradtmp,pSFtmp;
      ParticleVariable<Matrix3> belbartmp;
      ParticleVariable<double> pYStmp, pPStmp;
      ParticleVariable<long64> pidstmp;
      ParticleVariable<double> psurftmp, pdTdttmp;
      ParticleVariable<double> pvoltmp, pmasstmp,ptemptmp,ptempPtmp,pcolortmp;
      ParticleVariable<Vector> pveltmp,pextFtmp,pdisptmp,ptempgtmp;
      ParticleVariable<int> preftmp,ploctmp,pMIDtmp;
      ParticleVariable<IntVector> pLoadCIDtmp;
      new_dw->allocateTemporary(pidstmp,  pset_ami);
      new_dw->allocateTemporary(pMIDtmp,  pset_ami);
      new_dw->allocateTemporary(pxtmp,    pset_ami);
      new_dw->allocateTemporary(pvoltmp,  pset_ami);
      new_dw->allocateTemporary(pveltmp,  pset_ami);
      new_dw->allocateTemporary(psurftmp, pset_ami);
      new_dw->allocateTemporary(pdTdttmp, pset_ami);
      if(flags->d_computeScaleFactor){
        new_dw->allocateTemporary(pSFtmp, pset_ami);
      }
      new_dw->allocateTemporary(pextFtmp, pset_ami);
      new_dw->allocateTemporary(ptemptmp, pset_ami);
      new_dw->allocateTemporary(ptempgtmp,pset_ami);
      new_dw->allocateTemporary(ptempPtmp,pset_ami);
      new_dw->allocateTemporary(pFtmp,    pset_ami);
      new_dw->allocateTemporary(psizetmp, pset_ami);
      new_dw->allocateTemporary(pdisptmp, pset_ami);
      new_dw->allocateTemporary(pstrstmp, pset_ami);
      new_dw->allocateTemporary(pmasstmp, pset_ami);
      new_dw->allocateTemporary(ploctmp,  pset_ami);
      new_dw->allocateTemporary(pvgradtmp,pset_ami);
      if (flags->d_with_color) {
        new_dw->allocateTemporary(pcolortmp,pset_ami);
      }
  
      if (flags->d_useLoadCurves) {
        new_dw->allocateTemporary(pLoadCIDtmp,  pset_ami);
      }
      new_dw->allocateTemporary(belbartmp,   pset_ami);
      new_dw->allocateTemporary(pYStmp,      pset_ami);
      new_dw->allocateTemporary(pPStmp,      pset_ami);
  
      unsigned int pp = 0;

      for(unsigned int m = 0; m < numMPMMatls; m++){
       bool notAcceptorMatl = true;
       for(unsigned int index = 0; 
                        index < numAcceptorMaterials; 
                        index++){
         if(m==((unsigned int) flags->d_acceptorMaterialIndex[index])){
           notAcceptorMatl = false;
         }
       }
       if(notAcceptorMatl){
        MPMMaterial* mpm_matl =
                       (MPMMaterial*) m_materialManager->getMaterial("MPM", m);
        int dwi = mpm_matl->getDWIndex();
        ParticleSubset* pset  = old_dw->getParticleSubset(dwi, patch);
        //ConstitutiveModel* cm = mpm_matl->getConstitutiveModel();
  
        ParticleVariable<Point> px;
        ParticleVariable<Matrix3> pF,pSize,pstress,pvelgrad,pscalefac;
        ParticleVariable<Matrix3> belbar;
        ParticleVariable<double> pYS, pPS;
        ParticleVariable<long64> pids;
        ParticleVariable<double> pvolume,pmass,ptemp,ptempP,pcolor;
        ParticleVariable<double> pSurf, pdTdt;
        ParticleVariable<Vector> pvelocity,pextforce,pdisp,ptempgrad;
        ParticleVariable<int> pref,ploc,prefOld,pModID;
        ParticleVariable<IntVector> pLoadCID;
        new_dw->getModifiable(px,       lb->pXLabel_preReloc,            pset);
        new_dw->getModifiable(pids,     lb->pParticleIDLabel_preReloc,   pset);
        new_dw->getModifiable(pModID,   lb->pModalIDLabel_preReloc,      pset);
        new_dw->getModifiable(pmass,    lb->pMassLabel_preReloc,         pset);
        new_dw->getModifiable(pSize,    lb->pSizeLabel_preReloc,         pset);
        new_dw->getModifiable(pSurf,    lb->pSurfLabel_preReloc,         pset);
        new_dw->getModifiable(pdTdt,    lb->pdTdtLabel,                  pset);
        new_dw->getModifiable(pdisp,    lb->pDispLabel_preReloc,         pset);
        new_dw->getModifiable(pstress,  lb->pStressLabel_preReloc,       pset);
        new_dw->getModifiable(pvolume,  lb->pVolumeLabel_preReloc,       pset);
        new_dw->getModifiable(pvelocity,lb->pVelocityLabel_preReloc,     pset);
        if(flags->d_computeScaleFactor){
          new_dw->getModifiable(pscalefac,lb->pScaleFactorLabel_preReloc,pset);
        }
        new_dw->getModifiable(pextforce,lb->pExtForceLabel_preReloc,     pset);
        new_dw->getModifiable(ptemp,    lb->pTemperatureLabel_preReloc,  pset);
        new_dw->getModifiable(ptempgrad,lb->pTemperatureGradientLabel_preReloc,
                                                                         pset);
        new_dw->getModifiable(ptempP,   lb->pTempPreviousLabel_preReloc, pset);
        new_dw->getModifiable(ploc,     lb->pLocalizedMPMLabel_preReloc, pset);
        new_dw->getModifiable(pvelgrad, lb->pVelGradLabel_preReloc,      pset);
        new_dw->getModifiable(belbar,   lb->bElBarLabel_preReloc,        pset);
        new_dw->getModifiable(pYS,      lb->pYieldStressLabel_preReloc,  pset);
        new_dw->getModifiable(pPS,      lb->pPlasticStrainLabel_preReloc,pset);
        new_dw->getModifiable(pF,  lb->pDeformationMeasureLabel_preReloc,pset);
        if (flags->d_with_color) {
          new_dw->getModifiable(pcolor, lb->pColorLabel_preReloc,        pset);
        }
        if (flags->d_useLoadCurves) {
          new_dw->getModifiable(pLoadCID,lb->pLoadCurveIDLabel_preReloc, pset);
        }

        // copy data from old variables for particle IDs and the position vector
        for(ParticleSubset::iterator iter = pset->begin();
            iter != pset->end(); iter++){
          particleIndex idx = *iter;
           for(unsigned int i=0;i<donorColors.size();i++){
            if(pcolor[idx]==donorColors[i]){
             pidstmp[pp]  = pids[idx];
             pMIDtmp[pp]  = pModID[idx];
             pxtmp[pp]    = px[idx];
             psurftmp[pp] = pSurf[idx];
             pdTdttmp[pp] = pdTdt[idx];
             pvoltmp[pp]  = pvolume[idx];
             pveltmp[pp]  = pvelocity[idx];
             pextFtmp[pp] = pextforce[idx];
             ptemptmp[pp] = ptemp[idx];
             ptempgtmp[pp]= ptempgrad[idx];
             ptempPtmp[pp]= ptempP[idx];
             pFtmp[pp]    = pF[idx];
             psizetmp[pp] = pSize[idx];
             pdisptmp[pp] = pdisp[idx];
             pstrstmp[pp] = pstress[idx];
             if(flags->d_computeScaleFactor){
               pSFtmp[pp]   = pscalefac[idx];
             }
             if (flags->d_with_color) {
               pcolortmp[pp]= pcolor[idx];
             }
             if (flags->d_useLoadCurves) {
               pLoadCIDtmp[pp]= pLoadCID[idx];
             }
             pmasstmp[pp] = pmass[idx];
             ploctmp[pp]  = ploc[idx];
             ploc[idx]  = -999;
             pvgradtmp[pp]= pvelgrad[idx];
             belbartmp[pp]= belbar[idx];
             pYStmp[pp]= pYS[idx];
             pPStmp[pp]= pPS[idx];
             pp++;
           } // Color == donorColor
          } // Loop over donorColors
        } // Loop over particles
//      TODO
//      cm->changeCMSpecificParticleData(patch, dwi, 8,
//                                      oldNumPar, numNewPartNeeded,
//                                      old_dw, new_dw);

       }  //  if material is not acceptor material
      }  // for matls
      // put back temporary data
      new_dw->put(pidstmp,  lb->pParticleIDLabel_preReloc,           true);
      new_dw->put(pMIDtmp,  lb->pModalIDLabel_preReloc,              true);
      new_dw->put(pxtmp,    lb->pXLabel_preReloc,                    true);
      new_dw->put(pvoltmp,  lb->pVolumeLabel_preReloc,               true);
      new_dw->put(pveltmp,  lb->pVelocityLabel_preReloc,             true);
      new_dw->put(pdTdttmp, lb->pdTdtLabel,                          true);
      if(flags->d_computeScaleFactor){
        new_dw->put(pSFtmp, lb->pScaleFactorLabel_preReloc,          true);
      }
      new_dw->put(pextFtmp, lb->pExtForceLabel_preReloc,             true);
      new_dw->put(pmasstmp, lb->pMassLabel_preReloc,                 true);
      new_dw->put(ptemptmp, lb->pTemperatureLabel_preReloc,          true);
      new_dw->put(ptempgtmp,lb->pTemperatureGradientLabel_preReloc,  true);
      new_dw->put(ptempPtmp,lb->pTempPreviousLabel_preReloc,         true);
      new_dw->put(psizetmp, lb->pSizeLabel_preReloc,                 true);
      new_dw->put(psurftmp, lb->pSurfLabel_preReloc,                 true);
      new_dw->put(pdisptmp, lb->pDispLabel_preReloc,                 true);
      new_dw->put(pstrstmp, lb->pStressLabel_preReloc,               true);
      if (flags->d_with_color) {
        new_dw->put(pcolortmp,lb->pColorLabel_preReloc,              true);
      }
  
      if (flags->d_useLoadCurves) {
        new_dw->put(pLoadCIDtmp,lb->pLoadCurveIDLabel_preReloc,      true);
      }
      new_dw->put(pFtmp,    lb->pDeformationMeasureLabel_preReloc,   true);
      new_dw->put(ploctmp,  lb->pLocalizedMPMLabel_preReloc,         true);
      new_dw->put(pvgradtmp,lb->pVelGradLabel_preReloc,              true);
      new_dw->put(belbartmp,lb->bElBarLabel_preReloc,                true);
      new_dw->put(pYStmp,   lb->pYieldStressLabel_preReloc,          true);
      new_dw->put(pPStmp,   lb->pPlasticStrainLabel_preReloc,        true);
    }  // Loop over acceptor materials
   }    // if d_changeGrainMaterial
  }   // for patches
}

//
void SerialMPM::scheduleManageChangeGrainMaterials(const LevelP& level,
                                                   SchedulerP& sched)
{

  Task* t = scinew Task("MPM::manageChangeGrainMaterials", this, 
                        &SerialMPM::manageChangeGrainMaterials);

  t->setType( Task::OncePerProc );

  sched->addTask(t, m_loadBalancer->getPerProcessorPatchSet(level),
                    m_materialManager->allMaterials( "MPM" ));
}

//
void SerialMPM::scheduleManageDoAuthigenesis(const LevelP& level,
                                             SchedulerP& sched)
{

  Task* t = scinew Task("MPM::manageDoAuthigenesis", this, 
                        &SerialMPM::manageDoAuthigenesis);

  t->setType( Task::OncePerProc );

  sched->addTask(t, m_loadBalancer->getPerProcessorPatchSet(level),
                    m_materialManager->allMaterials( "MPM" ));
}

//______________________________________________________________________
//
void SerialMPM::manageChangeGrainMaterials(const ProcessorGroup* pg,
                                           const PatchSubset*,
                                           const MaterialSubset*,
                                           DataWarehouse*,
                                           DataWarehouse* new_dw)
{
  if(flags->d_changeGrainMaterials){
#if 0
   flags->d_acceptorMaterialIndex.erase(flags->d_acceptorMaterialIndex.begin());
   unsigned int numAcceptorMaterials = flags->d_acceptorMaterialIndex.size();
   for(unsigned int aMI_index = 0; 
                    aMI_index < numAcceptorMaterials; 
                    aMI_index++){
     unsigned int aMI = flags->d_acceptorMaterialIndex[aMI_index];

     cout << "aMI = " << aMI << endl;
   }
#endif
   d_collideColors.clear();
   flags->d_changeGrainMaterials = false;
  }
}

//______________________________________________________________________
//
void SerialMPM::manageDoAuthigenesis(const ProcessorGroup* pg,
                                     const PatchSubset*,
                                     const MaterialSubset*,
                                     DataWarehouse*,
                                     DataWarehouse* new_dw)
{
  if(flags->d_canAddParticles){
//   flags->d_canAddParticles = false;
   flags->d_doAuthigenesis  = false;
  }
}

//______________________________________________________________________
//
double SerialMPM::recomputeDelT( const double delT )
{
  return delT * 0.1;
}<|MERGE_RESOLUTION|>--- conflicted
+++ resolved
@@ -1628,13 +1628,8 @@
   t->requires(Task::OldDW, lb->pDeformationMeasureLabel,
                                                      lineseg_matls, gnone);
   t->requires(Task::NewDW, lb->dLdtDissolutionLabel, mpm_matls,     gac,NGN+1);
-<<<<<<< HEAD
   if (flags->d_doingDissolution) {
     t->requires(Task::NewDW, lb->gSurfNormLabel,     mpm_matls,     gac,NGN+1);
-=======
-  if(flags->d_computeNormals){
-   t->requires(Task::NewDW,lb->gSurfNormLabel,       mpm_matls,     gac,NGN+1);
->>>>>>> d74323a5
   }
 
   t->computes(lb->pXLabel_preReloc,                      lineseg_matls);
@@ -1668,11 +1663,7 @@
   t->requires(Task::NewDW, lb->gVelocityStarLabel,   mpm_matls,     gac,NGN+2);
   t->requires(Task::NewDW, lb->gMassLabel,           mpm_matls,     gac,NGN+2);
   t->requires(Task::NewDW, lb->dLdtDissolutionLabel, mpm_matls,     gac,NGN+2);
-<<<<<<< HEAD
   if (flags->d_doingDissolution) {
-=======
-  if(flags->d_computeNormals){
->>>>>>> d74323a5
     t->requires(Task::NewDW, lb->gSurfNormLabel,     mpm_matls,     gac,NGN+2);
   }
   t->requires(Task::OldDW, lb->pXLabel,                 triangle_matls, gnone);
@@ -5004,7 +4995,6 @@
       new_dw->get(gvelocity[m], lb->gVelocityStarLabel,  dwi, patch, gac,NGN+1);
       new_dw->get(gmass[m],     lb->gMassLabel,          dwi, patch, gac,NGN+1);
       new_dw->get(dLdt[m],      lb->dLdtDissolutionLabel,dwi, patch, gac,NGN+1);
-<<<<<<< HEAD
       if (flags->d_doingDissolution){
         new_dw->get(gSurfNorm[m],lb->gSurfNormLabel,     dwi, patch, gac,NGN+1);
       } else{
@@ -5012,15 +5002,6 @@
         new_dw->allocateTemporary(gSN_create,                 patch, gac,NGN+1);
         gSN_create.initialize(Vector(0.));
         gSurfNorm[m] = gSN_create;                     // reference created data
-=======
-      if(flags->d_computeNormals){
-        new_dw->get(gSurfNorm[m], lb->gSurfNormLabel,    dwi, patch, gac,NGN+2);
-      } else{
-        NCVariable<Vector> gSN_create;
-        new_dw->allocateTemporary(gSN_create,                 patch, gac,NGP);
-        gSN_create.initialize(Vector(0.));
-        gSurfNorm[m] = gSN_create;                   // reference created data
->>>>>>> d74323a5
       }
     }
 
@@ -5631,7 +5612,6 @@
       new_dw->get(gvelocity[m], lb->gVelocityStarLabel,  dwi, patch, gac,NGN+2);
       new_dw->get(gmass[m],     lb->gMassLabel,          dwi, patch, gac,NGN+2);
       new_dw->get(dLdt[m],      lb->dLdtDissolutionLabel,dwi, patch, gac,NGN+2);
-<<<<<<< HEAD
       if (flags->d_doingDissolution){
         new_dw->get(gSurfNorm[m],lb->gSurfNormLabel,     dwi, patch, gac,NGN+2);
       } else{
@@ -5639,15 +5619,6 @@
         new_dw->allocateTemporary(gSN_create,                 patch, gac,NGN+2);
         gSN_create.initialize(Vector(0.));
         gSurfNorm[m] = gSN_create;                     // reference created data
-=======
-      if(flags->d_computeNormals){
-        new_dw->get(gSurfNorm[m], lb->gSurfNormLabel,    dwi, patch, gac,NGN+2);
-      } else{
-        NCVariable<Vector> gSN_create;
-        new_dw->allocateTemporary(gSN_create,                 patch, gac,NGP);
-        gSN_create.initialize(Vector(0.));
-        gSurfNorm[m] = gSN_create;                   // reference created data
->>>>>>> d74323a5
       }
     }
 
