--- conflicted
+++ resolved
@@ -1494,12 +1494,6 @@
   }
 }
 
-<<<<<<< HEAD
-
-
-
-=======
->>>>>>> d1d65a4e
 void SerialMPM::scheduleAddParticles(SchedulerP& sched,
                                      const PatchSet* patches,
                                      const MaterialSet* matls)
@@ -1541,11 +1535,6 @@
     sched->addTask(t, patches, matls);
 }
 
-<<<<<<< HEAD
-
-
-=======
->>>>>>> d1d65a4e
 void SerialMPM::scheduleComputeParticleScaleFactor(SchedulerP& sched,
                                                    const PatchSet* patches,
                                                    const MaterialSet* matls)
