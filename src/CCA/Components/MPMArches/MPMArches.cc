--- conflicted
+++ resolved
@@ -202,27 +202,6 @@
   d_DORad = false;
   d_radiation = false;
 
-<<<<<<< HEAD
-  //__________________________________
-  //  create analysis modules
-  // call problemSetup
-  d_analysisModules = AnalysisModuleFactory::create(d_myworld,
-                                                    m_materialManager,
-                                                    prob_spec);
-
-  if(d_analysisModules.size() != 0){
-    vector<AnalysisModule*>::iterator iter;
-    for( iter  = d_analysisModules.begin();
-         iter != d_analysisModules.end(); iter++){
-      AnalysisModule* am = *iter;
-      am->setComponents( dynamic_cast<ApplicationInterface*>( this ) );
-      am->problemSetup(prob_spec, materials_ps, grid,
-		       d_mpm->d_particleState, d_mpm->d_particleState_preReloc);
-    }
-  }
-
-=======
->>>>>>> be11f691
   // make an allowance for an enthalpy variable with a different name:
   d_enthalpy_name = "enthalpySP";
   if ( db->getRootNode()->findBlock("CFD")->findBlock("ARCHES")->findBlock("Properties")->findBlock("ClassicTable") ){
