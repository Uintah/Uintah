/*
 * The MIT License
 *
 * Copyright (c) 1997-2019 The University of Utah
 *
 * Permission is hereby granted, free of charge, to any person obtaining a copy
 * of this software and associated documentation files (the "Software"), to
 * deal in the Software without restriction, including without limitation the
 * rights to use, copy, modify, merge, publish, distribute, sublicense, and/or
 * sell copies of the Software, and to permit persons to whom the Software is
 * furnished to do so, subject to the following conditions:
 *
 * The above copyright notice and this permission notice shall be included in
 * all copies or substantial portions of the Software.
 *
 * THE SOFTWARE IS PROVIDED "AS IS", WITHOUT WARRANTY OF ANY KIND, EXPRESS OR
 * IMPLIED, INCLUDING BUT NOT LIMITED TO THE WARRANTIES OF MERCHANTABILITY,
 * FITNESS FOR A PARTICULAR PURPOSE AND NONINFRINGEMENT. IN NO EVENT SHALL THE
 * AUTHORS OR COPYRIGHT HOLDERS BE LIABLE FOR ANY CLAIM, DAMAGES OR OTHER
 * LIABILITY, WHETHER IN AN ACTION OF CONTRACT, TORT OR OTHERWISE, ARISING
 * FROM, OUT OF OR IN CONNECTION WITH THE SOFTWARE OR THE USE OR OTHER DEALINGS
 * IN THE SOFTWARE.
 */

#ifndef UINTAH_HOMEBREW_APPLICATIONCOMMON_H
#define UINTAH_HOMEBREW_APPLICATIONCOMMON_H

#include <Core/Parallel/UintahParallelComponent.h>
#include <CCA/Ports/ApplicationInterface.h>
#include <CCA/Ports/LoadBalancer.h>
#include <CCA/Ports/SchedulerP.h>
#include <CCA/Ports/SolverInterface.h>

#include <CCA/Components/Application/ApplicationReductionVariable.h>

#include <Core/Grid/Variables/ComputeSet.h>
#include <Core/Grid/GridP.h>
#include <Core/Grid/LevelP.h>
#include <Core/Grid/MaterialManagerP.h>
#include <Core/Grid/MaterialManager.h>
#include <Core/OS/Dir.h>
#include <Core/Util/Handle.h>
#include <Core/ProblemSpec/ProblemSpecP.h>

#include <sci_defs/visit_defs.h>

namespace Uintah {

  class DataWarehouse;
  class Output;
  class Regridder;

/**************************************

CLASS
   ApplicationCommon
   
   Short description...

GENERAL INFORMATION

   ApplicationCommon.h

   Steven G. Parker
   Department of Computer Science
   University of Utah

   Center for the Simulation of Accidental Fires and Explosions (C-SAFE)
  
   
KEYWORDS
   Application Interface

DESCRIPTION
   Long description...
  
WARNING
  
****************************************/
  class ApplicationCommon : public UintahParallelComponent,
                            public ApplicationInterface {

    friend class Switcher;
    friend class PostProcessUda;

  public:
    ApplicationCommon(const ProcessorGroup* myworld,
                      const MaterialManagerP materialManager);

    virtual ~ApplicationCommon();
  
    // Methods for managing the components attached via the ports.
    virtual void setComponents( UintahParallelComponent *comp );
    virtual void getComponents();
    virtual void releaseComponents();

    virtual Scheduler *getScheduler() { return m_scheduler; }
    virtual Regridder *getRegridder() { return m_regridder; }
    virtual Output    *getOutput()    { return m_output; }

    virtual void setReductionVariables( UintahParallelComponent *comp );
    virtual void resetReductionVariables();
    
    // Top level problem set up called by sus.
    virtual void problemSetup( const ProblemSpecP &prob_spec );
    
    // Top level problem set up called by simulation controller.
    virtual void problemSetup( const ProblemSpecP     & params,
                               const ProblemSpecP     & restart_prob_spec,
                                     GridP            & grid ) = 0;

    // Called to add missing grid based UPS specs.
    virtual void preGridProblemSetup( const ProblemSpecP & params, 
                                            GridP        & grid ) {};

    // Used to write parts of the problem spec.
    virtual void outputProblemSpec( ProblemSpecP & ps ) {};
      
    // Schedule the inital setup of the problem.
    virtual void scheduleInitialize( const LevelP     & level,
                                           SchedulerP & scheduler ) = 0;
                                 
    // On a restart schedule an initialization task.
    virtual void scheduleRestartInitialize( const LevelP     & level,
                                                  SchedulerP & scheduler ) = 0;

    // Used by the switcher
    virtual void setupForSwitching() {}

    // restartInitialize() is called once and only once if and when a
    // simulation is restarted.  This allows the simulation component
    // to handle initializations that are necessary when a simulation
    // is restarted.
    virtual void restartInitialize() {}

    // Get the task graph the application wants to execute. Returns an
    // index into the scheduler's list of task graphs.
    virtual void setTaskGraphIndex( int index ) { m_taskGraphIndex = index; }
    virtual int  getTaskGraphIndex() { return m_taskGraphIndex; }

    // Schedule the inital switching.
    virtual void scheduleSwitchInitialization( const LevelP     & level,
                                                     SchedulerP & sched ) {}
      
    virtual void scheduleSwitchTest( const LevelP &     level,
                                           SchedulerP & scheduler ) {};

    // Schedule the actual time step advencement tasks.
    virtual void scheduleTimeAdvance( const LevelP     & level,
                                            SchedulerP & scheduler );

    // Optionally schedule tasks that can not be done in scheduleTimeAdvance.
    virtual void scheduleFinalizeTimestep( const LevelP     & level,
                                                 SchedulerP & scheduler ) {}

    // Optionally schedule analysis tasks.
    virtual void scheduleAnalysis( const LevelP     & level,
                                         SchedulerP & scheduler) {}

    // Optionally schedule a task that determines the next delt T value.
    virtual void scheduleComputeStableTimeStep( const LevelP & level,
                                                SchedulerP   & scheduler ) = 0;
      
    // Reduce the system wide values such as the next delta T.
    virtual void scheduleReduceSystemVars(const GridP      & grid,
                                          const PatchSet   * perProcPatchSet,
                                                SchedulerP & scheduler);

    void reduceSystemVars( const ProcessorGroup *,
                           const PatchSubset    * patches,
                           const MaterialSubset * matls,
                                 DataWarehouse  * old_dw,
                                 DataWarehouse  * new_dw );

    // An optional call for the application to check their reduction vars.
    virtual void checkReductionVars( const ProcessorGroup * pg,
                                     const PatchSubset    * patches,
                                     const MaterialSubset * matls,
                                           DataWarehouse  * old_dw,
                                           DataWarehouse  * new_dw ) {};
    
    // Schedule the initialization of system values such at the time step.
    virtual void scheduleInitializeSystemVars(const GridP      & grid,
                                              const PatchSet   * perProcPatchSet,
                                                    SchedulerP & scheduler);
    
    void initializeSystemVars( const ProcessorGroup *,
                               const PatchSubset    * patches,
                               const MaterialSubset * /*matls*/,
                                     DataWarehouse  * /*old_dw*/,
                                     DataWarehouse  * new_dw );
    
    // Schedule the updating of system values such at the time step.
    virtual void scheduleUpdateSystemVars(const GridP      & grid,
                                          const PatchSet   * perProcPatchSet,
                                                SchedulerP & scheduler);
    
    virtual void updateSystemVars( const ProcessorGroup *,
                                   const PatchSubset    * patches,
                                   const MaterialSubset * /*matls*/,
                                         DataWarehouse  * /*old_dw*/,
                                         DataWarehouse  * new_dw );
    
    // Methods used for scheduling AMR regridding.
    virtual void scheduleRefine( const PatchSet   * patches,
                                       SchedulerP & scheduler );
    
    virtual void scheduleRefineInterface( const LevelP     & fineLevel, 
                                                SchedulerP & scheduler,
                                                bool         needCoarseOld,
                                                bool         needCoarseNew );

    virtual void scheduleCoarsen( const LevelP     & coarseLevel, 
                                        SchedulerP & scheduler );

    // Schedule to mark flags for AMR regridding
    virtual void scheduleErrorEstimate( const LevelP     & coarseLevel,
                                              SchedulerP & scheduler);

    // Schedule to mark initial flags for AMR regridding
    virtual void scheduleInitialErrorEstimate(const LevelP     & coarseLevel,
                                                    SchedulerP & sched);

    // Used to get the progress ratio of an AMR regridding subcycle.
    virtual double getSubCycleProgress(DataWarehouse* fineNewDW);


    // Recompute a time step if current time advance is not
    // converging.  The returned time is the new delta T.
    virtual void   recomputeDelT();
    virtual double recomputeDelT( const double delT );

    // Updates the time step and the delta T.
    virtual void prepareForNextTimeStep();

    // Asks the application if it needs to be recompiled.
    virtual bool needRecompile( const GridP & grid ) { return false; };

    // Labels for access value in the data warehouse.
    virtual const VarLabel* getTimeStepLabel() const { return m_timeStepLabel; }
    virtual const VarLabel* getSimTimeLabel() const { return m_simulationTimeLabel; }
    virtual const VarLabel* getDelTLabel() const { return m_delTLabel; }

    //////////
    virtual void setAMR(bool val) { m_AMR = val; }
    virtual bool isAMR() const { return m_AMR; }
  
    virtual void setLockstepAMR(bool val) { m_lockstepAMR = val; }
    virtual bool isLockstepAMR() const { return m_lockstepAMR; }

    virtual void setDynamicRegridding(bool val) {m_dynamicRegridding = val; }
    virtual bool isDynamicRegridding() const { return m_dynamicRegridding; }
  
    // Boolean for vars chanegd by the in-situ.
    virtual void haveModifiedVars( bool val ) { m_haveModifiedVars = val; }
    virtual bool haveModifiedVars() const { return m_haveModifiedVars; }
     
    // For restarting.
    virtual bool isRestartTimeStep() const { return m_isRestartTimestep; } 
    virtual void setRestartTimeStep( bool val ){ m_isRestartTimestep = val; }

    // For regridding.
    virtual bool isRegridTimeStep() const { return m_isRegridTimeStep; }
    virtual void setRegridTimeStep( bool val ) {
      m_isRegridTimeStep = val;
      
      if( m_isRegridTimeStep )
        m_lastRegridTimestep = m_timeStep;
    }
    virtual int  getLastRegridTimeStep() { return m_lastRegridTimestep; }

    // Some applications can set reduction variables
    virtual unsigned int numReductionVariable() const
    {
      return m_appReductionVars.size();
    }

    virtual void addReductionVariable( std::string name,
<<<<<<< HEAD
				       const TypeDescription *varType,
				       bool varActive = false )
=======
                                       const TypeDescription *varType,
                                       bool varActive = false )
>>>>>>> be11f691
    {
      m_appReductionVars[name] = new ApplicationReductionVariable( name, varType, varActive );
    }
    
    virtual void activateReductionVariable(std::string name, bool val) { m_appReductionVars[name]->setActive( val ); }
    virtual bool activeReductionVariable(std::string name) {
      if( m_appReductionVars.find(name) != m_appReductionVars.end() )
<<<<<<< HEAD
	  return m_appReductionVars[name]->getActive();
      else
	return false;
=======
          return m_appReductionVars[name]->getActive();
      else
        return false;
>>>>>>> be11f691
    }

    virtual bool isBenignReductionVariable( std::string name ) { return m_appReductionVars[name]->isBenignValue(); }
    virtual void overrideReductionVariable( DataWarehouse * new_dw, std::string name,   bool val) { m_appReductionVars[name]->setValue( new_dw, val ); }
    virtual void overrideReductionVariable( DataWarehouse * new_dw, std::string name, double val) { m_appReductionVars[name]->setValue( new_dw, val ); }
    virtual void setReductionVariable( DataWarehouse * new_dw, std::string name,   bool val) { m_appReductionVars[name]->setValue( new_dw, val ); }
    virtual void setReductionVariable( DataWarehouse * new_dw, std::string name, double val) { m_appReductionVars[name]->setValue( new_dw, val ); }
    // Get application specific reduction values all cast to doubles.
    virtual double getReductionVariable( std::string name ) const
    {
      if( m_appReductionVars.find(name) != m_appReductionVars.end() )
        return m_appReductionVars.at(name)->getValue();
      else
        return 0;
    }
    
    virtual double getReductionVariable( unsigned int index ) const
    {
      for ( const auto & var : m_appReductionVars )
      {
        if( index == 0 )
          return var.second->getValue();
        else
          --index;
      }

      return 0;
    }
    
    virtual std::string getReductionVariableName( unsigned int index ) const
    {
      for ( const auto & var : m_appReductionVars )
      {
        if( index == 0 )
          return var.second->getName();
        else
          --index;
      }

      return "Unknown";
    }
    
    virtual unsigned int getReductionVariableCount( unsigned int index ) const
    {
      for ( const auto & var : m_appReductionVars )
      {
        if( index == 0 )
          return var.second->getCount();
        else
          --index;
      }

      return 0;
    }
    
    virtual bool overriddenReductionVariable( unsigned int index ) const
    {
      for ( const auto & var : m_appReductionVars )
      {
        if( index == 0 )
          return var.second->overridden();
        else
          --index;
      }

      return false;
    }
    
    // Access methods for member classes.
    virtual MaterialManagerP getMaterialManagerP() const { return m_materialManager; }
  
    virtual ReductionInfoMapper< ApplicationStatsEnum,
                                 double > & getApplicationStats()
    { return m_application_stats; };

    virtual void resetApplicationStats( double val )
    { m_application_stats.reset( val ); };
      
    virtual void reduceApplicationStats( bool allReduce,
                                         const ProcessorGroup* myWorld )
    { m_application_stats.reduce( allReduce, myWorld ); };      
 
  public:
    virtual void   setDelTOverrideRestart( double val ) { m_delTOverrideRestart = val; }
    virtual double getDelTOverrideRestart() const { return m_delTOverrideRestart; }

    virtual void   setDelTInitialMax( double val ) { m_delTInitialMax = val; }
    virtual double getDelTInitialMax() const { return m_delTInitialMax; }

    virtual void   setDelTInitialRange( double val ) { m_delTInitialRange = val; }
    virtual double getDelTInitialRange() const { return m_delTInitialRange; }

    virtual void   setDelTMultiplier( double val ) { m_delTMultiplier = val; }
    virtual double getDelTMultiplier() const { return m_delTMultiplier; }

    virtual void   setDelTMaxIncrease( double val ) { m_delTMaxIncrease = val; }
    virtual double getDelTMaxIncrease() const { return m_delTMaxIncrease; }
    
    virtual void   setDelTMin( double val ) { m_delTMin = val; }
    virtual double getDelTMin() const { return m_delTMin; }

    virtual void   setDelTMax( double val ) { m_delTMax = val; }
    virtual double getDelTMax() const { return m_delTMax; }

    virtual void   setSimTimeEndAtMax( bool val ) { m_simTimeEndAtMax = val; }
    virtual bool   getSimTimeEndAtMax() const  { return m_simTimeEndAtMax; }

    virtual void   setSimTimeMax( double val ) { m_simTimeMax = val; }
    virtual double getSimTimeMax() const { return m_simTimeMax; }

    virtual void   setSimTimeClampToOutput( bool val ) { m_simTimeClampToOutput = val; }
    virtual bool   getSimTimeClampToOutput() const { return m_simTimeClampToOutput; }

    virtual void   setTimeStepsMax( int val ) { m_timeStepsMax = val; }
    virtual int    getTimeStepsMax() const { return m_timeStepsMax; }

    virtual void   setWallTimeMax( double val ) { m_wallTimeMax = val; }
    virtual double getWallTimeMax() const { return m_wallTimeMax; }

    virtual void     outputIfInvalidNextDelT( ValidateFlag flag );
    virtual void checkpointIfInvalidNextDelT( ValidateFlag flag );

  private:
    // The classes are private because only the top level application
    // should be changing them. This only really matters when there are
    // applications built upon multiple applications. The children
    // applications will not have valid values. They should ALWAYS get
    // the values via the data warehouse.
    
    //////////
    virtual void   setDelT( double delT ) { m_delT = delT; }
    virtual double getDelT() const { return m_delT; }
    virtual void   setDelTForAllLevels( SchedulerP& scheduler,
                                        const GridP & grid,
                                        const int totalFine );

    virtual void         setNextDelT( double delT, bool restart = false );
    virtual double       getNextDelT() const { return m_delTNext; }
    virtual ValidateFlag validateNextDelT( double &delTNext, unsigned int level );
    
    //////////
    virtual   void setSimTime( double simTime );
    virtual double getSimTime() const { return m_simTime; };
    
    // Returns the integer time step index of the simulation.  All
    // simulations start with a time step number of 0.  This value is
    // incremented by one before a time step is processed.  The 'set'
    // function should only be called by the SimulationController at the
    // beginning of a simulation.  The 'increment' function is called by
    // the SimulationController at the beginning of each time step.
    virtual void setTimeStep( int timeStep );
    virtual void incrementTimeStep();
    virtual int  getTimeStep() const { return m_timeStep; }

    virtual bool isLastTimeStep( double walltime );
    virtual bool maybeLastTimeStep( double walltime ) const;


  protected:
    Scheduler       * m_scheduler    {nullptr};
    LoadBalancer    * m_loadBalancer {nullptr};
    SolverInterface * m_solver       {nullptr};
    Regridder       * m_regridder    {nullptr};
    Output          * m_output       {nullptr};

    // Use a map to store the reduction variables. 
    std::map< std::string, ApplicationReductionVariable* > m_appReductionVars;
    
    enum VALIDATE_ENUM  // unsigned char
    {
      DELTA_T_MAX_INCREASE     = 0x01,
      DELTA_T_MIN              = 0x02,
      DELTA_T_MAX              = 0x04,
      DELTA_T_INITIAL_MAX      = 0x08,

      CLAMP_TIME_TO_OUTPUT     = 0x10,
      CLAMP_TIME_TO_CHECKPOINT = 0x20,
      CLAMP_TIME_TO_MAX        = 0x40
    };

  private:
    bool m_AMR {false};
    bool m_lockstepAMR {false};

    bool m_dynamicRegridding {false};
  
    bool m_isRestartTimestep {false};
    
    bool m_isRegridTimeStep {false};
    // While it may not have been a "re"-grid, the original grid is
    // created on time step 0.
    int m_lastRegridTimestep { 0 };

    bool m_haveModifiedVars {false};

    const VarLabel* m_timeStepLabel;
    const VarLabel* m_simulationTimeLabel;
    const VarLabel* m_delTLabel;
  
<<<<<<< HEAD

    // The simulation runs to either the maximum number of time steps
    // (timeStepsMax) or the maximum simulation time (simTimeMax), which
    // ever comes first. If the "max_Timestep" is not specified in the .ups
    // file, then it is set to zero.
    double m_delT{0.0};
    double m_delTNext{0.0};

    double m_delTOverrideRestart{0}; // Override the restart delta T value
    double m_delTInitialMax{0};      // Maximum initial delta T
    double m_delTInitialRange{0};    // Simulation time range for the initial delta T

    double m_delTMin{0};             // Minimum delta T
    double m_delTMax{0};             // Maximum delta T
    double m_delTMultiplier{1.0};    // Multiple for increasing delta T
    double m_delTMaxIncrease{0};     // Maximum delta T increase.

    double m_simTime{0.0};           // Current sim time
    double m_simTimeMax{0};          // Maximum simulation time
    bool   m_simTimeEndAtMax{false}; // End the simulation at exactly this sim time.
    bool   m_simTimeClampToOutput{false}; // Clamp the simulation time to the next output or checkpoint

    int    m_timeStep{0};            // Current time step
    int    m_timeStepsMax{0};        // Maximum number of time steps to run.  

    double m_wallTimeMax{0};         // Maximum wall time.
  
    ValidateFlag     m_outputIfInvalidNextDelTFlag{0};
    ValidateFlag m_checkpointIfInvalidNextDelTFlag{0};

=======
    // Some applications may use multiple task graphs.
    int m_taskGraphIndex{0};
    
    // The simulation runs to either the maximum number of time steps
    // (timeStepsMax) or the maximum simulation time (simTimeMax), which
    // ever comes first. If the "max_Timestep" is not specified in the .ups
    // file, then it is set to zero.
    double m_delT{0.0};
    double m_delTNext{0.0};

    double m_delTOverrideRestart{0}; // Override the restart delta T value
    double m_delTInitialMax{0};      // Maximum initial delta T
    double m_delTInitialRange{0};    // Simulation time range for the initial delta T

    double m_delTMin{0};             // Minimum delta T
    double m_delTMax{0};             // Maximum delta T
    double m_delTMultiplier{1.0};    // Multiple for increasing delta T
    double m_delTMaxIncrease{0};     // Maximum delta T increase.

    double m_simTime{0.0};           // Current sim time
    double m_simTimeMax{0};          // Maximum simulation time
    bool   m_simTimeEndAtMax{false}; // End the simulation at exactly this sim time.
    bool   m_simTimeClampToOutput{false}; // Clamp the simulation time to the next output or checkpoint


    int    m_timeStep{0};            // Current time step
    int    m_timeStepsMax{0};        // Maximum number of time steps to run.  

    double m_wallTimeMax{0};         // Maximum wall time.
  
    ValidateFlag     m_outputIfInvalidNextDelTFlag{0};
    ValidateFlag m_checkpointIfInvalidNextDelTFlag{0};

>>>>>>> be11f691
  protected:
    
    MaterialManagerP m_materialManager{nullptr};

    ReductionInfoMapper< ApplicationStatsEnum,
                         double > m_application_stats;
    
  private:
    ApplicationCommon(const ApplicationCommon&);
    ApplicationCommon& operator=(const ApplicationCommon&);

#ifdef HAVE_VISIT
  public:
    // Reduction analysis variables for on the fly analysis
    virtual std::vector< analysisVar > & getAnalysisVars() { return m_analysisVars; }
  
    // Interactive variables from the UPS problem spec.
    virtual std::vector< interactiveVar > & getUPSVars() { return m_UPSVars; }
  
    // Interactive state variables from the application.
    virtual std::vector< interactiveVar > & getStateVars() { return m_stateVars; }
  
    virtual void setVisIt( unsigned int val ) { m_doVisIt = val; }
    virtual unsigned int  getVisIt() { return m_doVisIt; }

  protected:
    // Reduction analysis variables for on the fly analysis
    std::vector< analysisVar > m_analysisVars;
  
    // Interactive variables from the UPS problem spec.
    std::vector< interactiveVar > m_UPSVars;

    // Interactive state variables from the application.
    std::vector< interactiveVar > m_stateVars;

    unsigned int m_doVisIt{false};
#endif
  };

} // End namespace Uintah
   
#endif<|MERGE_RESOLUTION|>--- conflicted
+++ resolved
@@ -276,13 +276,8 @@
     }
 
     virtual void addReductionVariable( std::string name,
-<<<<<<< HEAD
-				       const TypeDescription *varType,
-				       bool varActive = false )
-=======
                                        const TypeDescription *varType,
                                        bool varActive = false )
->>>>>>> be11f691
     {
       m_appReductionVars[name] = new ApplicationReductionVariable( name, varType, varActive );
     }
@@ -290,15 +285,9 @@
     virtual void activateReductionVariable(std::string name, bool val) { m_appReductionVars[name]->setActive( val ); }
     virtual bool activeReductionVariable(std::string name) {
       if( m_appReductionVars.find(name) != m_appReductionVars.end() )
-<<<<<<< HEAD
-	  return m_appReductionVars[name]->getActive();
-      else
-	return false;
-=======
           return m_appReductionVars[name]->getActive();
       else
         return false;
->>>>>>> be11f691
     }
 
     virtual bool isBenignReductionVariable( std::string name ) { return m_appReductionVars[name]->isBenignValue(); }
@@ -498,8 +487,9 @@
     const VarLabel* m_simulationTimeLabel;
     const VarLabel* m_delTLabel;
   
-<<<<<<< HEAD
-
+    // Some applications may use multiple task graphs.
+    int m_taskGraphIndex{0};
+    
     // The simulation runs to either the maximum number of time steps
     // (timeStepsMax) or the maximum simulation time (simTimeMax), which
     // ever comes first. If the "max_Timestep" is not specified in the .ups
@@ -529,41 +519,6 @@
     ValidateFlag     m_outputIfInvalidNextDelTFlag{0};
     ValidateFlag m_checkpointIfInvalidNextDelTFlag{0};
 
-=======
-    // Some applications may use multiple task graphs.
-    int m_taskGraphIndex{0};
-    
-    // The simulation runs to either the maximum number of time steps
-    // (timeStepsMax) or the maximum simulation time (simTimeMax), which
-    // ever comes first. If the "max_Timestep" is not specified in the .ups
-    // file, then it is set to zero.
-    double m_delT{0.0};
-    double m_delTNext{0.0};
-
-    double m_delTOverrideRestart{0}; // Override the restart delta T value
-    double m_delTInitialMax{0};      // Maximum initial delta T
-    double m_delTInitialRange{0};    // Simulation time range for the initial delta T
-
-    double m_delTMin{0};             // Minimum delta T
-    double m_delTMax{0};             // Maximum delta T
-    double m_delTMultiplier{1.0};    // Multiple for increasing delta T
-    double m_delTMaxIncrease{0};     // Maximum delta T increase.
-
-    double m_simTime{0.0};           // Current sim time
-    double m_simTimeMax{0};          // Maximum simulation time
-    bool   m_simTimeEndAtMax{false}; // End the simulation at exactly this sim time.
-    bool   m_simTimeClampToOutput{false}; // Clamp the simulation time to the next output or checkpoint
-
-
-    int    m_timeStep{0};            // Current time step
-    int    m_timeStepsMax{0};        // Maximum number of time steps to run.  
-
-    double m_wallTimeMax{0};         // Maximum wall time.
-  
-    ValidateFlag     m_outputIfInvalidNextDelTFlag{0};
-    ValidateFlag m_checkpointIfInvalidNextDelTFlag{0};
-
->>>>>>> be11f691
   protected:
     
     MaterialManagerP m_materialManager{nullptr};
