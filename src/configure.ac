##
## The MIT License
##
## Copyright (c) 1997-2015 The University of Utah
##
## Permission is hereby granted, free of charge, to any person obtaining a copy
## of this software and associated documentation files (the "Software"), to
## deal in the Software without restriction, including without limitation the
## rights to use, copy, modify, merge, publish, distribute, sublicense, and/or
## sell copies of the Software, and to permit persons to whom the Software is
## furnished to do so, subject to the following conditions:
##
## The above copyright notice and this permission notice shall be included in
## all copies or substantial portions of the Software.
##
## THE SOFTWARE IS PROVIDED "AS IS", WITHOUT WARRANTY OF ANY KIND, EXPRESS OR
## IMPLIED, INCLUDING BUT NOT LIMITED TO THE WARRANTIES OF MERCHANTABILITY,
## FITNESS FOR A PARTICULAR PURPOSE AND NONINFRINGEMENT. IN NO EVENT SHALL THE
## AUTHORS OR COPYRIGHT HOLDERS BE LIABLE FOR ANY CLAIM, DAMAGES OR OTHER
## LIABILITY, WHETHER IN AN ACTION OF CONTRACT, TORT OR OTHERWISE, ARISING
## FROM, OUT OF OR IN CONNECTION WITH THE SOFTWARE OR THE USE OR OTHER DEALINGS
## IN THE SOFTWARE.
##

##  !!!!!!!!!!!!!!!!!!!!!!!!!!!!!!!!!!!!!!!!!!!!!!!!!!!!!!!!!!!!!!!!!!!!!!
##
##  This configure.ac file has some specialized sections for doing certain
##  tasks.  If you want to add additional tasks (search for new libraries,
##  headers, etc.) please add the new task to the appropriate section.
##  Please also try to adhere to the conventions used in this file
##  for standard functionality and readability.
##
##  The following is a list of the current sections:
##
##    initialize
##    new macro definitions
##    declare arguments  (the --with and --enable stuff)
##    check for unknown or mis-spelled arguments
##    determine host type, processor count and OS version
##    set variable defaults 
##    set host specific build tools
##    search for required libraries and headers
##    search for optional libraries and headers
##    configure packages
##    generate output files
##
##  PLEASE DO NOT COMMIT ANY CHANGES WITH OUT HAVING ONE OF THE 
##  ABOVE REVIEW YOUR CHANGES.
##
##  !!!!!!!!!!!!!!!!!!!!!!!!!!!!!!!!!!!!!!!!!!!!!!!!!!!!!!!!!!!!!!!!!!!!!

##  --------------------------------------------------------------------
##  ------------------------  initialize  ------------------------------
##  --------------------------------------------------------------------

##  initialize configure 
AC_INIT([Uintah],[1.6],[uintah-developer@gforge.sci.utah.edu])

##  require autoconf version 2.69
##     The reason to require the latest autoconf is to try and get everyone who
##     updates configure to use the same version.  By doing so, the SVN diffs
##     don't look completely different from minor changes.  (This happens
##     if people switch back and forth between different versions of autoconf.)
##
##     type "autoconf --version" to find out what version you have.
##
AC_PREREQ(2.69)

AC_COPYRIGHT(
##
## The MIT License
##
## Copyright (c) 1997-2015 The University of Utah
##
## Permission is hereby granted, free of charge, to any person obtaining a copy
## of this software and associated documentation files (the "Software"), to
## deal in the Software without restriction, including without limitation the
## rights to use, copy, modify, merge, publish, distribute, sublicense, and/or
## sell copies of the Software, and to permit persons to whom the Software is
## furnished to do so, subject to the following conditions:
##
## The above copyright notice and this permission notice shall be included in
## all copies or substantial portions of the Software.
##
## THE SOFTWARE IS PROVIDED "AS IS", WITHOUT WARRANTY OF ANY KIND, EXPRESS OR
## IMPLIED, INCLUDING BUT NOT LIMITED TO THE WARRANTIES OF MERCHANTABILITY,
## FITNESS FOR A PARTICULAR PURPOSE AND NONINFRINGEMENT. IN NO EVENT SHALL THE
## AUTHORS OR COPYRIGHT HOLDERS BE LIABLE FOR ANY CLAIM, DAMAGES OR OTHER
## LIABILITY, WHETHER IN AN ACTION OF CONTRACT, TORT OR OTHERWISE, ARISING
## FROM, OUT OF OR IN CONNECTION WITH THE SOFTWARE OR THE USE OR OTHER DEALINGS
## IN THE SOFTWARE.
##
)

##
## Any error/warning/note/remark messages that need to be turned off
## globally should be appended to this variable.  This should only be
## done if the message is pervasive and has been determined to be
## benign.  WOFF_NUMBERS should be a 'space' delimited list of numbers.
## Eg: '123 124 155'
##
WOFF_NUMBERS=

##
## Used to store warnings that should be redisplayed to the user at the
## end of configure in hopes that the user actually sees them. 
##
## Use 'add_important_warning()' to add a warning.
##
declare -a IMPORTANT_WARNINGS
NUM_IMPORTANT_WARNINGS=0
add_important_warning()
{
   # Note: need '[[' below to get autoconf to create a single '[' in the actual configure file.
   IMPORTANT_WARNINGS[[$NUM_IMPORTANT_WARNINGS]]=$1
   ((NUM_IMPORTANT_WARNINGS++))
}

## Clean up files that could be left around if configure was 
## interrupted (by control-c, ^c) because I do not know how to add
## cleanup to the builtin AC function that uses the 'trap' command.
rm -rf ii_files sedscript

AC_CONFIG_SRCDIR(configVars.mk.in)

##  set the location of config.guess, config.sub, and install.sh
AC_CONFIG_AUX_DIR(build_scripts)

## If user tried to configure in the src directory, this will block it.
if test -f Makefile.in; then
   AC_MSG_WARN(DO NOT CONFIGURE IN THE SRC DIRECTORY:)
   AC_MSG_WARN(___ Try creating a dir such as: ../archBITSdebug)
   AC_MSG_WARN(___ eg: ../sgi32opt or ../linux32debug)
   AC_MSG_WARN(___ cd to that dir and then type: ../src/configure)
   rm -f config.log config.cache confdefs.h conftest.out
   AC_MSG_ERROR(Tried to configure in src directory.)
fi

# make sure these variables are considered precious.
SCI_ARG_VAR(CC, C compiler command)
SCI_ARG_VAR(CFLAGS, C compiler flags)
SCI_ARG_VAR(LDFLAGS, linker flags, e.g. -L<lib dir> if you have libraries in a\
            nonstandard directory <lib dir>)
SCI_ARG_VAR(CXX, C++ compiler command)
SCI_ARG_VAR(CPPFLAGS, C/C++ preprocessor flags, e.g. -I<include dir> if you \
            have headers in a nonstandard directory <include dir>)
SCI_ARG_VAR(CXXFLAGS,C++ compiler flags)
SCI_ARG_VAR(F77,Fortran 77 compiler command)
SCI_ARG_VAR(FFLAGS,Fortran 77 compiler flags)
SCI_ARG_VAR(CPP,C preprocessor)
SCI_ARG_VAR(CXXCPP,C++ preprocessor)
SCI_ARG_VAR(NVCC, CUDA compiler driver command)
SCI_ARG_VAR(NVCC_CFLAGS, CUDA C compiler flags)
SCI_ARG_VAR(NVCC_CXXFLAGS, CUDA C++ compiler flags)
SCI_ARG_VAR(NVCC_LDFLAGS, CUDA linker flags)

AC_CANONICAL_HOST

## find the machine's pwd, and don't use the sh built-in pwd.
## sh pwd can print the wd with symbolic links depending on
## how you got to that directory, and thus has the potential
## to print different pwd's for the same wd, and change files
## like sci_defs.h

sci_pwd=""
for my_pwd in pwd /bin/pwd /usr/bin/pwd; do

  if ! test -x $my_pwd; then
      # This pwd isn't an executable (or doesn't exist)... skip it.
      continue
  fi

  mkdir -p pwd_test
  ln -s pwd_test pwd_temp

  cd pwd_test
  pwd_1=`$my_pwd`

  cd ../pwd_temp
  pwd_2=`$my_pwd`

  cd ..
  rm -fr pwd_test pwd_temp
  if test "$pwd_1" = "$pwd_2"; then
    sci_pwd=$my_pwd
    alias pwd="$my_pwd"
    break
  fi
done
if test -z "$sci_pwd"; then
   AC_MSG_WARN(Using unstable version of pwd)
   sci_pwd=pwd
fi


##  initialize the recognized argument lists
sci_arg_with_list="--no-create --no-recursion"
sci_arg_enable_list=""

##  --------------------------------------------------------------------
##  ------------------  optional variable intialization  ---------------
##  --------------------------------------------------------------------

# Setting variables to 'no' isn't required, but is useful in displaying
# some error condition information to the user.
HAVE_BOOST=no
HAVE_TABPROPS=no
HAVE_SPATIALOPS=no
HAVE_EXPRLIB=no

##  --------------------------------------------------------------------
##  ------------------  check for all arguments     --------------------
##  --------------------------------------------------------------------

##
##  Use the SCI_ARG_WITH and SCI_ARG_ENABLE macros to check for arguments
##


SCI_ARG_WITH(atlas,
  AC_HELP_STRING(--with-atlas=DIR,
                 Use the atlas (for lapack/blas) installation in DIR),
  [with_atlas="$withval"
   sci_required_atlas=yes],
  [with_atlas=""])
  
SCI_ARG_WITH(math,
  AC_HELP_STRING(--with-math=FULL_PATH_INCLUDING_LIB,
                 Use specified math library (Defaults to built in -lm)),
  [with_math="$withval"],
  [with_math=""])
  
SCI_ARG_WITH(mkl,
  AC_HELP_STRING(--with-mkl=DIR,
                 Use the mkl (for lapack/blas) installation in DIR),
  [with_mkl="$withval"
   sci_required_mkl=yes],
  [with_mkl=""])
  
SCI_ARG_WITH(essl,
  AC_HELP_STRING(--with-essl=DIR,
                 Use the essl (for lapack/blas) installation in DIR),
  [with_essl="$withval"
   sci_required_essl=yes],
  [with_essl=""])
  
SCI_ARG_WITH(acml,
  AC_HELP_STRING(--with-acml=DIR,
                 Use the acml (for lapack/blas) installation in DIR),
  [with_acml="$withval"
   sci_required_acml=yes],
  [with_acml=""])
  
SCI_ARG_WITH(blas,
  AC_HELP_STRING(--with-blas=DIR,
                 Use the blas installation in DIR),
  [with_blas="$withval"
   sci_required_blas=yes],
  [with_blas=""])
  
SCI_ARG_WITH(electric_fence,
  AC_HELP_STRING(--with-electric-fence=DIR,
                 Use Electric Fence (Memory Tracking) library in DIR),
  [with_electric_fence="$withval"
   sci_required_electric_fence=yes],
  [with_electric_fence=""])
  
SCI_ARG_WITH(lapack,
  AC_HELP_STRING(--with-lapack=DIR, 
                 Use the lapack installation in DIR),
  [with_lapack="$withval"
   sci_required_lapack=yes],
  [with_lapack=""])
  
SCI_ARG_WITH(fortran,
  AC_HELP_STRING(--with-fortran=DIR, 
                 Use the fortran (eg: g2c) installation in DIR/lib),
  [with_fortran="$withval"
   sci_required_fortran=yes],
  [with_fortran=""])
  
SCI_ARG_WITH(ofed,
  AC_HELP_STRING(--with-ofed=DIR,
                 Specify that OFED - Infiniband - is needed for the mpi installation),
  [with_ofed="$withval"
   sci_required_ofed=no],
  [with_ofed=""])
  
SCI_ARG_WITH(mx,
  AC_HELP_STRING(--with-mx=DIR,
                 Specify that mx - Myrinet - is needed for the mpi installation),
  [with_mx="$withval"
   sci_required_mx=no],
  [with_mx=""])
  
SCI_ARG_WITH(mpi,
  AC_HELP_STRING(--with-mpi=DIR,
                 Use the mpi installation in DIR),
  [with_mpi="$withval"
   sci_required_mpi=yes],
  [with_mpi=""])
  
SCI_ARG_WITH(mpi_lib,
  AC_HELP_STRING(--with-mpi-lib=DIR,
                 Use the mpi libraries installed in DIR),
  [with_mpi_lib="$withval"
   sci_required_mpi=yes],
  [with_mpi_lib=""])
  
SCI_ARG_WITH(mpi_include,
  AC_HELP_STRING(--with-mpi-include=DIR,
                 Use the mpi include files installed in DIR),
  [with_mpi_include="$withval"
   sci_required_mpi=yes],
  [with_mpi_include=""])
SCI_ARG_WITH(mpi_extra_libs,
  AC_HELP_STRING(--with-mpi-extra-libs=/path/to/lib1.so,
                 Use this additional library(or libraries - comma separated) for mpi linking),
  [with_mpi_extra_libs="$withval"],
  [with_mpi_extra_libs=""])
  
SCI_ARG_WITH(cuda,
  AC_HELP_STRING(--with-cuda=DIR,
                 Use the CUDA installation in DIR),
  [with_cuda="$withval"
   sci_required_cuda=yes],
  [with_cuda=""
   sci_required_cuda=no])
  
SCI_ARG_WITH(hypre,
  AC_HELP_STRING(--with-hypre=DIR,
                 Use the hypre installation in DIR.  Set to 'built-in' if explicit linking of hypre is NOT required. ),
  [with_hypre="$withval"
   sci_required_hypre=yes],
  [with_hypre=""])
  
SCI_ARG_WITH(petsc,
  AC_HELP_STRING(--with-petsc=DIR,
                 Use the petsc installation in DIR (or set to 'built-in'). ),
  [with_petsc="$withval"
   sci_required_petsc=yes],
  [with_petsc=""])
  
SCI_ARG_WITH(boost,
  AC_HELP_STRING(--with-boost=DIR,
                 Use the Boost library in DIR/lib),
  [with_boost="$withval"
   sci_required_boost=yes],
  [with_boost=""])
  
SCI_ARG_WITH(boost_library,
  AC_HELP_STRING(--with-boost-library=DIR,
                 Use the Boost library in DIR),
  [with_boost_library="$withval"
   sci_required_boost=yes],
  [with_boost_library=""])
  
SCI_ARG_WITH(boost_include,
  AC_HELP_STRING(--with-boost-include=DIR,
                 Use the Boost include files in DIR),
  [with_boost_include="$withval"
   sci_required_boost=yes],
  [with_boost_include=""])
  
SCI_ARG_WITH(spatialops,
  AC_HELP_STRING(--with-spatialops=DIR,
                 Use the SpatialOps library in DIR),
  [with_spatialops="$withval"
   sci_required_spatialops=yes],
  [with_spatialops=""])
  
SCI_ARG_WITH(exprlib,
  AC_HELP_STRING(--with-exprlib=DIR,
                 Use the ExprLib library in DIR),
  [with_exprlib="$withval"
   sci_required_exprlib=yes],
  [with_exprlib=""])
  
SCI_ARG_WITH(tabprops,
  AC_HELP_STRING(--with-tabprops=DIR,
                 Use the TabProps library in DIR),
  [with_tabprops="$withval"
   sci_required_tabprops=yes],
  [with_tabprops=""])
  
SCI_ARG_WITH(radprops,
  AC_HELP_STRING(--with-radprops=DIR,
                 Use the RadProps library in DIR),
  [with_radprops="$withval"
   sci_required_radprops=yes],
  [with_radprops=""])
  
SCI_ARG_WITH(zoltan,
  AC_HELP_STRING(--with-zoltan=DIR,
                 Use the Zoltan installation in DIR),
  [with_zoltan="$withval"
   sci_required_zoltan=yes],
  [with_zoltan=""])
  
SCI_ARG_WITH(tau,
  AC_HELP_STRING(--with-tau=<tau-makefile>,
                 Specify a Tau Makefile),
  [with_tau="$withval"
   sci_required_tau=yes],
  [with_tau=""])
  
SCI_ARG_WITH(papi,
  AC_HELP_STRING(--with-papi=DIR,
                 Use the papi installation in DIR),
  [with_papi="$withval"
   sci_required_papi=yes],
  [with_papi=""])
  
SCI_ARG_WITH(gperftools,
  AC_HELP_STRING(--with-gperftools=DIR,
                 Use the Google Perftools installation in DIR),
  [with_gperftools="$withval"
   sci_required_gperftools=yes],
  [with_gperftools=""])

SCI_ARG_WITH(ipm,
  AC_HELP_STRING(--with-ipm=DIR,
                 Use the ipm installation in DIR),
  [with_ipm="$withval"
   sci_required_ipm=yes],
  [with_ipm=""])  
  
SCI_ARG_WITH(magma,
  AC_HELP_STRING(--with-magma=DIR,
                 Use the MAGMA installation in DIR),
  [with_magma="$withval"
   sci_required_magma=yes],
  [with_magma=""]) 
  
SCI_ARG_WITH(zlib,
  AC_HELP_STRING(--with-zlib=DIR,
                 Use the zlib installation in DIR),
  [with_zlib="$withval"
   sci_required_zlib=yes],
  [with_zlib=""])
  
SCI_ARG_WITH(jpeg,
  AC_HELP_STRING(--with-jpeg=DIR,
                 Use the jpeg installation in DIR),
  [with_jpeg="$withval"
   sci_required_jpeg=yes],
  [with_jpeg=""])
  
SCI_ARG_WITH(tiff,
  AC_HELP_STRING(--with-tiff=DIR,
                 Use the tiff installation in DIR),
  [with_tiff="$withval"
   sci_required_tiff=yes],
  [with_tiff=""])

SCI_ARG_WITH(xalan,
  AC_HELP_STRING(--with-xalan=DIR,
                 Use the xalan installation in DIR),
  [with_xalan="$withval"
   sci_required_xalan=yes],
  [with_xalan=""])

SCI_ARG_WITH(libxml2,
  AC_HELP_STRING(--with-libxml2=DIR,
                 Use the libxml2 installation in DIR.  Set 'DIR' to 'built-in' if explicit linking of xml2 is NOT required.),
  [with_libxml2="$withval"
   sci_required_libxml2=yes],
  [with_libxml2=""])
  
SCI_ARG_WITH(visit,
  AC_HELP_STRING(--with-visit=DIR,
                 Use the visit installation in DIR),
  [with_visit="$withval"
   sci_required_visit=yes],
  [with_visit=""])
  
SCI_ARG_WITH(visus,
  AC_HELP_STRING(--with-visus=DIR,
                 Turn on ViSUS IDX support.  Point to ViSUS installation.),
  [with_visus="$withval"],
  [with_visus=""])

SCI_ARG_WITH(pidx,
  AC_HELP_STRING(--with-pidx=DIR,
                 Turn on ViSUS Parallel IDX support.  Point to PIDX installation.),
  [with_pidx="$withval"],
  [with_pidx=""])

SCI_ARG_ENABLE(wasatch_3p,
  AC_HELP_STRING(--enable-wasatch_3p,
                 Download and build the Wasatch Thirdparty libraries - TabProps ExprLibs SpatialOps RadProps.),
  [wasatch_3p="yes"],
  [wasatch_3p="no"])

SCI_ARG_ENABLE(static,
  AC_HELP_STRING(--enable-static,
                 Build a statically linked version of Uintah.  Set to 'full' to force full static link.),
  [static="$enableval"],
  [static="no"])
  
SCI_ARG_ENABLE(verbose,
  AC_HELP_STRING(--enable-verbose,
                 Turn on verbose configure output),
  [verbose="yes"],
  [verbose="no"])
  
SCI_ARG_ENABLE(threads,
  AC_HELP_STRING(--enable-threads,
                 Specify a thread implementation (pthreads or irix)),
  [threads="$enableval"],
  [threads=${threads='unknown'}])
  
SCI_ARG_ENABLE(debug,
  AC_HELP_STRING(--enable-debug,
                 Turn on debugging (default is -g) or specify your own.
                 example: --enable-debug='-O0 -g'),
  [debug="$enableval"],
  [debug="no"])
  
SCI_ARG_ENABLE(optimize,
  AC_HELP_STRING(--enable-optimize,
                 Turn on optimize (default is -O2) or specify your own.
                 example: --enable-optimize='-O3'),
  [optimize="$enableval"],
  [optimize=${optimize='no'}])
  
SCI_ARG_ENABLE(64bit, AC_HELP_STRING(--enable-64bit,
                 Compile in 64 bit mode),
  [enable_64bit="$enableval"],
  [enable_64bit='no'])
  
SCI_ARG_ENABLE(32bit,
  AC_HELP_STRING(--enable-32bit,
                 Compile in 32 bit mode),
  [enable_32bit="$enableval"],
  [enable_32bit='no'])
  
SCI_ARG_ENABLE(output-avg-walltime,
  AC_HELP_STRING(--enable-output-avg-walltime,
                 Output ellapsed wall-times),
  [output_avg_walltime="$enableval"],
  [output_avg_walltime=${output_avg_walltime='no'}])
  
SCI_ARG_ENABLE(ray-scatter,
  AC_HELP_STRING(--enable-ray-scatter,
                 Turn on ray scattering in Arches),
  [ray_scatter="$enableval"],
  [ray_scatter=${ray_scatter=''}])
  
SCI_ARG_ENABLE(gencode,
  AC_HELP_STRING(--enable-gencode,
                 Specify compute capability for GPU code generation (allowable values: 20, 21, 30, 35)),
  [cuda_gencode="$enableval"],
  [cuda_gencode=${gencode='20'}])
  
SCI_ARG_ENABLE(exename,
  AC_HELP_STRING(--enable-exename=<name>,
                 Use name for executable name instead of the default: scirun),
  [exename="$enableval"],
  [exename=${exename='default'}])
  
SCI_ARG_ENABLE(largesos,
  AC_HELP_STRING(--enable-largesos,
                 Build one .so per directory),
  [largesos="$enableval"],
  [largesos=${largesos='no'}])
  
SCI_ARG_ENABLE(sci-malloc,
  AC_HELP_STRING(--enable-sci-malloc,
                 Use SCI memory allocation/deallocation checks.  Note: you cannot use sci-malloc-trace at the same time.),
  [enable_sci_malloc="$enableval"],
  [enable_sci_malloc=${enable_sci_malloc='no'}])
  
SCI_ARG_ENABLE(memory-init,
  AC_HELP_STRING(--enable-memory-initialization=8_bit_number,
                 Force all new'd and malloc'd memory to be initialied to the value given - defaults to 127.),
  [enable_memory_initialization="$enableval"],
  [enable_memory_initialization=${enable_memory_initialization='no'}])
  
SCI_ARG_WITH(MallocTrace,
  AC_HELP_STRING(--with-MallocTrace=DIR,
                 Use MallocTrace library.  Note: you cannot use sci-malloc at the same time.),
  [with_malloc_trace="$withval"],
  [with_malloc_trace=""])
  
SCI_ARG_ENABLE(assertion-level,
  AC_HELP_STRING(--enable-assertion-level=N,
                 Use assertion level N (0-3) (Where 0 turns off assertions, and 3 turns on all assertions.)),
  [enable_assertion_level="$enableval"],
  [enable_assertion_level=""])
  
SCI_ARG_ENABLE(scinew-line-numbers,
  AC_HELP_STRING(--enable-scinew-line-numbers,
                 Have SCI malloc store the file and line that calls 'scinew'),
  [enable_scinew_line_numbers="yes"],
  [enable_scinew_line_numbers="no"])
  
SCI_ARG_ENABLE(throw-level,
  AC_HELP_STRING(--enable-throw-level=N,
                 Use throw level N (0-3)),
  [enable_throw_level="$enableval"],
  [enable_throw_level=${enable_throw_level=0}])

SCI_ARG_ENABLE(rpath,
  AC_HELP_STRING(--enable-rpath,
                 Set a default runtime library search path),
  [enable_rpath="$enableval"],
  [enable_rpath=${enable_rpath='yes'}])

#
# ---- List of --enable statements for Uintah Components ---- 
#

SCI_ARG_ENABLE(arches,
  AC_HELP_STRING(--enable-arches,
                 Turn on the Arches component - and Radiation Model.),
  [BUILD_ARCHES="yes"],
  [BUILD_ARCHES="no"
   DEF_ARCHES=["#define NO_ARCHES"]])

SCI_ARG_ENABLE(ice,
  AC_HELP_STRING(--enable-ice,
                 Turn on the Ice component.),
  [BUILD_ICE="yes"],
  [BUILD_ICE="no"
   DEF_ICE=["#define NO_ICE"]])

SCI_ARG_ENABLE(mpm,
  AC_HELP_STRING(--enable-mpm,
                 Turn on the Mpm component.),
  [BUILD_MPM="yes"],
  [BUILD_MPM="no"
   DEF_MPM=["#define NO_MPM"]])

SCI_ARG_ENABLE(wasatch,
  AC_HELP_STRING(--enable-wasatch,
                 Turn on the Wasatch component.),
  [BUILD_WASATCH="yes"],
  [BUILD_WASATCH="no"
   DEF_WASATCH=["#define NO_WASATCH"]])

SCI_ARG_ENABLE(all_components,
  AC_HELP_STRING(--enable-all-components,
                 Turn on the all components.),
  [use_all_components="yes"
   BUILD_ARCHES="yes"
   BUILD_ICE="yes"
   BUILD_MPM="yes"
   BUILD_WASATCH="yes"
   DEF_ARCHES=
   DEF_ICE=
   DEF_MPM=
   DEF_WASATCH=
  ],
  [use_all_components="no"])

#
# --- end list of -enable components ------
#

BUILD_MODELS_RADIATION=yes
DEF_MODELS_RADIATION=

if test "$use_all_components" = "yes" -a          \
        \( "$enable_arches"           = "yes" -o  \
           "$enable_ice"              = "yes" -o  \
           "$enable_models_radiation" = "yes" -o  \
           "$enable_mpm"              = "yes" -o  \
           "$enable_wasatch"          = "yes" \); then
   AC_MSG_ERROR( Please do not use both --enable-all-components and --enable-<specific-component> )
fi
if test "$BUILD_ARCHES"  != "yes"              -a   \
        "$BUILD_ICE"     != "yes"              -a   \
        "$BUILD_MPM"     != "yes"              -a   \
        "$BUILD_WASATCH" != "yes"; then
  add_important_warning "-------------------------------------------------------------------------"
  msg="!!! NO COMPONENTS WERE SPECIFIED! ONLY UTILITY PROGRAMS WILL BE BUILT !!!"
  add_important_warning "$msg"
  add_important_warning "-------------------------------------------------------------------------"
fi

if test "$BUILD_ARCHES" = "yes" -a "$BUILD_WASATCH" != "yes"; then
  BUILD_WASATCH=yes
  msg="Arches requires Wasatch to be built... Turning on Wasatch!!!"
  add_important_warning "$msg"
fi

if test "$enable_sci_malloc" = "yes" -a "$with_malloc_trace" ; then
   AC_MSG_ERROR( You cannot use both --with-MallocTrace and --enable-sci-malloc! )
fi

if test "$enable_memory_initialization" != "no"; then
   DEF_MEMORY_INIT="#define INITIALIZE_MEMORY"
   if test "$enable_memory_initialization" = "yes"; then
      memory_init=127
   else
      val=$enable_memory_initialization
      if test $val -lt 128 -a $val -gt 0; then
         memory_init=$val
      else
         AC_MSG_ERROR( --enable-memory-initialization's value must be from 0 to 127. )
      fi
   fi
   DEF_MEMORY_INIT_NUMBER="#define MEMORY_INIT_NUMBER $memory_init"
fi

AC_SUBST(DEF_MEMORY_INIT)
AC_SUBST(DEF_MEMORY_INIT_NUMBER)
sci_defs_files="$sci_defs_files Core/Malloc/testmem_init.h"

if test "$enable_rpath" = "no"; then
   AC_MSG_WARN(You have removed the rpath flag from some libraries.)
   AC_MSG_WARN(This may have unpredictable affects.)
   AC_MSG_WARN(Do not do this unless you really know what you are doing.)
fi


##  --------------------------------------------------------------------
##  Save off the arguments to configure...
##  --------------------------------------------------------------------

args=`echo "$*" | sed 's% %_%g'`
myargs=`echo $args | sed 's%\^% %g'`
# Setting IFS breaks standard autoconf tests.  
# It thinks we are cross compiling. Don't set it.
#IFS=' '

## Cut off the /configure from the configure command (eg: ../src/configure)
path_to_src=`echo $0 | sed 's/\/configure//'`

if test "$sci_required_petsc" = "yes" -a "$with_petsc" != "built-in"; then
   sci_required_blas=yes
   sci_required_lapack=yes
fi

sci_defs_files="$sci_defs_files include/sci_defs/environment_testdefs.h"

DIRNAME_IS=`type dirname | sed 's%^.* %%'`
BASENAME_IS=`type dirname | sed 's%^.* %%'`

# link this way.
LDRUN_PREFIX="-Wl,-rpath -Wl,"

## We use both of these in a number of spots, so I think this is fair:
## (Eventually we could write our own if necessary...)
if test -z "$DIRNAME_IS" -o -z "$BASENAME_IS"; then
  AC_MSG_ERROR(dirname or basename not found.  Configure script won't work!)
fi


##  --------------------------------------------------------------------
##  -----  determine host type, processor count and OS version  --------
##  --------------------------------------------------------------------

IS_OSX="no"
IS_VC="no"

unset NUM_CPUS

MAKE_ARCHIVES="no"

case $host in
  *linux*)
    SCI_CHECK_OS_VERSION(2.2.17,,
      configure: error: wrong Linux version. exiting.;exit)
    NUM_CPUS="`cat /proc/cpuinfo | fgrep processor | wc | cut -c1-7`"
    ;;
  *-darwin*)
    NUM_CPUS=2
    IS_OSX="yes"
    DEF_OSX="#define IS_OSX 1"
    ;;
  *)
    echo
    AC_MSG_WARN(!!!!!! This system is untested - You are on your own !!!!!!)
    echo
    NUM_CPUS="1"
    ;;
esac

AC_SUBST(IS_OSX)
AC_SUBST(DEF_OSX)

sci_defs_files="$sci_defs_files include/sci_defs/osx_testdefs.h"

AC_MSG_CHECKING(physical processor count)
if test -z "$NUM_CPUS"; then
  NUM_CPUS="1"
fi
AC_MSG_RESULT($NUM_CPUS)

##  ----------  determine if this is a 32 or 64 bit machine
AC_LANG([C])

# Apparently AC_PROG_CC will set CFLAGS to "-O2 -g" if you don't specify
# its value first, so... (And AC_CHECK_SIZEOF apparently calls AC_PROG_CC...)
CFLAGS=$CFLAGS

AC_CHECK_SIZEOF(void*)

case $ac_cv_sizeof_voidp in
 8)
  NBITS=64
  ;;
 4)
  NBITS=32
  ;;
 *)
  SCI_MSG_ERROR([
  This machine has some strange sizeof(void*): $ac_cv_sizeof_voidp.
  Usually this means that your LD_LIBRARY_PATH is set incorrectly for the 
  compiler you are using.  To verify that this is the problem you will need 
  to copy the C++  program from the end of the config.log file and run the 
  compile command which is just before it in config.log.  Run the executable 
  and see what error message you get. You can also just fix your 
  LD_LIBRARY_PATH if you know what is wrong with it.
  Exiting due to size of void* problem! Read above warnings!])
  ;;
esac

AC_CHECK_SIZEOF(long long)
case $ac_cv_sizeof_long_long in
 8)
  LONG_LONG_SWAP=SWAP_8
  ;;
 4)
  LONG_LONG_SWAP=SWAP_4
  ;;
 *)
  SCI_MSG_ERROR([
  This machine has some strange sizeof(long long): $ac_cv_sizeof_long_long.
  Usually this means that your LD_LIBRARY_PATH is set incorrectly for the 
  compiler you are using.  To verify that this is the problem you will need 
  to copy the C++  program from the end of the config.log file and run the 
  compile command which is just before it in config.log.  Run the executable 
  and see what error message you get. You can also just fix your 
  LD_LIBRARY_PATH if you know what is wrong with it.
  Exiting due to size of long long problem! Read above warnings!])
  ;;
esac

AC_SUBST(LONG_LONG_SWAP)
sci_defs_files="$sci_defs_files Core/Util/testEndian.h"

## --------------

AC_LANG([C++])

if test "$CC" = ""; then
  # Apparently AC_PROG_CC will set CFLAGS to "-O2 -g" if you don't specify
  # its value first, so...
  CFLAGS=$CFLAGS

  AC_PROG_CC(cc gcc)

  case "$host" in 
     *)
        # Check to see if cc is actually gcc
        is_gcc=`$CC --version | grep -i gcc`
        if test "$is_gcc"; then
           if test -f "`which gcc`"; then
              msg="Note, found 'cc' which is actually 'gcc', so"
              AC_MSG_WARN($msg)
              AC_MSG_WARN(we will use 'gcc' for clarity.)
              CC=gcc
           fi
        fi

        ;;
  esac
  AC_MSG_WARN(C compiler not specified with 'CC' environment variable.\
              Using default... $CC)
fi

if test "$CXX" = ""; then

  case "$host" in 
     *-darwin*)
	CXX=c++
	;;
     *)
	# Apparently AC_PROG_CXX will set CXXFLAGS to "-O2 -g" if you don't specify
        # its value first, so...
        CXXFLAGS=$CXXFLAGS
        AC_PROG_CXX(CC g++ c++)
        AC_MSG_WARN(C++ compiler not specified with 'CXX' environment variable.  Using default... $CXX)
        ;;
  esac
fi

## -- Begin Test for Bluegene Q --

cat > conftest-bgq.cc <<EOF
#include <stdio.h>
int
main()
{
#ifdef __bgq__
  return 0;
#else
  return 1;
#endif
}
EOF

AC_MSG_CHECKING(if this is a BGQ system)
$CXX $CXXFLAGS conftest-bgq.cc -o conftest-bgq

./conftest-bgq

if test $? == 0; then
  AC_MSG_RESULT(yes)
  IS_BGQ=yes
else
  AC_MSG_RESULT(no)
fi

AC_SUBST(IS_BGQ)

######### -- End Test for Bluegene Q --


# Most fortran compilers need an "_" for C function names.
# Some have strange underscore needs.  This flag is used in the
# tools/fspec.pl.in file to generate the correct
# cname of the fortran function.
FORTRAN_UNDERSCORE=end
DEF_FORTRAN_UNDERSCORE="#define FORTRAN_UNDERSCORE_END"

CC_REALLY_IS=`type $CC | sed 's%^.* %%'`
# Going to look for "as", "ld", etc in this dir:
COMPILER_DIR=`dirname $CC_REALLY_IS`

## MAKE_PARALLELISM is used to tell the compiler how many cpus to use
## when linking.  1 is usually a good number to use per link,
## espcially for smaller number of cpu machines.  I think 4 is
## sufficient for even nirvana.
if test $NUM_CPUS -le 2 ; then
  MAKE_PARALLELISM=1
else
  if test $NUM_CPUS -le 8 ; then
    MAKE_PARALLELISM=2
  else
    MAKE_PARALLELISM=8
  fi
fi

# If the user did not specify the number of bits for build, then default
# to machine default number of bits.
if test "$enable_32bit" = "no" -a "$enable_64bit" = "no"; then
   if test "$NBITS" = 64; then
      enable_64bit="yes"
   else
      enable_32bit="yes"
   fi
fi

AC_MSG_CHECKING(target build word length)
if test "$enable_64bit" = "yes"; then
  AC_MSG_RESULT(64 bits)
  if test "$enable_32bit" = "yes"; then
    SCI_MSG_ERROR(Both 64 and 32 bit compiles specified.)
  fi
else
  enable_32bit="yes"
  AC_MSG_RESULT(32 bits)
fi

##  --------------------------------------------------------------------
##  ----------------------  set variable defaults  ---------------------
##  --------------------------------------------------------------------

##
##  DO NOT "hardcode" ANY libraries (i.e. no -l or -L or -I allowed).
##

TIME_IMPL=Time_unix.cc
TEMPLATE_TAG=
TEMPLATE_BOX="<>"
case $host in
     *-darwin*)
        # New Mac Clang comiler does not support the -faltivec flag...
        altivec="-faltivec"
        ($CC --version | grep -q -i clang) &> /dev/null
        if test $? = 0; then
           altivec="" 
        fi

        uname -r | grep "14\." &> /dev/null
        if test $? = 0; then
           yosemite=yes
        fi

	SO_OR_ARCHIVE_EXTENSION=dylib

        if test "$enable_sci_malloc" = "yes"; then
           AC_MSG_ERROR(sci_malloc does not work under mac osx. Though you can try to use: --enable-sci-malloc=force)
           enable_sci_malloc="no"
        elif test "$enable_sci_malloc" = "force"; then
           enable_sci_malloc="yes"
        fi
	;;
	
     *)
	SO_OR_ARCHIVE_EXTENSION=so 
        ;;
esac

THROW_LEVEL="$enable_throw_level"
extra_cflags=""

if test "$output_avg_walltime" != "no"; then
  extra_cflags="-DOUTPUT_AVG_ELAPSED_WALLTIME ${extra_cflags}"
fi

if test "$exename" = "default"; then
  EXENAME=scirun
else
  EXENAME=$exename
fi

LARGESOS=$largesos

if test "$enable_sci_malloc" = "yes"; then
  SCI_MALLOC_ON="yes"
  DEF_MALLOC=""
else
  SCI_MALLOC_ON="no"
  DEF_MALLOC="#define DISABLE_SCI_MALLOC 1"
fi

if test "$with_malloc_trace" ; then
  if test "$IS_OSX" = "yes"; then
      AC_MSG_ERROR(Malloc trace is not supported on Mac OSX...)
  fi
fi

if test "$enable_scinew_line_numbers" = "yes"; then
  DEF_MALLOC_LINENUMBERS="#define USE_TAG_LINENUM 1"
else
  DEF_MALLOC_LINENUMBERS=""
fi

AC_SUBST(NOPRINTDIR)
AC_SUBST(EXENAME)
AC_SUBST(LARGESOS)
AC_SUBST(TIME_IMPL)

AC_SUBST(SCI_MALLOC_ON)
AC_SUBST(DEF_MALLOC)
AC_SUBST(DEF_MALLOC_LINENUMBERS)
sci_defs_files="$sci_defs_files include/sci_defs/malloc_testdefs.h"

AC_SUBST(ASSERTION_LEVEL)
AC_SUBST(THROW_LEVEL)
sci_defs_files="$sci_defs_files include/sci_defs/error_testdefs.h"

#########################################################################

##  ----------------------------------------------------------------------
##  ----------------  set host specific build tools  ---------------------
##  ----------------------------------------------------------------------

DEBUG=yes

AC_MSG_CHECKING(whether debug was enabled)
OGL_ERR_MACRO=""
if test "$debug" = "no"; then
  AC_MSG_RESULT(no)
  DEBUG=no
elif test "$debug" = "yes"; then
  OGL_ERR_MACRO="#define OGL_DBG 1"
  extra_cflags="-g ${extra_cflags}"
  AC_MSG_RESULT(yes (-g) )
else
  OGL_ERR_MACRO="#define OGL_DBG 1"
  extra_cflags="$debug ${extra_cflags}"
  AC_MSG_RESULT(yes ($debug) )
fi

AC_SUBST(DEBUG)
AC_SUBST(OGL_ERR_MACRO)

AC_MSG_CHECKING(whether optimize was enabled)
if test "$optimize" = "no"; then
  if test "$debug" = "no"; then
    # neither debug nor optimize specified, DEFAULT TO: optimized
    extra_cflags="-O2 -DNDEBUG ${extra_cflags}"
    AC_MSG_RESULT(no (default to -O2) )
  else
    # Debug mode specified
    extra_cflags="${no_optimize_flag} ${extra_cflags}"
    # extra_fflags WILL ONLY BE USED WITH g77
    extra_fflags="-ffortran-bounds-check"
    AC_MSG_RESULT(no (${no_optimize_flag}) )
  fi
elif test "$optimize" = "yes"; then
    extra_cflags="-O2 -DNDEBUG ${extra_cflags}"
    AC_MSG_RESULT(yes (-O2) )
else
  extra_cflags="$optimize -DNDEBUG ${extra_cflags}"
  AC_MSG_RESULT(yes ($optimize) )
fi

# Check to see if assertions are off but optimize is on... and warn user if so...
if test "$optimize" != "no"; then

  ASSERTION_LEVEL="$enable_assertion_level"
  if test "$ASSERTION_LEVEL" = ""; then
    add_important_warning "FYI: Configure turned off assertions due to --enable-optimize."
    ASSERTION_LEVEL=0
  else
    if test "$ASSERTION_LEVEL" != "0"; then
      add_important_warning "You explicitly turned on assertions (Level $ASSERTION_LEVEL) but you also specified --enable-optimize.  You can turn assertions off with --enable-assertion-level=0.  Assertions can significantly decrease performance."
    fi
  fi
else
  # Configuring debug build...
  ASSERTION_LEVEL="$enable_assertion_level"
  if test "$ASSERTION_LEVEL" = ""; then
    # Debug builds default to level 3 assertions.
    ASSERTION_LEVEL=3
  fi
fi

if test $ASSERTION_LEVEL != "0" -a $ASSERTION_LEVEL != "1" -a $ASSERTION_LEVEL != "2" -a $ASSERTION_LEVEL != "3"; then
  AC_MSG_ERROR([--enable-assertion-level was set to '$ASSERTION_LEVEL', but must be 0, 1, 2, or 3.])
fi

if test ! -e "`which $CC`"; then
  SCI_MSG_ERROR(Could not find the specified C compiler ($CC))
fi
if test ! -e "`which $CXX`"; then
  SCI_MSG_ERROR(Could not find the specified C++ compiler (CC))
fi

if test "$USE_ARCHES" != ""; then
   AC_MSG_ERROR( USE_ARCHES is deprecated.  Please use --enable-arches. )
fi
if test "$USE_ICE" != ""; then
   AC_MSG_ERROR( USE_ICE is deprecated.  Please use --enable-ice. )
fi
if test "$USE_MODELS_RADIATION" != ""; then
   AC_MSG_ERROR( USE_MODELS_RADIATION is deprecated.  Models/Radiation will be turned on automatically if Arches or Wasatch are enabled. )
fi
if test "$USE_MPM" != ""; then
   AC_MSG_ERROR( USE_MPM is deprecated.  Please use --enable-mpm. )
fi
if test "$USE_WASATCH" != ""; then
   AC_MSG_ERROR( USE_WASATCH is deprecated.  Please use --enable-wasatch. )
fi

if test "$with_fortran" = no; then 

   if test "$BUILD_ARCHES" = "yes"; then
      AC_MSG_ERROR( You may not turn on Arches if you turn off Fortran. )
   fi
   DEF_NO_FORTRAN="#define NO_FORTRAN";
   NO_FORTRAN="yes";
fi

# NO_FORTRAN is used in configVars.mk[.in] and DEF_NO_FORTRAN is used in uintah_testdefs.h.in

AC_SUBST(BUILD_ARCHES)
AC_SUBST(BUILD_ICE)
AC_SUBST(BUILD_MODELS_RADIATION)
AC_SUBST(BUILD_MPM)
AC_SUBST(BUILD_WASATCH)

AC_SUBST(DEF_ARCHES)
AC_SUBST(DEF_ICE)
AC_SUBST(DEF_MPM)
AC_SUBST(DEF_NO_FORTRAN)
AC_SUBST(DEF_MODELS_RADIATION)
AC_SUBST(DEF_WASATCH)
AC_SUBST(NO_FORTRAN)

if test "$BUILD_ARCHES" = no -a "$with_fortran" = "no"; then
  sci_required_fortran=no
else
  sci_required_fortran=yes
  if test "$F77" = ""; then
    AC_PROG_F77()
    if test "$F77" = ""; then
      AC_MSG_ERROR(Could not find a fortran compiler!  Please set the F77 environment variable to point to a fortran compiler.)
    fi
    AC_MSG_WARN(Fortran compiler not specified with 'F77' environment variable. Using default... $F77)
  else
    if test ! -e "`type $F77 | sed 's%^.* /%/%'`"; then
      SCI_MSG_ERROR(Could not find the specified Fortran compiler: '$F77' )
    fi
  fi
fi

##  --  Handle static build stuff... ------------------------

IS_STATIC_BUILD="no"

# If --enable-static, or if lib extension already set to 'a' :
if test "$static" != "no" -o "$SO_OR_ARCHIVE_EXTENSION" = "a"; then
  AC_MSG_WARN( Building a statically linked version of Uintah! )
  IS_STATIC_BUILD="yes"
  SO_OR_ARCHIVE_EXTENSION=a
  if test "$static" = "full"; then

    # If we don't use the 'full' option, then some shared libs may be
    # linked in.  While we probably should make 'full' the default, this
    # ends up breaking a number of (our test) machines that don't have (all the) static
    # libraries installed.  As 'static' is really used only on specific/large 
    # supercomputers (Crays mostly), and we only/mostly use it on
    # small machines to check for circular dependancies, it is ok to not use
    # '-static' in most cases.

    LDFLAGS="${LDFLAGS} -static"
  fi
  MAKE_ARCHIVES="yes"
  STATIC_BUILD_DEF="#define STATIC_BUILD 1"
else
  SOFLAGS="-shared ${SOFLAGS}"
fi

AC_SUBST(STATIC_BUILD_DEF)
AC_SUBST(MAKE_ARCHIVES)
AC_SUBST(SOFLAGS)
AC_SUBST(IS_STATIC_BUILD)
AC_SUBST(SO_OR_ARCHIVE_EXTENSION)

##  --  search for MallocTrace ------------------------

if test "$with_malloc_trace"; then
  if test "$with_malloc_trace" = "yes"; then
    AC_MSG_ERROR( --with-malloc_trace=DIR requires a Directory be provided. )
  else
    AC_MSG_CHECKING(for MallocTrace files (For now we are just verifying the existence of lib and .h files)) 
    if test ! -d $with_malloc_trace; then
      AC_MSG_ERROR( '$with_malloc_trace' directory does not exist. )
    fi
    if test "$IS_STATIC_BUILD" = "yes"; then
       if test ! -f $with_malloc_trace/lib/libMallocTrace.a; then
       	  AC_MSG_ERROR( '$with_malloc_trace/lib/libMallocTrace.a' does not exist. )
       fi
    else
	if test ! -f $with_malloc_trace/lib/shared/libMallocTrace.so; then
      	   AC_MSG_ERROR( '$with_malloc_trace/lib/shared/libMallocTrace.so' does not exist. )
    	fi
    fi
    if test ! -f $with_malloc_trace/include/MallocTrace.h; then
      AC_MSG_ERROR( '$with_malloc_trace/include/MallocTrace.h' does not exist. )
    fi
    AC_MSG_RESULT(yes)
    DEF_MALLOC_TRACE="#define MALLOC_TRACE 1"
    INC_MALLOC_TRACE_H="-I$with_malloc_trace/include"
    if test "$IS_STATIC_BUILD" = "yes"; then
       MALLOC_TRACE_LIB_DIR_FLAG="$LDRUN_PREFIX$with_malloc_trace/lib -L$with_malloc_trace/lib"
    else								     
       MALLOC_TRACE_LIB_DIR_FLAG="$LDRUN_PREFIX$with_malloc_trace/lib/shared -L$with_malloc_trace/lib/shared"
    fi
    MALLOC_TRACE_LIB_FLAG="-lMallocTrace"
    MALLOC_TRACE_LIB_MPI_FLAG="-lMallocTraceMPI"
  fi
fi
AC_SUBST(DEF_MALLOC_TRACE)
AC_SUBST(INC_MALLOC_TRACE_H)
AC_SUBST(MALLOC_TRACE_LIB_FLAG)
AC_SUBST(MALLOC_TRACE_LIB_DIR_FLAG)
AC_SUBST(MALLOC_TRACE_LIB_MPI_FLAG)

##  --  Check for 64 vs 80 bit floating point number storage in register precision error ------------------------

# In other words, the processor may use 80 bit floating point number registers, and as long as the
# data is kept on the processor (in registers) then you get extra precission... however, as soon as
# the number is stored to memory, it is truncated back to fewer (64?) bits.  At this point, it is possible
# for the original floating pointloatingpoint number to not compare with itself (ie, if the register data
# happens to stay around, and the 'old' value is loaded back from memory and then compared to the register).
# This can cause some very strange and hard to track down errors in the code.  To turn this off, gnu
# provides the -ffloat-store compiler argument.

# WARNING: The following test case was created by Justin Luitjens.  It seems to work, and I can't 
# come up with a better version, but I am not convinced that it will catch the problem in all cases...

cat > conftest-fpr.cc <<EOF

#include <iostream>

int main()
{
  double a=1;
  double b=.01;

  int c=a/b;
  return c != 100; // Shell return codes are backward in that 0 = success, thus the '!='.
}
EOF

$CXX $CXXFLAGS conftest-fpr.cc -o conftest-fpr
./conftest-fpr
if test $? != 0; then
   AC_MSG_WARN( ----------------------------------------------------------------------------------------- )
   AC_MSG_WARN( Floating point - usually 64 vs 80 bit - register precission problem detected. )
   AC_MSG_WARN( Disabling use of floating point registers with '-ffloat-store' compiler flag. )
   AC_MSG_WARN( ----------------------------------------------------------------------------------------- )
   add_important_warning "Automatically added -ffloat-store compiler option to C/CXXFLAGS."
   CFLAGS="$CFLAGS -ffloat-store"
   CXXFLAGS="$CXXFLAGS -ffloat-store"
   # Verify that the compiler accepts the -ffloat-store flag:
   $CXX $CXXFLAGS conftest-fpr.cc -o conftest-fpr 2>&5
   if test $? != 0; then
      rm -f conftest-fpr conftest-fpr.cc
      AC_MSG_ERROR( Tried to add the -ffloat-store flag but the compiler ($CXX) failed to accept it...\nSee 'WARNING' message above. )
   fi
fi

rm -f conftest-fpr conftest-fpr.cc

##  Add the -fopenmp flag ------------------------

cat > conftest-openmp.cc <<EOF

#include <iostream>

int main()
{
  double a=1;
  double b=.01;
}
EOF

# Verify that the compiler accepts the -fopenmp flag:
$CXX $CXXFLAGS -fopenmp conftest-openmp.cc -o conftest-openmp 2>&5

if test $? = 0; then
   if test "$IS_OSX" = "no"; then
      add_important_warning "Automatically added -fopenmp compiler option to C/CXXFLAGS."
      CFLAGS="$CFLAGS -fopenmp"
      CXXFLAGS="$CXXFLAGS -fopenmp"
   else
      add_important_warning "On Mac: Not adding the openmp compiler option (-fopenmp) to C/CXXFLAGS."
   fi
else
   rm -f conftest-openmp conftest-openmp.cc
   AC_MSG_WARN( Tried to add the -fopenmp flag but the compiler ($CXX) failed to accept it...\n )
fi

rm -f conftest-openmp conftest-openmp.cc


##  --  search for Zoltan ------------------------

if test "$with_zoltan"; then
  if test "$with_zoltan" = "yes"; then
    AC_MSG_ERROR( --with-zoltan=DIR requires a DIRectory be provided. )
  else
    AC_MSG_CHECKING(for Zoltan files (For now we are just verifying the existence of lib and .h files)) 
    if test ! -d $with_zoltan; then
      AC_MSG_ERROR( '$with_zoltan' directory does not exist. )
    fi
    if test ! -f $with_zoltan/lib/libzoltan.a; then
      AC_MSG_ERROR( '$with_zoltan/lib/libzoltan.a' does not exist. )
    fi
    if test ! -f $with_zoltan/include/zoltan_cpp.h; then
      AC_MSG_ERROR( '$with_zoltan/include/zoltan_cpp.h' does not exist. )
    fi
  fi
  AC_MSG_RESULT(yes)
  DEF_ZOLTAN="#define HAVE_ZOLTAN 1"
  INC_ZOLTAN_H="-I$with_zoltan/include"
  ZOLTAN_LIB_DIR_FLAG="-L$with_zoltan/lib"
  ZOLTAN_LIB_FLAG="-lzoltan"

fi
AC_SUBST(DEF_ZOLTAN)
AC_SUBST(INC_ZOLTAN_H)
AC_SUBST(ZOLTAN_LIB_FLAG)
AC_SUBST(ZOLTAN_LIB_DIR_FLAG)

## -----------------------------------------------

sci_defs_files="$sci_defs_files include/sci_defs/uintah_testdefs.h"

case $host in 
  *-dec*)
    ac_objext=o

    CPP="$CC"
    CXXCPP="$CXX -c"
    ##  this WOFF is required for configure 
    CPPFLAGS=""
    FFLAGS="$extra_cflags $FFLAGS"
    CFLAGS="$extra_cflags -D__USE_STD_IOSTREAM $CFLAGS"
    CXXFLAGS="-model ansi $extra_cflags -D__USE_STD_IOSTREAM $CXXFLAGS"
    if test "$threads" != "none"; then
      CFLAGS="$CFLAGS -pthread"
      CXXFLAGS="$CXXFLAGS -pthread"
    fi
    SOFLAGS="-warning_unresolved -update_registry \$(LIBDIR)/so_locations"
    LDFLAGS=""
    LDRUN_PREFIX="-rpath "
    REPOSITORY_FLAGS="-ptr"
    ;;

  *-aix*)
  
    ac_objext=o
    # Xlf does not need/want an "_" on the names of fortran  
    # functions.  This var is used in fspec.pl.in in order not to
    # add the _ to the cname of the function.
    FORTRAN_UNDERSCORE=none
    DEF_FORTRAN_UNDERSCORE="#define FORTRAN_UNDERSCORE_NONE"

    # The IBM compilers don't use LDRUN_PREFIX.  By making it "-L"
    # the lib path will be repeated twice, but since the makefile
    # is set up assuming you need LDRUN_PREFIX, this is the easiest fix.
    LDRUN_PREFIX="-L"

    # xlc doesn't seem to like the <>...
    # KCC doesn't seem to like the <>...
    # g++ doesn't seem to like <> on the IBM either.
    TEMPLATE_BOX=

    case $CXX in
      *g++*)
         # bigtoc helps keep gcc from breaking...
         LDFLAGS="-Wl,-bbigtoc $LDFLAGS"
         ;;
      *)
#      for these compilers: *xlC*) or *KCC*)

         # Tell the compiler that the executable can use a
         # maximum of 1280MB (5*256MB) of memory per processor
         # rather than the default of 256MB.
         LDFLAGS="-bmaxdata:0x50000000 $LDFLAGS"

         if test "$enable_64bit" = "yes"; then
            BIT64FLAG=-q64
            NBITS=64
         fi
         CFLAGS="-qrtti=all $BIT64FLAG $CFLAGS"

         # Allows for better optimization and removes INFORMATION message.
         # I think this is necessary for both KCC and xlC...
         if test "$optimize" = "yes"; then
            CFLAGS="-qMAXMEM=4096 $CFLAGS"
         fi
         ;;
    esac

    CFLAGS="$CFLAGS $extra_cflags"

    case $F77 in
      *xlf*)
         FFLAGS="-WF, $extra_cflags $FFLAGS"
         ;;
      *)
         FFLAGS="$extra_cflags $FFLAGS"
         ;;
    esac

    CXXFLAGS="$CFLAGS"

    CPP="$CC -c"
    CXXCPP="$CXX -c"

    ;;
  *-darwin*)
    ac_objext=o
    LDRUN_PREFIX="-L"

#####
# GCC_TEST
#####
    OS_VERSION=`uname -r | cut -f1 -d.`
    if test "$OS_VERSION" -ge 10; then
        AC_MSG_WARN( Running under Snow Leopard or later )
        DEF_OSX_SNOW_LEOPARD_OR_LATER="#define OSX_SNOW_LEOPARD_OR_LATER"
        IS_OSX_SNOW_LEOPARD_OR_LATER="yes"
    fi

    NO_LONG_DOUBLE="-Wno-long-double"
    if test "$IS_OSX_SNOW_LEOPARD_OR_LATER" = "yes"; then
      NO_LONG_DOUBLE=
    fi      

    SCI_CHECK_VERSION($CC,--version,4.0.0,GCC_VERSION=4.0,)

    if test "$GCC_VERSION" = "4.0"; then
       CFLAGS="$CFLAGS $extra_cflags -fno-common -dynamic $NO_LONG_DOUBLE"
    else
       CFLAGS="$CFLAGS $extra_cflags -fno-common -dynamic $NO_LONG_DOUBLE -fcoalesce-templates"
    fi   
    CXXFLAGS="$CXXFLAGS $CFLAGS"

    SOFLAGS="-dynamiclib"

    case $F77 in
      *g77*)
         # extra_fflags has array checking if in debug mode.
         FFLAGS="$FFLAGS $extra_cflags $extra_fflags"

         # put '_' at end and two '_'s if there is a '_' in name.
         # This flag is used by the genfspec.pl script in Uintah (generated
         # from fspec.pl.in).
         FORTRAN_UNDERSCORE=linux
         DEF_FORTRAN_UNDERSCORE="#define FORTRAN_UNDERSCORE_LINUX"
         ;;
      *gfortran*)
         FFLAGS="$FFLAGS -fbounds-check $extra_cflags"   
         FORTRAN_UNDERSCORE=end
         DEF_FORTRAN_UNDERSCORE="#define FORTRAN_UNDERSCORE_END"
         ;;        
      *)
         FFLAGS="$FFLAGS $extra_cflags"
         ;;
    esac
    ;;

  *)
    # linux
    ac_objext=o

    if test "$CC" = "icc"; then
      CFLAGS="$CFLAGS -w1"
      CXXFLAGS="$CXXFLAGS -w1"
    elif test "$CC" = "pgcc"; then
      # pgcc doesn't support -Wall (at least not on ranger.tacc.utexas.edu under pgcc v7.1-2)
      CFLAGS=$CFLAGS
      CXXFLAGS=$CXXFLAGS
    elif test "$CC" = "bgxlc" -o "$CC" = "bgxlc_r"; then
        # BG/Q xl compilers don't support -Wall (at least not on mira)
      CFLAGS=$CFLAGS
      CXXFLAGS=$CXXFLAGS
    elif test "$CC" = "mpixlc" -o "$CC" = "mpixlc_r"; then
        # BG/Q xl mpi wrappers don't support -Wall (at least not on mira)
      CFLAGS=$CFLAGS
      CXXFLAGS=$CXXFLAGS
    else
      CFLAGS="$CFLAGS -Wall"
      CXXFLAGS="$CXXFLAGS -Wall"
    fi

    ######################################
    #
    # Set -fPIC as necessary...
    #
    if test "$static" != "full"; then
       if test `uname -m` = "ppc"; then
          CFLAGS="-fPIC $CFLAGS"
          FFLAGS="-fPIC $FFLAGS"
          CXXFLAGS="-fPIC $CXXFLAGS"
       # for BG/Q XL compilers
       elif test [`uname -m` = "ppc64" -a $CC != mpicc -a $CC != gcc -a $CC != mpigcc ]; then
          CFLAGS="-qpic $CFLAGS"
          FFLAGS="-qpic $FFLAGS"
          CXXFLAGS="-qpic $CXXFLAGS"
       else
          if test "$enable_64bit" = "yes"; then
             # for BG/Q XL compilers
             if test [`uname -m` = "ppc64" -a $CC != mpicc -a $CC != gcc -a $CC != mpigcc ]; then
               CFLAGS="-qpic $CFLAGS"
               FFLAGS="-qpic $FFLAGS"
               CXXFLAGS="-qpic $CXXFLAGS"
             else
               CFLAGS="-fPIC $CFLAGS"
               FFLAGS="-fPIC $FFLAGS"
               CXXFLAGS="-fPIC $CXXFLAGS"
             fi
          fi
       fi
    fi

    AC_MSG_CHECKING(if special 32/64 bits flags required)
    if test "$enable_32bit" = "yes" -a $NBITS = 64; then
       NBITS=32
       CFLAGS="-m32 $CFLAGS"
       CXXFLAGS="-m32 $CXXFLAGS"
       AC_MSG_RESULT(-m32)
    else 
      if test "$enable_64bit" = "yes" -a $NBITS = 32; then
        NBITS=64
        # Do not set this flag when using intel compilers
        if test "$CC" != "icc"; then
           CFLAGS="-m64 $CFLAGS"
           CXXFLAGS="-m64 $CXXFLAGS"
        fi         
        AC_MSG_RESULT(-m64)
      else 
        AC_MSG_RESULT(no)
      fi
    fi

    if test "$CC" != "pgcc"; then
      SCI_CHECK_VERSION($CC,--version,2.95.3,,echo configure: error: wrong $CC version.; exit)

      if test "$sci_required_fortran" = "yes"; then
        SCI_CHECK_VERSION($F77,--version,0.5.25,,echo configure: error: wrong $F77 version.; exit)
      fi
      SCI_CHECK_VERSION($CXX,--version,2.95.3,,echo configure: error: wrong $CXX version.; exit)
    fi
    AC_PROG_CPP
    AC_PROG_CXXCPP
    AC_CHECK_PROG(AS,as,as)
    AC_CHECK_PROG(LD,ld,ld)
    WOFF=" -w"
    CPPFLAGS="$CPPFLAGS $WOFF"
    CFLAGS="$CFLAGS $extra_cflags"

    case `hostname` in
      alc* | mcr*)
        # LLNL's ALC (or MCR) computer is doing something strange with its g77
        # fortran underscore policy to make it compatible with other compilers.
	# We don't need this, so this flag just turns their 'hack' off.
	AC_MSG_WARN(Turning off ALC/MCR's fortran underscore compatibility hack.)
        FFLAGS="$FFLAGS -funderscoring"
        ;;
    esac

    case $F77 in
      *g77*)
         # extra_fflags has array checking if in debug mode.
         FFLAGS="$FFLAGS $extra_cflags $extra_fflags"

         # put '_' at end and two '_'s if there is a '_' in name. 
         # This flag is used by the genfspec.pl script in Uintah (generated
         # from fspec.pl.in).
	 FORTRAN_UNDERSCORE=linux
         DEF_FORTRAN_UNDERSCORE="#define FORTRAN_UNDERSCORE_LINUX"
         ;;
      *gfortran*)
         FFLAGS="$FFLAGS -fbounds-check $extra_cflags" 
         FORTRAN_UNDERSCORE=end
         DEF_FORTRAN_UNDERSCORE="#define FORTRAN_UNDERSCORE_END"
         ;;       
      *xlf*)
         FORTRAN_UNDERSCORE=none
         DEF_FORTRAN_UNDERSCORE="#define FORTRAN_UNDERSCORE_NONE"
         ;;
      *)
         FFLAGS="$FFLAGS $extra_cflags"
         ;;
    esac

    CXXFLAGS="$CXXFLAGS $extra_cflags"
    NEED_SONAME=yes
    ;;
esac

OBJEXT=$ac_objext

AC_SUBST(DEF_OSX_SNOW_LEOPARD_OR_LATER)
AC_SUBST(NEED_OSX_SYSTEMSTUBS)
AC_SUBST(OBJEXT)

# now that we know which NBITS the user wants, we can save this info
AC_SUBST(NBITS)
sci_defs_files="$sci_defs_files include/sci_defs/bits_testdefs.h"

###

rm -f configure-test.*
rm -rf configure-test-dir
mkdir configure-test-dir
echo "#include <stdio.h>" > configure-test-dir/configure-test.cc

# Try to automatically determine these three things
# One of twopass, move or normal
CC_DEPEND_MODE=unknown
# Compiler-specific flag
CC_DEPEND_REGEN=unknown
# Filename extension
CC_DEPEND_EXT=unknown

# Try -qmakedep (qmakedep option is functionally identical to the -M option.)
# BG/Q specific dpendency generation
for flag in -qmakedep; do
  if test $CC_DEPEND_MODE = unknown; then
    AC_MSG_CHECKING( 1 - if depend mode flag '$flag' works for '$CXX')
    rm -f configure-test.o configure-test-dir/configure-test.o configure-test-dir/configure-test.d
    ac_try="$CXX $CFLAGS -c $flag configure-test-dir/configure-test.d -o configure-test-dir/configure-test.o configure-test-dir/configure-test.cc >/dev/null 2>conftest.out"
    (eval $ac_try) 2>&5
    if test -f configure-test-dir/configure-test.d ; then
      CC_DEPEND_MODE=normal
      CC_DEPEND_REGEN=$flag
      CC_DEPEND_EXT=.d
    else 
      AC_MSG_RESULT( no )
#      echo ""
#      echo "ac_try: $ac_try"   # <= Turn on to debug DEPEND flag issues...
#      echo ""
#      echo "Test results: "
#      echo ""
#      cat conftest.out
#      echo ""
    fi
  fi
done

# Try -MDupdate
for flag in -MDupdate; do
  if test $CC_DEPEND_MODE = unknown; then
    AC_MSG_CHECKING( 1 - if depend mode flag '$flag' works for '$CXX')
    rm -f configure-test.o configure-test-dir/configure-test.o
    ac_try="$CXX $CFLAGS -c $flag configure-test-dir/configure-test.d -o configure-test-dir/configure-test.o configure-test-dir/configure-test.cc >/dev/null 2>conftest.out"
    (eval $ac_try) 2>&5
    if test -f configure-test-dir/configure-test.d ; then
      CC_DEPEND_MODE=normal
      CC_DEPEND_REGEN='-MDupdate $(dir $@)depend.mk'
      CC_DEPEND_EXT=depend.mk
    else 
      AC_MSG_RESULT( no )
      echo ""
#      echo "ac_try: $ac_try"   # <= Turn on to debug DEPEND flag issues...
#      echo ""
#      echo "Test results: "
#      echo ""
#      cat conftest.out
#      echo ""
    fi
  fi
done

# Because xlC ignores anything after the -M (ie: -Mgarbage or -Mupdate
# is the same as -M) and creates a .u file anyway, to make the
# following test work, we need to get rid of the .u file and carry on:
rm -f configure-test-dir/configure-test.u

# Try -MD or -M
if test $CC_DEPEND_MODE = unknown; then
  for flag in -MD -M; do
    for ext in d u o.d; do
      AC_MSG_CHECKING( 2 - if depend mode flag '$flag' works )
      rm -f configure-test.o configure-test-dir/configure-test.o
      ac_try="$CXX $CFLAGS -c $flag configure-test-dir/configure-test.cc -o configure-test-dir/configure-test.o >/dev/null 2>conftest.out"
      (eval $ac_try) 2>&5
      if test -f configure-test-dir/configure-test.$ext ; then
	CC_DEPEND_REGEN=$flag
	CC_DEPEND_EXT=$ext
        if grep "^configure-test-dir/configure-test.o" configure-test-dir/configure-test.$ext > /dev/null; then
          CC_DEPEND_MODE=normal
          break 2
        elif grep "^configure-test.o" configure-test-dir/configure-test.$ext > /dev/null; then
          CC_DEPEND_MODE=modify
          break 2
        fi
      fi
      if test -f configure-test.$ext; then
	CC_DEPEND_REGEN=$flag
	CC_DEPEND_EXT=$ext
        if grep "^configure-test-dir/configure-test.o" configure-test.$ext > /dev/null; then
          CC_DEPEND_MODE=move
        elif grep "^configure-test.o" configure-test.$ext > /dev/null; then
          CC_DEPEND_MODE=modify_and_move
        fi
        break 2
      fi
      AC_MSG_RESULT( no )
    done
  done
fi

# Last resort, try one that spits out to stdout
if test $CC_DEPEND_MODE = unknown; then
  for flag in -M; do
    AC_MSG_CHECKING( 3 - if depend mode flag '$flag' works )
    rm -f configure-test.o configure-test-dir/configure-test.o
    ac_try="$CXX $CFLAGS -c $flag configure-test-dir/configure-test.cc >configure-test-dir/configure-test.d 2>conftest.out"
    (eval $ac_try) 2>&5
    if test -s configure-test-dir/configure-test.d ; then
      AC_MSG_RESULT( stdout )
      CC_DEPEND_MODE=stdout
      CC_DEPEND_REGEN=$flag
      CC_DEPEND_EXT=d
      break
    fi
    AC_MSG_RESULT( no )
  done
fi

if test $CC_DEPEND_MODE = unknown; then
  AC_MSG_ERROR(Cannot determine dependency generation flag. You might have specified bad '--enable-optimize=' flags on your configure line)
fi

AC_MSG_RESULT(yes.  Mode: $CC_DEPEND_MODE.  Ext: $CC_DEPEND_EXT)
rm -f configure-test.*
rm -rf configure-test-dir

if test "`basename "$F77"`" = "pgf77"; then
  F77_DEPEND_REGEN=-Mcpp=mm
  F77_DEPEND_MODE=stdout
  F77_DEPEND_EXT=d
else
  F77_DEPEND_REGEN=$CC_DEPEND_REGEN
  F77_DEPEND_MODE=$CC_DEPEND_MODE
  F77_DEPEND_EXT=$CC_DEPEND_EXT
fi

AC_SUBST(CC_DEPEND_MODE)
AC_SUBST(CC_DEPEND_REGEN)
AC_SUBST(CC_DEPEND_EXT)
AC_SUBST(F77_DEPEND_MODE)
AC_SUBST(F77_DEPEND_REGEN)
AC_SUBST(F77_DEPEND_EXT)

# Other programs
AC_PATH_PROG(GMAKE,gmake,NOT_FOUND,,)
if test "$GMAKE" = "NOT_FOUND"; then
  AC_PATH_PROG(MAKE,make,NOT_FOUND,,)
else
  MAKE=$GMAKE
fi

if test "$MAKE" = "NOT_FOUND"; then
  SCI_MSG_ERROR(GNU make not found.)
fi

AC_SUBST(MAKE)
sci_defs_files="$sci_defs_files include/sci_defs/compile_testdefs.h"

SCI_CHECK_VERSION($MAKE,--version,3.78.1,,
  echo configure: error: wrong GNU make version.; exit)

AC_PROG_AWK

AC_CHECK_PROG(ETAGS, etags, etags)

if test "$sci_required_perl" = "yes" ; then
  AC_CHECK_PROG(PERL, perl, perl, 
    echo configure: error: perl was not found in your PATH.;exit)
else
  AC_CHECK_PROG(PERL, perl, perl)
fi

if test "$PERL" = "perl"; then
  PERL=`type perl | sed 's%^.* %%'`
fi

##  Create the tools dir for later use.
if test "$sci_required_tools" = "yes" ; then
  if test ! -d "tools"; then
    AC_MSG_RESULT(Creating tools directory)
    mkdir -p "tools"
  fi
  if test "$ac_cv_f77_compiler_gnu" = "yes" ; then
     G77=1
  else
     G77=0
  fi
fi

if test "$with_fortran" != no; then 
  AC_MSG_CHECKING(fortran underscore policy)
  AC_MSG_RESULT($FORTRAN_UNDERSCORE)
fi

AC_SUBST(FORTRAN_UNDERSCORE)
AC_SUBST(DEF_FORTRAN_UNDERSCORE)
AC_SUBST(G77)
AC_SUBST(CC)
AC_SUBST(F77)
AC_SUBST(CXX)
AC_SUBST(AS)
AC_SUBST(LD)
AC_SUBST(CXXFLAGS)
AC_SUBST(CPPFLAGS)
AC_SUBST(FFLAGS)
AC_SUBST(LDFLAGS)
AC_SUBST(ASFLAGS)
AC_SUBST(LDRUN_PREFIX)
AC_SUBST(extra_cflags)
AC_SUBST(MAKE_PARALLELISM)
AC_SUBST(NEED_SONAME)
AC_SUBST(PERL)
AC_SUBST(REPOSITORY_FLAGS)
AC_SUBST(TEMPLATE_TAG)
AC_SUBST(TEMPLATE_BOX)
sci_defs_files="$sci_defs_files include/sci_defs/template_testdefs.h"

##  set the default language after the build tools are found
AC_LANG([C])


#########################################################################
##  Set the no_optimize_flag 
##  

case $host in
  *linux*)
    no_optimize_flag=-O0
    ;;
  *)
    ;;
esac


##  ----------------------------------------------------------------------

AC_LANG([C++])
# Each of the HAVE_??? statements for these header files is found
# in include/sci_defs/config_testedefs.h
AC_CHECK_HEADERS(limits.h sys/select.h unistd.h sys/time.h ext/algorithm stdint.h inttypes.h)

AC_CONFIG_HEADER(include/sci_defs/config_testdefs.h)
sci_defs_files="$sci_defs_files include/sci_defs/config_testdefs.h"

##  ----------------------------------------------------------------------
##  ----------  required checks for required libraries and headers  ------
##  ----------------------------------------------------------------------

##  --  search for the math library  -------------------------------------
AC_LANG(C)

AC_MSG_CHECKING(for math library:)

M_LIB_DIR=
if test "$IS_VC" = "yes"; then
  M_LIB=""
else
  M_LIB=m
fi

if test "$with_math"; then
   if test ! -e "$with_math"; then
      AC_MSG_RESULT(ERROR)
      AC_MSG_ERROR('$with_math' does not exist (--with-math))
   fi
   if test -d "$with_math"; then
      AC_MSG_RESULT(ERROR)
      AC_MSG_ERROR([--with-math takes a /PATH/LIB, not just the directory: '$with_math'])
   fi

   M_LIB_DIR=`dirname $with_math`
   # Remove the .a (or .so) and the lib... 
   M_LIB=`basename $with_math | rev | cut -f2- -d"." | rev | cut --complement -c1-3`

fi

AC_MSG_RESULT($M_LIB)

SCI_TRY_LINK(M,Verifying math library and header,math.h,,$M_LIB,$M_LIB_DIR,,[
  double d = fabs(69.05);
],required)

AC_SUBST(M_LIB_FLAG)
AC_SUBST(M_LIB_DIR_FLAG)

##  --  check for the 'rt' library  ---------------------------

SCI_TRY_LINK(RT,rt library,,,rt,,,,optional)
AC_SUBST(RT_LIB_FLAG)

MPI_EXTRA_LIB_FLAG="$MPI_EXTRA_LIB_FLAG $RT_LIB_FLAG"

##  --  check for the required thread library  ---------------------------

SOCKET_LIBRARY=""

case $host in
  *)
    if test "$threads" = "unknown"; then
      threads=pthreads
    elif test "$threads" != "pthreads" -a "$threads" != "none"; then
      SCI_MSG_ERROR(unknown thread type for host $host: $threads. exiting.)
    fi
    ;;
esac

case $threads in
   pthreads)
      SCI_TRY_LINK(PTHREAD,pthread library and headers,pthread.h semaphore.h,,
                   pthread,,,,required)

      if test "$HAVE_PTHREAD" = "yes"; then
        THREAD_LIB_FLAG="$PTHREAD_LIB_FLAG"
        DEF_THREAD="#define SCI_PTHREAD 1"
      fi

      AC_MSG_CHECKING(for semaphore library)
      old_LIBS="$LIBS"
      SEMAPHORE_LIB_FLAG=unknown
      for i in "" "$THREAD_LIB_FLAG" $RT_LIB_FLAG; do
        LIBS="$old_LIBS $i"
        AC_TRY_LINK([
#include <semaphore.h>
      ], [
    sem_t sem;
    sem_init(&sem, 0, 0);
    sem_post(&sem);
      ], [
         SEMAPHORE_LIB_FLAG=$i
         break
         ])
      done
      if test "$SEMPAPHORE_LIB_FLAG" = unknown; then
        AC_MSG_RESULT(not found)
        AC_MSG_ERROR([semaphore library(sem_post, sem_wait, etc) needed for pthreads])
      else
        if test "$SEMAPHORE_LIB_FLAG" = "$THREAD_LIB_FLAG"; then
          AC_MSG_RESULT(already in thread library: $THREAD_LIB_FLAG)
          SEMAPHORE_LIB_FLAG=""
        elif test "$SEMAPHORE_LIB_FLAG"; then
          AC_MSG_RESULT($SEMAPHORE_LIB_FLAG)
        else
          AC_MSG_RESULT(none required)
        fi
      fi
      LIBS="$old_LIBS"
      ;;
   none)
      DEF_THREAD="#define SCI_NOTHREAD 1"
      AC_MSG_WARN(threads disabled - software may work incorrectly)
      ;;
   *)
      SCI_MSG_ERROR(unknown thread type for host $host: $threads. exiting.)
      ;;
esac      

THREAD_IMPL="Thread_$threads.cc"
AC_SUBST(THREAD_IMPL)

AC_SUBST(THREAD_LIB_FLAG)
AC_SUBST(SOCKET_LIB_FLAG)
AC_SUBST(DEF_THREAD)
sci_defs_files="$sci_defs_files include/sci_defs/thread_testdefs.h"

AC_SUBST(SEMAPHORE_LIB_FLAG)

AC_SUBST(CFLAGS)

##  -- check for gcc atomic support

SCI_TRY_LINK(GCCSYNC,gcc style atomic operations ,,,,,,[ int x;   __sync_add_and_fetch(&x,1);],optional)
if test "$HAVE_GCCSYNC" = "yes"; then
  REFCOUNT_IMPL=RefCounted_gcc.cc
  ATOMIC_IMPL=AtomicCounter_gcc.cc
else
  REFCOUNT_IMPL=RefCounted.cc
  ATOMIC_IMPL=AtomicCounter_default.cc
fi
AC_SUBST(REFCOUNT_IMPL)
AC_SUBST(ATOMIC_IMPL)


##  --  Enable Ray Scatter -----------------------------

if test "$ray_scatter" = "yes"; then
  DEF_RAY_SCATTER="#define RAY_SCATTER 1"
fi
AC_SUBST(DEF_RAY_SCATTER)

##  --  Verify CMake -----------------------------

if test "$with_visit" -o "$wasatch_3p" = "yes"; then
   which cmake > /dev/null 2>&1
   if test $? != 0; then
      AC_MSG_ERROR( Wasatch 3P requires CMake. Please make sure 'cmake' is in your path!)
   fi
   CMAKE_LOCATION=`which cmake`

   # Verify that cmake is new enough:
   #
   # Need this ugly hack to handle different types of version strings returned by cmake's different versions... sigh.
   # The first 'sed' removes all alphabetical characters (leaves numbers, spaces, and periods).  The second 'sed'
   # removes leading and trailing space.  The final 'sed' replaces (potential) spaces with a perions (.).
   # Eg: The version string from cmake 2.4.8 is 'cmake version 2.4-patch 8'.
   # Note: autoconf removes one set of [], thus the below sed commands have one extra set of [] around each portion.
   CMAKE_VERSION_STRING=`cmake --version | sed 's/[[^0-9. ]]//g' | sed 's/^[[[:space:]]]*\(.*\)[[[:space:]]]*$/\1/' | sed 's/ /./g'`

   CMAKE_VERSION_MAJOR=`echo "$CMAKE_VERSION_STRING" | awk -F. '{print $1}'`
   CMAKE_VERSION_MINOR=`echo "$CMAKE_VERSION_STRING" | awk -F. '{print $2}'`
   CMAKE_VERSION_PATCH=`echo "$CMAKE_VERSION_STRING" | awk -F. '{print $3}'`

   if   test "$CMAKE_VERSION_MAJOR" -ge 3; then
      AC_MSG_WARN(Have not tried using cmake v3.x... It might work...)
   elif test "$CMAKE_VERSION_MAJOR" -lt 2; then
      AC_MSG_ERROR(CMake must be version 2.8.7 or better.  $CMAKE_LOCATION is version $CMAKE_VERSION_STRING.)
   elif test "$CMAKE_VERSION_MINOR" -lt 8; then
      AC_MSG_ERROR(CMake must be version 2.8.7 or better.  $CMAKE_LOCATION is version $CMAKE_VERSION_STRING.)
   elif test "$CMAKE_VERSION_PATCH" -lt 7; then
      AC_MSG_ERROR(CMake must be version 2.8.7 or better.  $CMAKE_LOCATION is version $CMAKE_VERSION_STRING.)
   fi
fi

##  --  search for visit stuff  -------------------------------------------
<<<<<<< HEAD
# local     - sim/V2/lib/VisItControlInterface_V2.h
#           - lib/libsimV2.a
=======
# local     - src/sim/V2/lib/VisItControlInterface_V2.h
#           - build/lib/libsimV2.a
>>>>>>> d1d65a4e

# installed - linux-x86_64/libsim/V2/include/VisItControlInterface_V2.h
#           - linux-x86_64/libsim/V2/lib/libsimV2.a

_sci_lib=
_sci_inc=
_sci_optional=optional
if test "$sci_required_visit" = "yes"; then
 
  if test "$with_visit" = "yes"; then
    _sci_optional=required
  else
    _sci_optional=specific
    _sci_lib="$with_visit"
    BASE_LIB_PATH(_sci_lib,$_sci_lib)
    # Check for a local version (compiling against source)
<<<<<<< HEAD
    if test -e $with_visit/sim/V2/lib; then
      _sci_inc="$with_visit/sim/V2/lib"
=======
    if test -e $with_visit/sim/V2/lib/VisItControlInterface_V2.h; then
      _sci_inc="$with_visit/sim/V2/lib"
    elif test -e $with_visit/../src/sim/V2/lib/VisItControlInterface_V2.h; then
      _sci_inc="$with_visit/../src/sim/V2/lib"
>>>>>>> d1d65a4e
    # Otherwise assume an installed version
    else
      _sci_inc="$with_visit/include"
    fi
  fi
<<<<<<< HEAD

  echo $_sci_inc
  echo $_sci_lib
 
  AC_LANG(C++)
  SCI_TRY_LINK(VISIT, VISIT libraries and headers,
               VisItControlInterface_V2.h VisItDataInterface_V2.h,		
               $_sci_inc,
               simV2,
               $_sci_lib,
               ,,
               $_sci_optional)
  AC_LANG(C)     
  
  if test "$HAVE_VISIT" = "yes"; then
    DEF_VISIT="#define HAVE_VISIT 1"
  else
    DEF_VISIT="#define HAVE_VISIT 1"
=======

  echo $_sci_inc
  echo $_sci_lib
 
  AC_LANG(C++)
  SCI_TRY_LINK(VISIT, VISIT libraries and headers,
               VisItControlInterface_V2.h VisItDataInterface_V2.h,		
               $_sci_inc,
               simV2,
               $_sci_lib,
               ,,
               $_sci_optional)
  AC_LANG(C)     
  
  if test "$HAVE_VISIT" = "yes"; then
    DEF_VISIT="#define HAVE_VISIT 1"

    # Check for a local version (compiling against source)
    if test -e $with_visit/sim/V2/lib; then
        VISIT_PATH="#define VISIT_PATH ((char*)\"$with_visit\")"
    # Otherwise assume an installed version
    else
        VISIT_PATH="#define VISIT_PATH ((char*)\"${with_visit}/../../../..\")"
    fi
>>>>>>> d1d65a4e
  fi

fi #end sci_required_visit

# these are all defined after the call to SCI_COMPILE_LINK_TEST
AC_SUBST(HAVE_VISIT)
AC_SUBST(DEF_VISIT)
AC_SUBST(INC_VISIT_H)
AC_SUBST(VISIT_LIB_DIR_FLAG)
AC_SUBST(VISIT_LIB_FLAG)
<<<<<<< HEAD
=======
AC_SUBST(VISIT_PATH)
>>>>>>> d1d65a4e

sci_defs_files="$sci_defs_files include/sci_defs/visit_testdefs.h"

##  --  search for OFED (Infiniband Drivers) -----------------------------

if test "$with_ofed"; then

   if test "$with_ofed" = "yes"; then
      AC_MSG_ERROR( You must specify a directory with the '--with-ofed=DIR' option! )
   else
      dir="$with_ofed"
      BASE_LIB_PATH(dir,$dir)

      SCI_TRY_LINK( OFED,Infiniband stuff (for MPI),,,
                    ibverbs ibumad rdmacm pthread,$dir,,,required)
      MPI_EXTRA_LIB_FLAG="$MPI_EXTRA_LIB_FLAG $OFED_LIB_FLAG"
      MPI_EXTRA_LIB_DIR="$MPI_EXTRA_LIB_DIR $OFED_LIB_DIR"
   fi
fi

##  --  search for MX (myrinet drivers) -----------------------------

if test "$with_mx"; then

   if test "$with_mx" = "yes"; then
      AC_MSG_ERROR( You must specify a directory with the '--with-mx=DIR' option! )
   else
      dir="$with_mx"
      BASE_LIB_PATH(dir,$dir)

      SCI_TRY_LINK( MX,Myrinet stuff (for MPI),,,myriexpress,$dir,,,required)
      MPI_EXTRA_LIB_FLAG="$MPI_EXTRA_LIB_FLAG $MX_LIB_FLAG"
      MPI_EXTRA_LIB_DIR="$MPI_EXTRA_LIB_DIR $MX_LIB_DIR"
   fi
fi


##  --  search for dlopen  -----------------------------------------------
SCI_TRY_LINK(DL,dlopen in libc,dlfcn.h,,c,,,[
  dlopen("bogus", 0);
],optional)

if test "$HAVE_DL" = "yes"; then
   HAVE_LIB_DL="yes"
else
  case $host in
  *-darwin*)
    SCI_TRY_LINK(DL,dlopen in libdl,dlfcn.h,$sci_thirdparty_include,dl,$sci_thirdparty_lib,,[
      dlopen("bogus", 0);
    ],required)
    ;;
  *)
    SCI_TRY_LINK(DL,dlopen in libdl,dlfcn.h,,dl,,,[
      dlopen("bogus", 0);
    ],required)
    ;;
  esac
fi

AC_SUBST(DL_LIB_FLAG)
AC_SUBST(DL_LIB_DIR_FLAG)

##  --  search for required headers  --------------------------------------

##  --  optional stat64 headers
# stat64 is a CC lib so it has to be checked as a CC file not C.
ext="$ac_ext"
ac_ext="cc"

SCI_TRY_LINK(STAT64,sys/stat.h,sys/stat.h,,,,,[
  struct stat64 buf;
],optional)

# Restore the previous settings.
ac_ext="$ext"

if test "$HAVE_STAT64" = "yes"; then
  DEF_STAT64="#define HAVE_STAT64 1"
fi

AC_SUBST(DEF_STAT64)
sci_defs_files="$sci_defs_files include/sci_defs/stat64_testdefs.h"  

##  --  required standard headers
SCI_TRY_LINK(STD_HDRS,standard headers,stdio.h stdlib.h stddef.h stdarg.h string.h limits.h errno.h fcntl.h float.h memory.h ctype.h signal.h locale.h assert.h sys/types.h sys/stat.h sys/timeb.h,,,,,,required)

# don't test for malloc.h or values.h on darwin
case $host in
  *-darwin*)
    SCI_TRY_LINK(STD_HDRS, standard headers-2,unistd.h dirent.h sys/time.h sys/param.h netdb.h sys/select.h sys/socket.h sys/mman.h sys/ioctl.h sys/resource.h sys/wait.h sys/utsname.h rpc/types.h netinet/in.h,,,,,,required)
    ;;
  *)
    # default system headers that cannot be tested on all systems
    SCI_TRY_LINK(STD_HDRS,standard headers-2,unistd.h dirent.h sys/time.h sys/param.h values.h malloc.h netdb.h sys/select.h sys/socket.h sys/mman.h sys/ioctl.h sys/resource.h sys/wait.h sys/utsname.h rpc/types.h netinet/in.h,,,,,,required)
    ;;
esac

AC_SUBST(DEF_IEEEFP)
sci_defs_files="$sci_defs_files include/sci_defs/ieeefp_testdefs.h"

##  --  required STL headers 
##  --      (only look for STL after going into cplusplus mode)
##
AC_LANG(C++)

SCI_TRY_LINK(STL_HEADERS,standard template library headers,algorithm vector map iostream string,,,,,[
  std::vector<int> vec;
  std::cout << "blah" << std::endl;
],required)

##  --  search for libxml2 --
_sci_optional=required
_sci_lib=


if test "$with_libxml2"; then
   # If --with-libxml2 has a parameter, then use it
   _sci_lib="$with_libxml2"
   BASE_LIB_PATH(_sci_lib,$_sci_lib)
   _sci_optional=specific
fi

if test "$with_libxml2" = "built-in"; then
  XML2_LIB_FLAG="-lxml2"
  AC_MSG_RESULT( "Using built in libxml2... no explicit linking will be done." )
else

  AC_MSG_CHECKING(for $_sci_optional libxml2)
  if test ! -e $_sci_lib/../bin/xml2-config; then
     AC_MSG_RESULT(Not found under $_sci_lib)
     AC_MSG_CHECKING(for xml2-config in your path)
     XML2_DIR=`xml2-config --prefix`
     if test -e "$XML2_DIR/lib"; then
        _sci_lib=$XML2_DIR/lib
        AC_MSG_RESULT(xml2-config found...)
     else
        AC_MSG_RESULT(xml2-config program not found...)
     fi
  fi

  found_xml2_config="no"

  if test -e $_sci_lib/../bin/xml2-config; then
      found_xml2_config="yes"
      AC_MSG_WARN(Using $_sci_lib/../bin/xml2-config to set libxml2 variables.)

      xml2_static=`xml2-config | grep static`

      if test "$IS_STATIC_BUILD" = "yes" -a "$IS_OSX" != "yes"; then
        if test -n "$xml2_static"; then
           STATIC_FLAG=--static
        else
           STATIC_FLAG=''
        fi
      fi


      XML2_LIB_DIR_FLAG=`$_sci_lib/../bin/xml2-config --libs $STATIC_FLAG`
      XML2_LDFLAGS=""
      XML2_LIB_PATH=""
      for i in $XML2_LIB_DIR_FLAG;do
        is_lib_path=`echo $i | sed -n -e "s/-L//p"`
        if test -z "$is_lib_path";then
          XML2_LDFLAGS="$XML2_LDFLAGS $i"
        else 
          if ! test $i = "-L/usr/lib";then
            XML2_LIB_PATH="$XML2_LIB_PATH $i"
          fi
        fi
      done
      includes=`$_sci_lib/../bin/xml2-config --cflags`
  fi
  SCI_TRY_LINK(XML2,xml2 library and headers,libxml/tree.h libxml/parser.h,
                $includes,$XML2_LDFLAGS,$XML2_LIB_PATH,,[
  #if defined(LIBXML_TREE_ENABLED) && defined(LIBXML_OUTPUT_ENABLED)
  xmlDocPtr doc = NULL;       /* document pointer */
  xmlNodePtr root_node = NULL, node = NULL, node1 = NULL;/* node pointers */
  xmlDtdPtr dtd = NULL;       /* DTD pointer */
  char buff[256];
  int i, j;

  LIBXML_TEST_VERSION;

  /*
    * Creates a new document, a node and set it as a root node
    */
  doc = xmlNewDoc(BAD_CAST "1.0");
  root_node = xmlNewNode(NULL, BAD_CAST "root");
  xmlDocSetRootElement(doc, root_node);
  #else
  //create compile error so configure fails
  WrongVersionOrNotInstalled *x = 0;
  #endif
  ],required)

  DEF_XML2="#define HAVE_XML2 1"
  break

  if test ! "$DEF_XML2"; then
    echo
    AC_MSG_ERROR(One or more of the xml2 components is missing.)
  fi
fi

AC_SUBST(XML2_LIB_FLAG)
AC_SUBST(XML2_LIB_DIR_FLAG)
AC_SUBST(INC_XML2_H)

##  ----------------------------------------------------------------------
##  ----------  required checks for optional libraries and headers  ------
##  ----------------------------------------------------------------------

##  --  search for optional headers  ------------------------------------
AC_LANG(C++)
SCI_TRY_LINK(SSTREAM,sstream header,sstream,,,,,,optional)

if test "$HAVE_SSTREAM" = "yes"; then
   SSTREAM_COMPAT="no"
else
   # Use SCIRun sstream compatibility files...
   SSTREAM_COMPAT="yes"
fi

AC_SUBST(SSTREAM_COMPAT)
AC_LANG(C)
##  --  search for SGI'S traceback library  ------------------------------ 

_sci_optional=optional
if test "$with_exc"; then
  _sci_lib="$with_exc"
  _sci_inc="$with_exc/../include"
  _sci_optional=specific
else
  _sci_lib=
  _sci_inc=
fi

SCI_TRY_LINK(EXC,traceback library and headers,libexc.h,$_sci_inc,exc,$_sci_lib,,,$_sci_optional)

if test "$HAVE_EXC" = "yes"; then
  DEF_EXC="#define HAVE_EXC 1"
fi

if test "$with_exc" && test ! "$DEF_EXC"; then
  echo
  AC_MSG_ERROR(One or more of the EXC components is missing.)
  echo
fi

AC_SUBST(EXC_LIB_FLAG)
AC_SUBST(EXC_LIB_DIR_FLAG)
AC_SUBST(DEF_EXC)
sci_defs_files="$sci_defs_files include/sci_defs/exe_testdefs.h"

##  --  search for gzopen (and related)  ----------------------------------

_sci_optional=required
_sci_lib=
_sci_inc=

if test "$with_zlib"; then
  if test "$with_zlib" = "yes"; then
    AC_MSG_WARN(Zlib is already required - you do not need to specify --with-zlib.)
  else
    _sci_lib="$with_zlib/lib"
    _sci_inc="$with_zlib/include"
    _sci_optional=specific
  fi
fi

# account for /lib64, /usr/lib64, etc
BASE_LIB_PATH(_sci_lib,$with_zlib)

SCI_TRY_LINK(Z,zlib library and header,zlib.h,$_sci_inc,z,$_sci_lib,,,$_sci_optional)

if test "$HAVE_Z" = "yes"; then
   DEF_Z="#define HAVE_ZLIB 1"
fi

if test "$with_zlib" && test ! "$DEF_Z"; then
  echo
  AC_MSG_ERROR(One or more of the GZOPEN components is missing.)
  echo
fi

AC_SUBST(Z_LIB_FLAG)
AC_SUBST(Z_LIB_DIR_FLAG)
AC_SUBST(INC_Z_H)
AC_SUBST(DEF_Z)
sci_defs_files="$sci_defs_files include/sci_defs/z_testdefs.h"

##  --  search for jpeg and tiff -----------------------------------------

_sci_optional=optional
_sci_lib=
_sci_inc=

if test "$with_jpeg"; then
   if test "$with_jpeg" = "yes"; then
      _sci_optional=required
   else
      _sci_lib="$with_jpeg/lib"
      _sci_inc="$with_jpeg/include"
      _sci_optional=specific
   fi
fi

SCI_TRY_LINK(JPEG,jpeg library,,$_sci_inc,jpeg,$_sci_lib,,,$_sci_optional)

AC_SUBST(JPEG_LIB_FLAG)
AC_SUBST(JPEG_LIB_DIR_FLAG)

_sci_optional=optional
_sci_lib=
_sci_inc=

if test "$with_tiff"; then
   if test "$with_tiff" = "yes"; then
      _sci_optional=required
   else
      _sci_lib="$with_tiff/lib"
      _sci_inc="$with_tiff/include"
      _sci_optional=specific
   fi
fi

SCI_TRY_LINK(TIFF,tiff library,tiff.h,$_sci_inc,tiff,$_sci_lib,$M_LIB_DIR_FLAG $M_LIB_FLAG,,$_sci_optional)

AC_SUBST(TIFF_LIB_FLAG)
AC_SUBST(TIFF_LIB_DIR_FLAG)
AC_SUBST(HAVE_TIFF)

##  --  check if exceptions work properly --------------------------------

AC_MSG_CHECKING(for working exceptions.)
cat > conftest-exc.cc <<EOF

    #include <stdio.h>

    int main() {       
      try {
        throw "hello world";        
      }
      catch( const char* e ) {
        printf("error is %s\n", e);
      }
    }
EOF
    $CXX $CFLAGS -o conftest-exc conftest-exc.cc $LDFLAGS
    ./conftest-exc > /dev/null 2>&1 

    if test "$?" != "0"; then
       AC_MSG_RESULT(not found)
       enable_exceptions_crash=1
       EXCEPTIONS_CRASH_DEF="#define EXCEPTIONS_CRASH 1"
    else
       AC_MSG_RESULT(yes)
       enable_exceptions_crash=0
       EXCEPTIONS_CRASH_DEF=""
    fi

    rm -f conftest-exc.cc conftest-exc
AC_SUBST(EXCEPTIONS_CRASH_DEF)

##  --  search for scisock --------------------------------------

AC_SUBST(SCISOCK_LIB_FLAG)
AC_SUBST(SCISOCK_LIB_DIR_FLAG)
AC_SUBST(INC_SCISOCK_H)


sci_defs_files="$sci_defs_files include/sci_defs/scisock_testdefs.h"

##  --  search for the fortran library  ----------------------------------
# Always check for fortran, since we now always try to enable blas

F_LIB_FLAG=""
F_LIB_DIR_FLAG=""

_sci_lib=
_sci_inc=
_sci_optional=optional

if test "$sci_required_fortran" = "yes"; then
  _sci_optional=required
fi

if test "$with_fortran" = "yes"; then
  _sci_optional=required
elif test "$with_fortran" -a "$with_fortran" != "no"; then
  _sci_lib="$with_fortran/lib"
  _sci_inc="$with_fortran/include"
  _sci_optional=specific
fi

if test "$with_fortran" != "no"; then
  case $host in 
    *linux*)
      F77TEST=$F77
      case $F77 in
        *mpif77* )
          mpif77 --version | grep -i -q ifort
          if test $? = 0; then
             F77TEST=ifort
          else
             F77TEST=gfortran
          fi
      esac


      # Linux Library Check
      case $F77TEST in
        *pgf77*)
          SCI_TRY_LINK(F,fortran libraries (pgf77),,,pgftnrtl,$_sci_lib,$RT_LIB_FLAG,,$_sci_optional)
          ;;
        *gfortran*)
          SCI_TRY_LINK(F,fortran libraries (gfortran),,,gfortran,$_sci_lib,,,$_sci_optional)
          ;;
        *xlf* )
	  # bgxlf and /usr/local/tools/toolchain-4.7.2/gnu-linux-4.7.2/powerpc64-bgq-linux/lib
          SCI_TRY_LINK(F,fortran libraries (xlf),,,xlf90_r xl xlopt dl,$_sci_lib,,,optional)
          ;;
        *ifort*)
          SCI_TRY_LINK(F,fortran libraries (ifort),,,ifcore,$_sci_lib,,,$_sci_optional)
          ;;
        *ftn*)
          SCI_TRY_LINK(F,fortran libraries (ftn),,,,$_sci_lib,,,$_sci_optional)
          ;;
        *)
          SCI_TRY_LINK(F,fortran libraries (other),,,g2c,$_sci_lib,,,$_sci_optional)
          ;;
       esac
      ;;
    *dec*)
      SCI_TRY_LINK(F,fortran libraries (dec),,,for Ufor,$_sci_lib,,,$_sci_optional)
      ;;
    *-darwin*)
      # OSX Library Check
      if test "$F77" = "xlf"; then
        SCI_TRY_LINK(F,Mac fortran library (xlf) - xlf90,,$_sci_inc,xlf90,$_sci_lib,,,$_sci_optional)
      else
        SCI_TRY_LINK(F,2 - Mac fortran library (other) - gfortran,,$_sci_inc,gfortran,$_sci_lib,,,optional)
        if test "$HAVE_F" = "no"; then
             SCI_TRY_LINK(F,3 - Mac fortran library - g2c,,$_sci_inc,g2c,$_sci_lib,,,$_sci_optional)
        fi
      fi
      ;;
    *-pc-mingw*)
      # Mingw g77 and libg2c
      SCI_TRY_LINK(F,fortran libraries (pc-mingw),,,g2c,$_sci_lib,,,$_sci_optional)
      ;;
    *)
      SCI_TRY_LINK(F,fortran libraries (other),,,F77,$_sci_lib,,,$_sci_optional)
      ;;
  esac
fi
  
AC_SUBST(F_LIB_FLAG)
AC_SUBST(F_LIB_DIR_FLAG)

MPI_EXTRA_LIB_FLAG="$MPI_EXTRA_LIB_FLAG $F_LIB_FLAG"
MPI_EXTRA_LIB_DIR="$MPI_EXTRA_LIB_DIR $F_LIB_DIR_FLAG"

AC_LANG(C)

# Clean up all the fortran flags that don't have individual without-fortran guards on them...
#
if test "$with_fortran" = no; then 

  FFLAGS="fortran_disabled"
  extra_fflags="fortran_disabled"
  FORTRAN_UNDERSCORE="// FORTRAN_UNDERSCORE not set. Fortran is disabled..."

  DEF_FORTRAN_UNDERSCORE="#define FORTRAN_UNDERSCORE_END /* Fortran disabled, but need for sci_lapack.cc. */"
  msg="Though Fortran is not being used, assuming FORTRAN_UNDERSCORE=end for Core/Math/sci_lapack.cc..."
  add_important_warning "$msg"
fi

##  --  Electric Fence  -------------------------------------

if test "$with_electric_fence"; then

  if test "$with_electric_fence" = "yes"; then
    SCI_TRY_LINK(ELECTRIC_FENCE,
                 electric fence library,,,
                 efence,
                 ,,,
                 required)
  else
    SCI_TRY_LINK(ELECTRIC_FENCE,
                 electric fence library,,,
                 efence,$with_electric_fence,
                 ,,
                 specific)
  fi
fi

AC_SUBST(HAVE_ELECTRIC_FENCE)
AC_SUBST(ELECTRIC_FENCE_LIB_FLAG)
AC_SUBST(ELECTRIC_FENCE_LIB_DIR_FLAG)

##  --  search for acml (optimized blas/lapack) stuff  -------------------------------------

if test "$with_acml"; then

  if test "$with_blas"; then
    AC_MSG_ERROR(You cannot use both --with-blas and --with-acml.)
  fi
  if test "$with_atlas"; then
    AC_MSG_ERROR(You cannot use both --with-atlas and --with-acml.)
  fi
  if test "$with_mkl"; then
    AC_MSG_ERROR(You cannot use both --with-mkl and --with-acml.)
  fi
  if test "$with_essl"; then
    AC_MSG_ERROR(You cannot use both --with-essl and --with-acml.)
  fi

  if test "$with_acml" = "yes"; then
    _sci_lib=
    _sci_inc=
    _sci_optional=required
  elif test "$with_acml"; then
    _sci_lib="$with_acml/lib"
    _sci_inc="$with_acml/include"
    _sci_optional=specific
  fi

  case $host in
    *-darwin*)
       AC_MSG_ERROR(We recommend that you don't use ACML on a Mac... use the default vecLib instead.)
       ;;
     *)
       SCI_TRY_LINK(BLAS,acml version of (blas/lapack) libraries and headers,acml.h,
                    $_sci_inc,acml acml_mv,$_sci_lib,$F_LIB_DIR_FLAG $F_LIB_FLAG,,$_sci_optional)
       ;;
  esac

  HAVE_LAPACK=$HAVE_BLAS

  DEF_LAPACK="#define HAVE_LAPACK 1"
  DEF_BLAS="#define HAVE_BLAS 1"

  sci_required_blas=no
fi

##  --  search for mkl (optimized blas/lapack) stuff  -------------------------------------

if test "$with_mkl"; then

  if test "$with_blas"; then
    AC_MSG_ERROR(You cannot use both --with-blas and --with-mkl.)
  fi
  if test "$with_atlas"; then
    AC_MSG_ERROR(You cannot use both --with-atlas and --with-mkl.)
  fi
  if test "$with_essl"; then
    AC_MSG_ERROR(You cannot use both --with-essl and --with-mkl.)
  fi

  if test "$with_mkl" = "yes"; then
    AC_MSG_ERROR(You must specify a directory with --with-mkl=DIR)
  else
    _sci_lib="$with_mkl/lib"
    _sci_inc="$with_mkl/include"
    if test ! -e "$with_mkl" -o ! -e "$_sci_lib" -o ! -e "$_sci_inc"; then
       AC_MSG_ERROR(with_mkl (or lib/incldue) dir does not exist: $with_mkl)
    fi
    
    # _sci_optional=specific TESTING FOR SPECIFIC NOT IMPLEMENTED!!!
    
    ## check for lib/intel64 or lib/ia32 on IBM systems (this is the case for MKL, etc)
    if test "$enable_64bit" = "yes"; then
      if test -d $with_mkl/lib/intel64; then
        _sci_lib=$_sci_lib/intel64
      fi
    elif test -d $with_mkl/lib/ia32; then
      _sci_lib=$_sci_lib/ia32
    fi
    
  fi

  case $host in
    *-darwin*)
       AC_MSG_ERROR(We recommend that you don't use MKL on a Mac... use the default vecLib instead.)
       ;;
     *)
       unset test_libs
       test_libs[[0]]="mkl_intel_lp64 mkl_sequential mkl_core pthread" # Line for Utah's Ember computer (10/18/2013)
       test_libs[[1]]="mkl mkl_core mkl_intel_lp64 guide" # Newer version of MKL doesn't have libguide, so need two separate checks...
       test_libs[[2]]="mkl mkl_core mkl_intel_lp64"
       test_libs[[3]]="mkl_core mkl_intel_thread iomp5 pthread" # works on Yellowstone computer
       test_libs[[4]]="mkl_core mkl_intel_lp64 mkl_intel_thread iomp5" # works on Navy DSRC Haise/Kilrain (IBM iDataPlex)

       num_libs=${#test_libs[*]}

       for (( num=0; num<$num_libs; num++ ));
       do
          the_libs=${test_libs[[$num]]}
          SCI_TRY_LINK(BLAS,${num} - mkl version of (blas/lapack) libraries and headers,mkl_cblas.h mkl_lapack.h,
                       $_sci_inc,$the_libs,$_sci_lib,
                       $THREAD_LIB_FLAG $M_LIB_DIR_FLAG $M_LIB_FLAG,[
                                                                    float x[]={0.7f};
                                                                    float y[]={0.8f};
                                                                    float test=cblas_sdsdot(1,0.0,x,1,y,-1); 
                                                                    ],optional)
          if test "$HAVE_BLAS" = "yes"; then
             # FIXME: Really need to do 'specific' test here...
             break
          fi
       done								    

       ;;
  esac

  if test "$HAVE_BLAS" != "yes"; then
    AC_MSG_ERROR(Failed to link against MKL specified by --with_mkl.)
  fi

  HAVE_LAPACK=$HAVE_BLAS

  CBLAS_H="mkl_cblas.h"
  HAVE_CBLAS=$HAVE_BLAS
  DEF_CBLAS="#define HAVE_CBLAS 1"
  DEF_BLAS="#define HAVE_BLAS 1"
  DEF_LAPACK="#define HAVE_LAPACK 1"
  sci_required_blas=no
fi

##  --  search for essl (optimized blas/lapack) stuff  -------------------------------------

if test "$with_essl"; then

  if test "$with_blas"; then
    AC_MSG_ERROR(You cannot use both --with-blas and --with-essl.)
  fi
  if test "$with_atlas"; then
    AC_MSG_ERROR(You cannot use both --with-atlas and --with-essl.)
  fi

  if test "$with_essl" = "yes"; then
    AC_MSG_ERROR(You must specify a directory with --with-essl=DIR)
  elif test "$with_essl"; then
    _sci_lib="$with_essl/lib"
    _sci_inc="$with_essl/include"
    
    # _sci_optional=specific TESTING FOR SPECIFIC NOT IMPLEMENTED!!!
  fi

  case $host in
    *-darwin*)
       AC_MSG_ERROR(We recommend that you don't use ESSL on a Mac... use the default vecLib instead.)
       ;;
     *)
       unset test_libs
       test_libs[[0]]="essl"   # 
       test_libs[[1]]="esslbg" # Line for LLNL's Vulcan computer (3/10/2014)

       num_libs=${#test_libs[*]}

       for (( num=0; num<$num_libs; num++ ));
       do
          the_libs=${test_libs[[$num]]}
          SCI_TRY_LINK(BLAS,${num} - essl version of (blas/lapack) libraries and headers ($the_libs),essl.h,
                       $_sci_inc,dl $the_libs,/usr/local/tools/toolchain-4.7.2/gnu-linux-4.7.2/powerpc64-bgq-linux/lib $_sci_lib,
                       $THREAD_LIB_FLAG $M_LIB_DIR_FLAG $M_LIB_FLAG $F_LIB_DIR_FLAG $F_LIB_FLAG,
                       [
                       float x[]={0.7f};
                       float y[]={0.8f};
                       float test=sdot(1,x,1,y,-1);
                       ],
                       optional)
          if test "$HAVE_BLAS" = "yes"; then
             # FIXME: Really need to do 'specific' test here...
             break
          fi
       done								    

       ;;
  esac

  HAVE_LAPACK=$HAVE_BLAS

  HAVE_CBLAS=no
  DEF_BLAS="#define HAVE_BLAS 1"
  DEF_LAPACK="#define HAVE_LAPACK 1"
  sci_required_blas=no
fi

##  --  search for atlas (optimized blas/lapack) stuff  -------------------------------------

if test ! "$HAVE_BLAS"; then
  # MKL test above did not find mkl... so look for atlas

  if test "$with_atlas" -a "$with_blas"; then
    AC_MSG_ERROR(You cannot use both --with-blas and --with-atlas.)
  fi

  _sci_lib=
  _sci_inc=
  _sci_optional=optional

  if test "$with_atlas" = "yes"; then
    _sci_optional=required
  elif test "$with_atlas"; then
    _sci_lib="$with_atlas/lib"
    _sci_inc="$with_atlas/include"
    _sci_optional=specific
  fi

  case $host in
     *)
       SCI_TRY_LINK(BLAS,atlas version of libraries and headers,cblas.h,
                    $_sci_inc,cblas f77blas atlas,$_sci_lib,$F_LIB_DIR_FLAG $F_LIB_FLAG,[
                                                                                         float x[]={0.7f};
                                                                                         float y[]={0.8f};
                                                                                         float test=cblas_sdsdot(1,0.0,x,1,y,-1); 
                                                                                         ],$_sci_optional)
       ;;
  esac

  HAVE_CBLAS=$HAVE_BLAS
  DEF_CBLAS=$DEF_BLAS

  if test "$HAVE_BLAS" = "yes"; then
    DEF_BLAS="#define HAVE_BLAS 1"
    DEF_CBLAS="#define HAVE_CBLAS 1"
    CBLAS_H="cblas.h"
    sci_required_blas=no
  fi
fi

AC_SUBST(CBLAS_H)


##  --  search for blas stuff  -------------------------------------------

_sci_lib=
_sci_inc=

if test "$HAVE_BLAS" != "yes"; then

  # if HAVE_BLAS is yes at this point, then atlas has been found and we
  # don't want to check for blas.

  if test "$with_blas" && test "$with_blas" != "yes"; then
    _sci_lib="$with_blas/lib"
    _sci_inc="$with_blas/include"
    _sci_specific=yes
  fi
  
  case $host in
    *-darwin*)
       if test "$yosemite" = yes; then
          SCI_TRY_LINK(BLAS,blas and cblas libraries-darwin-yosemite,Accelerate/Accelerate.h,
                       $_sci_inc,cblas blas,$_sci_lib,-framework Accelerate $F_LIB_DIR_FLAG $F_LIB_FLAG,[
                                                                                float x[]={0.7f};
                                                                                float y[]={0.8f};
                                                                                float test=cblas_sdsdot(1,0.0,x,1,y,-1); 
                                                                                ],optional)
          if test "$HAVE_BLAS" = yes ; then
             BLAS_LIB_FLAG="-framework Accelerate"
             CBLAS_H="Accelerate/Accelerate.h"
             HAVE_CBLAS=yes
             DEF_CBLAS="#define HAVE_CBLAS 1"
          fi
       else
          SCI_TRY_LINK(BLAS,blas and cblas libraries-darwin,vecLib/cblas.h,
                       $_sci_inc,cblas blas,$_sci_lib,-framework vecLib $F_LIB_DIR_FLAG $F_LIB_FLAG,[
                                                                                float x[]={0.7f};
                                                                                float y[]={0.8f};
                                                                                float test=cblas_sdsdot(1,0.0,x,1,y,-1); 
                                                                                ],optional)
          if test "$HAVE_BLAS" = yes ; then
             BLAS_LIB_FLAG="-framework vecLib"
             CBLAS_H="vecLib/cblas.h"
             HAVE_CBLAS=yes
             DEF_CBLAS="#define HAVE_CBLAS 1"
          fi
       fi
       ;;
    *dec*)
       SCI_TRY_LINK(BLAS,cxml library,,,
                      cxml,$_sci_lib,$F_LIB_DIR_FLAG $F_LIB_FLAG,,required)
       ;;
    *)
       # Can't use the "specific" key word as we are testing for a number
       # of different configurations.
       SCI_TRY_LINK(BLAS,blas and cblas libraries-1,cblas.h,
                    $_sci_inc,cblas blas,$_sci_lib,$F_LIB_DIR_FLAG $F_LIB_FLAG,[
                                                                                float x[]={0.7f};
                                                                                float y[]={0.8f};
                                                                                float test=cblas_sdsdot(1,0.0,x,1,y,-1); 
                                                                                ],optional)
       if test "$HAVE_BLAS" = "yes"; then
          HAVE_CBLAS=yes
          CBLAS_H="cblas.h"
          DEF_CBLAS="#define HAVE_CBLAS 1"
       else
          SCI_TRY_LINK(BLAS,blas and scs libraries-2,cblas.h,
            $_sci_inc,blas scs_mp,$_sci_lib,$F_LIB_DIR_FLAG $F_LIB_FLAG,[
                                                                         float x[]={0.7f};
                                                                         float y[]={0.8f};
                                                                         float test=cblas_sdsdot(1,0.0,x,1,y,-1); 
                                                                         ],optional)
          if test "$HAVE_BLAS" = "no"; then
             #scs library should be used on the SGI altix
             #SCI_TRY_LINK(BLAS,blas and scs libraries-2,cblas.h,
             #   $_sci_inc,blas scs_mp,$_sci_lib,$F_LIB_DIR_FLAG $F_LIB_FLAG,,optional)
             SCI_TRY_LINK(BLAS,blas and cblas libraries-2,cblas.h,
               $_sci_inc,blas,$_sci_lib,$F_LIB_DIR_FLAG $F_LIB_FLAG,[
                                                                     float x[]={0.7f};
                                                                     float y[]={0.8f};
                                                                     float test=cblas_sdsdot(1,0.0,x,1,y,-1); 
                                                                     ],optional)
             if test "$HAVE_BLAS" = "yes"; then
                HAVE_CBLAS=yes
                CBLAS_H="cblas.h"
                DEF_CBLAS="#define HAVE_CBLAS 1"
             else
                SCI_TRY_LINK(BLAS,blas library,,,blas,$_sci_lib,$F_LIB_DIR_FLAG $F_LIB_FLAG,,optional)
                if test "$HAVE_BLAS" = "no"; then
	           SCI_TRY_LINK(BLAS,optional fblas library,,,
		   	     fblas,$_sci_lib,$F_LIB_DIR_FLAG $F_LIB_FLAG,,optional)
                else
                   # Verify it was in the right spot
                   if test "$_sci_specific" = "yes"; then
                     SCI_TRY_LINK(BLAS,blas library,,,blas,$_sci_lib,$F_LIB_DIR_FLAG $F_LIB_FLAG,,specific)
                   fi
                fi
             fi
          else
             HAVE_CBLAS=yes
             CBLAS_H="cblas.h"
             DEF_CBLAS="#define HAVE_CBLAS 1"
          fi
       fi
       ;;
  esac

  if test "$HAVE_BLAS" = "yes"; then
    DEF_BLAS="#define HAVE_BLAS 1"
  fi

  if test "$with_blas" && test ! "$DEF_BLAS"; then
    echo
    AC_MSG_ERROR(One or more of the BLAS components is missing.)
    echo
  fi

fi # end sci_required_blas

# these are set above by atlas check if atlas check succeeded
AC_SUBST(HAVE_BLAS)
AC_SUBST(HAVE_CBLAS)
AC_SUBST(INC_BLAS_H)
AC_SUBST(BLAS_LIB_FLAG)
AC_SUBST(BLAS_LIB_DIR_FLAG)
AC_SUBST(DEF_BLAS)
AC_SUBST(DEF_CBLAS)
sci_defs_files="$sci_defs_files include/sci_defs/blas_testdefs.h"

##  --  search for lapack stuff  -----------------------------------------

if test "$HAVE_LAPACK" != "yes"; then
  # if HAVE_LAPACK is yes at this point, then atlas/mkl has been found and we
  # don't want to check for it here.

  if test "$with_lapack"; then
     _sci_lib="$with_lapack/lib"
  else
     _sci_lib="$LIB_DIR_BLAS"
  fi

  case $host in
    *-darwin*)

       if test "$yosemite" = yes; then
          SCI_TRY_LINK(LAPACK,Mac Accelerate lapack version of libraries and headers,
                       Accelerate/Accelerate.h,,,,-framework Accelerate,,optional)
          if test "$HAVE_LAPACK" = yes ; then
             LAPACK_LIB_FLAG="-framework Accelerate"
          fi
       else
          SCI_TRY_LINK(LAPACK,Old Mac lapack version of libraries and headers,
                       vecLib/clapack.h,,,,$altivec -framework vecLib,,optional)
          if test "$HAVE_LAPACK" = yes ; then
             LAPACK_LIB_FLAG="$altivec -framework vecLib"
          fi
       fi
       ;;
     *)
       SCI_TRY_LINK(LAPACK,lapack library,,,lapack,$_sci_lib,$BLAS_LIB_DIR_FLAG $BLAS_LIB_FLAG $F_LIB_DIR_FLAG $F_LIB_FLAG,,optional)
       ;;
  esac

  if test "$HAVE_LAPACK" != "yes"; then
    SCI_TRY_LINK(LAPACK,flapack library,,,flapack,$_sci_lib,$BLAS_LIB_DIR_FLAG $BLAS_LIB_FLAG $F_LIB_DIR_FLAG $F_LIB_FLAG,,optional)
  fi

  # In some cases, some files need complib.sgimath_mp for the lapack
  # library.  I have created this new var LAPACKMP to keep track of this
  # information.  If the configure script finds complib.sgimath_mp, then
  # the LAPACKMP vars will be updated.  If it does not, then the LAPACK
  # vars will be used.
  HAVE_LAPACKMP=$HAVE_LAPACK
  LAPACKMP_LIB_FLAG=$LAPACK_LIB_FLAG
  LAPACKMP_LIB_DIR_FLAG=$LAPACK_LIB_DIR_FLAG

  if test "$HAVE_LAPACK" != "yes"; then
    SCI_TRY_LINK(LAPACK,complib.sgimath library,,,complib.sgimath,$_sci_lib,,,optional)
    if test "$HAVE_LAPACK" = "yes"; then
         AC_MSG_WARN(Using complib for lapack)
         SCI_TRY_LINK(LAPACKMP,complib.sgimath_mp library,,,complib.sgimath_mp,$_sci_lib,,,optional)
    fi
  fi

  if test "$HAVE_LAPACK" = "yes"; then
    DEF_LAPACK="#define HAVE_LAPACK 1"
  fi

  if test "$sci_required_lapack" = "yes" -o "$with_lapack" && test ! "$DEF_LAPACK"; then
    echo
    AC_MSG_WARN(Could not find LAPACK in $_sci_lib)
    AC_MSG_ERROR(The required LAPACK component is missing.)
    echo
  fi

fi

AC_SUBST(HAVE_LAPACK)
AC_SUBST(DEF_LAPACK)
AC_SUBST(LAPACK_LIB_FLAG)
AC_SUBST(LAPACK_LIB_DIR_FLAG)

AC_SUBST(HAVE_LAPACKMP)
AC_SUBST(LAPACKMP_LIB_FLAG)
AC_SUBST(LAPACKMP_LIB_DIR_FLAG)
sci_defs_files="$sci_defs_files include/sci_defs/lapack_testdefs.h"

##  --  allow for extra mpi libraries  -----------------------------------

# If --with-mpi-extra-libs is set, then it will be one or more
# absolute paths to additionaly libraries necessary to link MPI.  This
# code parses the given library (libraries) and adds (through the
# MPI_EXTRA flags) to the MPI test link line.

if test "$with_mpi_extra_libs"; then
   the_libs=$(echo $with_mpi_extra_libs | tr "," "\n")
   for lib in $the_libs; do
      if test ! -f "$lib"; then
         AC_MSG_ERROR(Extra MPI lib '$lib' does not exist...)
      else
         the_dir=`dirname $lib`
         if test "$the_dir" = "."; then
            AC_MSG_ERROR(Extra MPI lib '$lib' must include an absolute path...)
         fi
         the_base=`basename $lib | cut -f"1" -d"." | sed 's/lib//g'` 
         MPI_EXTRA_LIB_FLAG="$MPI_EXTRA_LIB_FLAG -l$the_base"
         if test "$the_dir" != "/usr/lib" -a "$the_dir" != "/usr/lib64"; then
            # Don't add /usr/lib or /usr/lib64 to the path...
            MPI_EXTRA_LIB_DIR="$MPI_EXTRA_LIB_DIR -L$the_dir"
         fi
      fi
   done
fi

##  --  search for mpi  --------------------------------------------------

sci_required_mpi="yes"
if test "$with_mpi" = "built-in"; then
  HAVE_MPI=yes
  AC_MSG_WARN( MPI specified as built-in... not checking for it... )
fi
if test "$sci_required_mpi" = "yes" -a "$with_mpi" != "built-in"; then
  echo
  AS_MESSAGE(checking for required MPI components......)
  echo

  if test "$with_mpi" -a \( "$with_mpi_include" -o "$with_mpi_lib" \); then
    AC_MSG_ERROR( [Please use either --with-mpi or --with-mpi-lib/include, but not both.] )
  fi
  if test "$with_mpi_include" = "yes"; then
    AC_MSG_ERROR( [--with-mpi-include=DIR must specify a DIRectory.] )
  fi
  if test "$with_mpi_lib" = "yes"; then
    AC_MSG_ERROR( [--with-mpi-lib=DIR must specify a DIRectory.] )
  fi
  if test \( "$with_mpi_lib" -a "$with_mpi_include" = "" \) -o \( "$with_mpi_lib" = "" -a "$with_mpi_include" \); then
    AC_MSG_ERROR( [Both --with-mpi-lib=DIR and --with-mpi-include=DIR must be specified...] )
  fi
  if test "$with_mpi_include"; then
    if ! test -d "$with_mpi_include"; then
      AC_MSG_ERROR( [The directory specified with --with-mpi-include=DIR is not valid: $with_mpi_include] )
    fi
    if ! test -d "$with_mpi_lib"; then
      AC_MSG_ERROR( [The directory specified with --with-mpi-lib=DIR is not valid: $with_mpi_lib] )
    fi
  fi

  case $host in
  #  *aix*)
        # On LLNL blue pacific, the "mp" compilers (build_scripts) automagically
        # include the paths to mpi stuff...  However, if you don't want 
        # them to automatically force you to run in poe (batch) mode, you
        # can comment this out and link in MPI directly yourself.
        # The resulting executable works in non-mpi mode which can be easier
        # to debug (and to get to run as you don't go through the poe system.)
        # It is possible that the executable will not work in MPI mode.
        #
        # AC_MSG_WARN(On blue pacific the mp compilers automatically specify mpi.  No check made.)
        #
        # The reason you have to specify xlC/KCC above, and change it to
        # mpxlC/mpKCC here is that configure uses the compiler to create test
        # programs to figure things out about the system.  If you use
        # the mpCC compiler, then the test programs will not run (as they
        # try to run in POE mode.)
        #
        # CC="mp$CC"
        # CXX="mp$CXX"
        # ;;
     *)
        _sci_optional=optional
        if test "$with_mpi"; then
           if test "$with_mpi" = "yes"; then
              _sci_optional=required
           else
              if ! test -d "$with_mpi"; then
                AC_MSG_ERROR( [The directory specified for --with-mpi=DIR is not valid: $with_mpi] )
              fi
              _sci_optional=specific
              _sci_inc="$with_mpi/include"
              # Account for lib64 or lib32 or just lib...
              BASE_LIB_PATH(_sci_lib,$with_mpi)
           fi
        else
          if test "$with_mpi_lib"; then
            _sci_inc="$with_mpi_include"
            _sci_lib="$with_mpi_lib"
          fi
        fi

        unset test_libs
        test_libs[[0]]="mpi lam util pmpi" 
        test_libs[[1]]="mpi lam util $THREAD_LIB_FLAG"
        test_libs[[2]]="lam mpi"                         # Newer LAM on OSX, pthreads and util not needed.
        test_libs[[3]]="mpi"
        test_libs[[4]]="mpich_threadm mpl"               # Try mpich with mpich_threadm and mpl library.
        test_libs[[5]]="mpich_threadm"                   # Same as above, but wihtout mpl
        test_libs[[6]]="mpich mpl"                       
        test_libs[[7]]="mpich"
        test_libs[[8]]="mpich pmpich"
        test_libs[[9]]="mpi_mt"
	test_libs[[10]]="mpich-xl opa-xl mpl-xl pami-gcc SPI SPI_cnk rt pthread stdc++" # Vulcan@LLNL

        unset other
        other[[0]]=""
        other[[1]]="-DMPIPP_H"
        other[[2]]="-DMPIPP_H"
        other[[3]]="-DMPIPP_H"
        other[[4]]=""
        other[[5]]=""
        other[[6]]=""
        other[[7]]=""
        other[[8]]=""
        other[[9]]=""
        other[[10]]=""

        num_libs=${#test_libs[*]}

        for (( num=0; num<$num_libs; num++ )); do

           # After each attempt to locate mpi, we need to verify that the mpi it
           # chose is in the path we specified.  This is because some machines
           # have MPI installed in a standard location and sometimes will choose
           # that one over the one we specified.

           the_libs=${test_libs[[$num]]}
           other=${other[[$num]]}

           the_file="lib`echo "${test_libs[[$num]]}" | cut -f1 -d" "`"

           SCI_TRY_LINK(MPI,${num}: mpi library and header ($the_libs),mpi.h,
                        $_sci_inc, $the_libs $MPI_EXTRA_LIB_FLAG,$_sci_lib $MPI_EXTRA_LIB_DIR,$other,,optional)

           if test "$HAVE_MPI" = "yes"; then
              if test "$_sci_optional" = "specific" &&
                 test ! -e $_sci_lib/$the_file.so &&
                 test ! -e $_sci_lib/$the_file.a &&
                 test ! -e $_sci_lib/$the_file.dylib; then
                    AC_MSG_WARN(Found libmpi but not in requested directory: $_sci_lib)
                    HAVE_MPI="no"
              else
                 break
              fi
           fi
        done

	######################################################################
	# If we didn't find mpi above, try it again, but this time hack in 
	# /usr/include/mpi/ into the path.  (This is necessary as some (many?)
	# linux distributions place the mpi lib in /usr/lib, but put mpi.h
	# in /usr/include/mpi/... The problem with hardcoding /usr/include/mpi
	# into the link test path is that it can (in some situations) cause
	# the wrong mpi.h to be used with non-matching libraries...
	# Not sure I like this hack, but don't have a better fix off hand. -Dd

        if test "$HAVE_MPI" != "yes"; then
          _sci_inc="$_sci_inc /usr/include/mpi"
          for (( num=0; num<$num_libs; num++ )); do

           # After each attempt to locate mpi, we need to verify that the mpi it
           # chose is in the path we specified.  This is because some machines
           # have MPI installed in a standard location and sometimes will choose
           # that one over the one we specified.

           the_libs=${test_libs[[$num]]}
           other=${other[[$num]]}

           the_file="lib`echo "${test_libs[[$num]]}" | cut -f1 -d" "`"

           SCI_TRY_LINK(MPI,${num}: mpi library and header (mpi.h hack) ($the_libs),mpi.h,
                        $_sci_inc, $the_libs $MPI_EXTRA_LIB_FLAG,$_sci_lib $MPI_EXTRA_LIB_DIR,$other,,optional)

           if test "$HAVE_MPI" = "yes"; then
              if test "$_sci_optional" = "specific" &&
                 test ! -e $_sci_lib/$the_file.so &&
                 test ! -e $_sci_lib/$the_file.a &&
                 test ! -e $_sci_lib/$the_file.dylib; then
                    AC_MSG_WARN(Found libmpi but not in requested directory: $_sci_lib)
                    HAVE_MPI="no"
              else
                 break
              fi
           fi
          done
        fi
	######################################################################
        
        if test "$HAVE_MPI" = "yes"; then
           if test "$HAVE_MPICH" != "yes"; then
             ########################################################################
             ## Determine if mpi is actually mpich...
             cat > conftest-mpich.cc <<EOF
#include <mpi.h>
int main(int argc, char **argv)
{
  char * s = MPICH_VERSION;
  return 0;
}
EOF
             $CC $INC_MPI_H -c conftest-mpich.cc > /dev/null 2>&1
             if test -f conftest-mpich.o; then
                 AC_MSG_WARN(Note: found what looked like mpi but was actually mpich.)
                 HAVE_MPICH=yes
             fi
             rm -rf conftest-mpich*
             ########################################################################
           fi

           if test "$HAVE_MPICH" = "yes"; then
             DEF_MPI="#define HAVE_MPICH 1"
           else
             DEF_MPI="#define HAVE_MPI 1"
           fi
        fi

        if test "$with_mpi" && test ! "$DEF_MPI"; then
          echo
          AC_MSG_ERROR(One or more of the MPI components is missing.)
          echo
        fi
        
  esac
  
  if test ! "$DEF_MPI"; then
     echo
     SCI_MSG_ERROR(one or more of the MPI components is missing.)
  fi

  MPI_LIB_FLAG="$MPI_LIB_FLAG $MALLOC_TRACE_LIB_MPI_FLAG"
  MPI_LIB_DIR_FLAG="$MPI_LIB_DIR_FLAG $MALLOC_TRACE_LIB_DIR_FLAG"
fi #end sci_required_mpi

AC_SUBST(HAVE_MPI)
AC_SUBST(DEF_MPI)
AC_SUBST(INC_MPI_H)
AC_SUBST(MPI_LIB_FLAG)
AC_SUBST(MPI_LIB_DIR_FLAG)
sci_defs_files="$sci_defs_files include/sci_defs/mpi_testdefs.h"

#  --  search for PETSc  --------------------------------------------
AC_LANG([C++])
if test "$with_petsc" = "no"; then # Handle --without option
  AC_MSG_WARN( "PETSc disabled." )
else  

  if test "$with_petsc" = "built-in"; then
     HAVE_PETSC="yes"
     DEF_PETSC="#define HAVE_PETSC 1"
  else
    # Make sure we have either mpi, blas, and lapack
    # (It seems that under OSF, the libs that cover blas also cover lapack)
    if (test "$HAVE_MPI" = "yes" ) && test "$HAVE_BLAS" = "yes" && 
         (test "$HAVE_LAPACK" = "yes"); then
      _sci_lib_dir=

      if test "$with_petsc"; then
         if test "$with_petsc" = "yes"; then
            AC_MSG_ERROR(--with-petsc=DIR requires a DIRectory to be specified.)
         elif test ! -d "$with_petsc"; then
	    AC_MSG_ERROR(--with-petsc: Directory '$with_petsc' does not exist! )
         fi
         version_file=$with_petsc/include/petscversion.h
         _sci_inc="$with_petsc/include"
      else
         version_file=/usr/include/petsc/petscversion.h
         lib_dir=/usr
         _sci_inc=/usr/include/petsc
         BASE_LIB_PATH(_sci_lib_dir,$lib_dir)
      fi

      if test -f "$version_file"; then

        petsc_version_major=`grep PETSC_VERSION_MAJOR $version_file | grep define | awk '{print $3}'`
        petsc_version_minor=`grep PETSC_VERSION_MINOR $version_file | grep define | awk '{print $3}'`

        if test "$petsc_version_major" = "2"; then
          if test -z "$PETSC_ARCH"; then
            AC_MSG_ERROR(For PETSC version 2x - please set PETSC_ARCH.)
          fi
	  AC_MSG_WARN(Looking for PETSc arch: $PETSC_ARCH)
          if test -z "$_sci_lib_dir"; then
            _sci_lib_dir="$with_petsc/lib/$PETSC_ARCH"
            _sci_inc="$_sci_inc $with_petsc/bmake/$PETSC_ARCH"
          fi
        else
          if test "$petsc_version_major" = "3"; then
            if test -z "$_sci_lib_dir"; then
               _sci_lib_dir="$with_petsc/lib"
            fi
            if test "$PETSC_ARCH"; then
               AC_MSG_ERROR(For PETSC version 3x - do NOT set PETSC_ARCH.)
            fi
          else
            AC_MSG_ERROR(Could not determine PETSc version number...)
          fi
        fi

        if test $CC = mpigcc -a "$IS_BGQ" = "yes"; then
           msg="Updating CFLAGS with PETSc required flags due to using xlC compiled PETSC with gcc compiler..."
           add_important_warning "$msg"
           #CFLAGS="  $CFLAGS   -DPETSC_RESTRICT=__restrict__ -DPETSC_DEPRECATED(why)= "
	   ORIG_CXXFLAGS=$CXXFLAGS
           CXXFLAGS="$CXXFLAGS -DPETSC_RESTRICT=__restrict__ -DPETSC_DEPRECATED(why)= "
        fi

        SCI_TRY_LINK( PETSC,
                      petsc libraries and headers - multi-lib version,
                      petsc.h,
                      $_sci_inc,
                      petsc petscvec petscmat petscdm petscsnes petscts petscksp,
                      $_sci_lib_dir,
                      $INC_MPI_H -DMPIPP_H $LAPACK_LIB_DIR_FLAG $LAPACK_LIB_FLAG $BLAS_LIB_DIR_FLAG $BLAS_LIB_FLAG $MALLOC_TRACE_LIB_DIR_FLAG $MALLOC_TRACE_LIB_FLAG $M_LIB_DIR_FLAG $M_LIB_FLAG $MPI_LIB_DIR_FLAG $MPI_LIB_FLAG $F_LIB_DIR_FLAG $F_LIB_FLAG $DL_LIB_FLAG $THREAD_LIB_FLAG,
                      ,
                      optional)

        # Test a number of petsc library options if the above didn't work
        if test "$HAVE_PETSC" != "yes"; then
           unset test_libs
           test_libs[[0]]="petsc superlu_dist_3.3 amd.2.2.2 dmumps superlu_4.3 umfpack triangle spai parmetis chaco metis mumps_common scalapack pord"         # Vulcan (tempoary?)
           test_libs[[1]]="petsc"                       # standard single petsc lib
           test_libs[[2]]="craypetsc_intel_real"        # cray petsc-real - for DOD Open Research Systems 
           test_libs[[3]]="craypetsc_intel_complex"     # cray petsc-complex - for DOD Open Research Systems 
                                                                  
           num_libs=${#test_libs[*]}

           for (( num=1; num<=$num_libs; num++ ));
           do
               the_libs=${test_libs[[$num-1]]}
               SCI_TRY_LINK(PETSC,
                            petsc library and header - try $num ($the_libs),
                            petsc.h,
                            $_sci_inc,
                            $the_libs,
                            $_sci_lib_dir,
                            $INC_MPI_H -DMPIPP_H $LAPACK_LIB_DIR_FLAG $LAPACK_LIB_FLAG $BLAS_LIB_DIR_FLAG $BLAS_LIB_FLAG $MALLOC_TRACE_LIB_DIR_FLAG $MALLOC_TRACE_LIB_FLAG $M_LIB_DIR_FLAG $M_LIB_FLAG $MPI_LIB_DIR_FLAG $MPI_LIB_FLAG $F_LIB_DIR_FLAG $F_LIB_FLAG $DL_LIB_FLAG $THREAD_LIB_FLAG,
                            ,
                            optional)
               # bail if a suitable library is found
               if test "$HAVE_PETSC" = "yes"; then
                  break
               fi
           done 
        fi

        # report error message
        if test "$HAVE_PETSC" != "yes" ; then
          AC_MSG_ERROR(Could not find PETSc...)
        fi
        DEF_PETSC="#define HAVE_PETSC 1"
      else
        AC_MSG_WARN(Could not find PETSc version file... Skipping.)
      fi
    else
      AC_MSG_WARN(One or more of MPI or BLAS or LAPACK is missing.)
      AC_MSG_WARN(HAVE_MPI: $HAVE_MPI)
      AC_MSG_WARN(HAVE_BLAS: $HAVE_BLAS)
      AC_MSG_WARN(HAVE_LAPACK: $HAVE_LAPACK)
      AC_MSG_WARN(Not configuring PETSc.)
    fi
  fi
fi

AC_SUBST(HAVE_PETSC)
AC_SUBST(PETSC_LIB_FLAG)
AC_SUBST(PETSC_LIB_DIR_FLAG)
AC_SUBST(DEF_PETSC)
AC_SUBST(INC_PETSC_H)

sci_defs_files="$sci_defs_files include/sci_defs/petsc_testdefs.h"

AC_LANG([C])


# Reset CFLAGS as necessary... 
#
# This hack is necessary because we are using the xlc compiled Petsc on
# Vulcan with the gcc compilers... And the compilicated CFLAGS will not
# pass through configure into configVars.mk correctly... sigh.
#
if test $CC = mpigcc -a "$IS_BGQ" = "yes"; then
   CXXFLAGS=$ORIG_CXXFLAGS
fi


##  --  search for xalan  ---------------------------------------------------
if test "$sci_required_xalan" ; then
  AC_MSG_CHECKING(for xalan-j.)

  if test "$with_xalan"; then
	dir="$with_xalan"
  fi
  if test -a $dir/bin/xalan.jar -a $dir/bin/xml-apis.jar -a $dir/bin/xercesImpl.jar; then
	AC_MSG_RESULT($dir)
	XALAN_PATH="$dir/bin/xalan.jar:$dir/bin/xml-apis.jar:$dir/bin/xercesImpl.jar"
        DEF_XALAN="#define XALAN 1"
  else	
	AC_MSG_RESULT(not found)
  fi

  if test "$with_xalana" && test ! "$DEF_XALAN"; then
    echo
    AC_MSG_ERROR(One or more of the XALAN components is missing.)
    echo
  fi

fi

AC_SUBST(XALAN_PATH)

##  --  if building uintah, search for TAU makefile  ---------------------

if test "$sci_required_tau" = "yes"; then
  if test ! -f "$with_tau" ; then
    SCI_MSG_ERROR($with_tau does not exist.  Bye!)
  fi

  AC_MSG_RESULT(Using TAU makefile: $with_tau)

  cat > conftest-tau.cc <<EOF

  #include <Profile/Profiler.h>

  int main(int argc, char **argv)
  {
    TAU_PROFILE("main", "int (int, char **)", TAU_DEFAULT);
    TAU_PROFILE_INIT(argc, argv);
    return 0;
  }
EOF

  cat > conftest-tau-makefile <<EOF
include $with_tau
all:
	\$(TAU_CXX) -o conftest-tau-a.out \$(TAU_DEFS) \$(TAU_INCLUDE) conftest-tau.cc \$(TAU_SHLIBS) \$(TAU_MPI_LIBS)
EOF

  ac_try="$MAKE TAU_MAKEFILE=$with_tau -f conftest-tau-makefile > conftestout1 2> conftesterr1"
  (eval $ac_try) 2>&5
  ac_status=$?
  rm -f conftest-tau.cc conftest-tau-makefile conftest-tau-a.out conftestout1 conftesterr1
  if test "$ac_status" != 0; then
    SCI_MSG_ERROR(TAU libraries not working. Bye!)
  fi

  TAU_MAKEFILE="$with_tau"
fi

AC_SUBST(TAU_MAKEFILE)

##  --  search for papi stuff  -------------------------------------------
_sci_lib=
_sci_inc=
_sci_optional=optional
if test "$sci_required_papi" = "yes"; then
 
  if test "$with_papi" = "yes"; then
    _sci_optional=required
  else
    _sci_optional=specific
    _sci_lib="$with_papi"
    BASE_LIB_PATH(_sci_lib,$_sci_lib)
    _sci_inc="$with_papi/include"
  fi
 
  AC_LANG(C++)
  SCI_TRY_LINK(PAPI, PAPI libraries and headers,
               papi.h,
               $_sci_inc,
               papi,
               $_sci_lib,
               ,
               [long long flops;
               int event=PAPI_DP_OPS;
               float x=0.0;
               PAPI_start_counters(&event, 1);
               x++;
               PAPI_stop_counters(&flops, 1);],
               $_sci_optional)
  AC_LANG(C)     
  
  DEF_PAPI="#define USE_PAPI_COUNTERS 1"

fi #end sci_required_papi

# these are all defined after the call to SCI_COMPILE_LINK_TEST
AC_SUBST(HAVE_PAPI)
AC_SUBST(DEF_PAPI)
AC_SUBST(INC_PAPI_H)
AC_SUBST(PAPI_LIB_DIR_FLAG)
AC_SUBST(PAPI_LIB_FLAG)

sci_defs_files="$sci_defs_files include/sci_defs/papi_testdefs.h"


##  --  search for google perftools stuff  -------------------------------------------
_sci_lib=
_sci_inc=
_sci_optional=optional
if test "$sci_required_gperftools" = "yes"; then

  if test "$with_gperftools" = "yes"; then
    _sci_optional=required
  else
    _sci_optional=specific
    _sci_lib="$with_gperftools"
    # account for lib64 or lib32 or just lib...
    BASE_LIB_PATH(_sci_lib,$_sci_lib)
    _sci_inc="$with_gperftools/include"
  fi
  
  
  if test "$IS_OSX" = "yes"; then
     gperf_lib_list=tcmalloc_and_profiler
  elif test "$IS_STATIC_BUILD" = "yes"; then 
     gperf_lib_list="tcmalloc profiler unwind"
  else  
     gperf_lib_list="tcmalloc profiler"
  fi

  AC_LANG(C++)
  SCI_TRY_LINK(GPERFTOOLS, Google Perftools libraries and headers,
              google/heap-profiler.h google/profiler.h,
              $_sci_inc,
              $gperf_lib_list,
              $_sci_lib,
              ,
              [ProfilerStart("prefixc");
              HeapProfilerStart("prefixm");
              ProfilerStop();
              HeapProfilerStop();],
              $_sci_optional)
  AC_LANG(C)

  DEF_GPERFTOOLS="#define USE_GPERFTOOLS 1"

fi #end sci_required_gperftools

AC_SUBST(HAVE_GPERFTOOLS)
AC_SUBST(DEF_GPERFTOOLS)
AC_SUBST(INC_GPERFTOOLS_H)
AC_SUBST(GPERFTOOLS_LIB_DIR_FLAG)
AC_SUBST(GPERFTOOLS_LIB_FLAG)

sci_defs_files="$sci_defs_files include/sci_defs/gperftools_testdefs.h"


##  --  search for ipm stuff  -------------------------------------------
_sci_lib=
_sci_inc=
_sci_optional=optional
if test "$sci_required_ipm" = "yes"; then

  if test "$static" != "yes"; then
    AC_MSG_ERROR( [Only use \"--with-ipm\" for static builds. For dynamic usage use: \"LD_PRELOAD=/path/to/ipm/lib/libipm.so\" ] )
  fi
 
  if test "$with_ipm" = "yes"; then
    _sci_optional=required
  else
    _sci_optional=specific
    _sci_lib="$with_ipm"
    BASE_LIB_PATH(_sci_lib,$_sci_lib)
    _sci_inc="$with_ipm/include"
  fi
 
  AC_LANG(C++)
  SCI_TRY_LINK(IPM,
               IPM library,
               ,
               ,
               ipm,
               $_sci_lib,
               ,
               [],
               $_sci_optional)
  AC_LANG(C)     
  
  DEF_IPM="#define USE_IPM 1"

fi #end sci_required_ipm

# these are all defined after the call to SCI_COMPILE_LINK_TEST
AC_SUBST(HAVE_IPM)
AC_SUBST(DEF_IPM)
AC_SUBST(INC_IPM_H)
AC_SUBST(IPM_LIB_DIR_FLAG)
AC_SUBST(IPM_LIB_FLAG)

sci_defs_files="$sci_defs_files include/sci_defs/ipm_testdefs.h"


##  --  search for cuda stuff  ------------------------------------------
if test "$sci_required_cuda" = "yes"; then

  echo
  AS_MESSAGE(checking for required CUDA components......)
  echo

  # check that the CUDA installation
  if ! test -d "$with_cuda"; then
    AC_MSG_ERROR( [The directory specified with --with-cuda=DIR is not valid: $with_cuda] )
  fi

  # the major CUDA definitions, etc
  DEF_CUDA=""
  HAVE_CUDA=""
  HAVE_CUDA_H=""
  INC_CUDA_H=""
  CUDA_LIB_DIR=""

  # all the -L's
  CUDA_LIB_DIR_FLAG=""

  # all the -l's
  CUDA_LIB_FLAG=""

  # confirm the existence/location of CUDA lib and include directories
  _cuda_lib=
  _cuda_inc="$with_cuda/include"
  # account for lib64 or lib32 or just lib...
  BASE_LIB_PATH(_cuda_lib,$with_cuda)
  
# code to compile and test various system GPU/CUDA properties
# (these files, etc are deleted after tests)
#------------------------------------------------------------------------------
# test CUDA libraries and headers
  cat > cuda_conf_test.cu << EOF
#include <stdlib.h>
#include <stdio.h>
#include <cuda.h>

__global__ void vectorAddGPU(float *a, float *results, int N) {
  int idx = threadIdx.x;
  if (idx < N) {
    *(results+idx) = *(a+idx) * (*(a+idx));
  }
}

int main(int argc, char **argv) {

  int N = 512;
  float *a = (float *)malloc(N * sizeof(float));
  float *results = (float *)malloc(N * sizeof(float));
  float *dev_a, *dev_results;
  int memsize = N * sizeof(float);

  for (int i = 0; i < N; i++) {
    *(a+i) = i;
    printf("a:%d = %f\n", i, *(a+i));
  }
  
  cudaMalloc((void**)&dev_a, memsize);
  cudaMalloc((void**)&dev_results, memsize);
  cudaMemcpy(dev_a, a, memsize, cudaMemcpyHostToDevice);
  cudaMemcpy(dev_results, results, memsize, cudaMemcpyHostToDevice);

  vectorAddGPU<<< 1, 512 >>>(dev_a, dev_results, N);

  cudaMemcpy(results, dev_results, memsize, cudaMemcpyDeviceToHost);

  for (int i = 0; i < N; i++) {
    printf("a:%d = %f\n", i, *(results+i));
  }

  cudaFree(dev_a);
  cudaFree(dev_results);
  free(a);
  free(results);

  cudaDeviceReset();

  return 1;
}
EOF

# use different set of libs if doing a static build
if test "$static" != "no" -o "$SO_OR_ARCHIVE_EXTENSION" = "a"; then
	_cudart_lib="cudart_static dl pthread rt"
else
	_cudart_lib="cudart"
fi

  SCI_CUDA_COMPILE_LINK_TEST(CUDA,
                             CUDA libraries and headers,
                             cuda.h,
                             $_cuda_inc,
                             $_cudart_lib,
                             $_cuda_lib,
                             ,
                             cuda_conf_test.cu,
                             optional,
                             yes)

rm -rf cuda_conf_test*
echo

#[aph] - debug
#echo
#echo "HAVE_CUDA         = " $HAVE_CUDA
#echo "HAVE_CUDA_H       = " $HAVE_CUDA_H
#echo "INC_CUDA_H        = " $INC_CUDA_H
#echo "CUDA_LIB_FLAG     = " $CUDA_LIB_FLAG
#echo "CUDA_LIB_DIR      = " $CUDA_LIB_DIR
#echo "CUDA_LIB_DIR_FLAG = " $CUDA_LIB_DIR_FLAG
#echo "NVCC_CFLAGS       = " $NVCC_CFLAGS
#echo "NVCC_CXXFLAGS     = " $NVCC_CXXFLAGS
#echo "NVCC_LDFLAGS      = " $NVCC_LDFLAGS
#echo "NVCC_LIBS         = " $NVCC_LIBS
#echo "CC                = " $CC
#echo "NVCC              = " $NVCC
#echo "LIBS              = " $LIBS
#echo "LDFLAGS           = " $LDFLAGS
#echo "CFLAGS            = " $CFLAGS
#echo "CXXFLAGS          = " $CXXFLAGS
#echo

fi #end sci_required_cuda

# these are all defined after the call to SCI_CUDA_COMPILE_LINK_TEST
AC_SUBST(HAVE_CUDA)
AC_SUBST(DEF_CUDA)
AC_SUBST(INC_CUDA_H)
AC_SUBST(CUDA_LIB_DIR_FLAG)
AC_SUBST(CUDA_LIB_FLAG)
AC_SUBST(NVCC_CFLAGS)
AC_SUBST(NVCC_CXXFLAGS)
AC_SUBST(NVCC_LIBS)

sci_defs_files="$sci_defs_files include/sci_defs/cuda_testdefs.h"


##  --  search for magma stuff  -------------------------------------------

if test "$sci_required_magma" = "yes"; then
  
  # guard against building MAGMA without CUDA, need cublas, etc from CUDA installation
  if test \( "$with_cuda" \) -a \( "$with_magma" = "no" \); then
    AC_MSG_ERROR( [Cannot build with MAGMA support without CUDA. Both --with-magma=DIR and --with-cuda=DIR must be specified.] )
  fi

  # check that the MAGMA and CUDA installations exist
  if ! test -d "$with_magma"; then
    AC_MSG_ERROR( [The directory specified with --with-magma=DIR is not valid: $with_magma] )
  fi

  if ! test -d "$with_cuda"; then
    AC_MSG_ERROR( [The directory specified with --with-cuda=DIR is not valid: $with_cuda] )
  fi

  _sci_optional=required
  _magma_lib=
  _magma_inc=
  _cuda_lib=
  _cuda_inc=

  # account for lib64 or lib32 or just lib...
  BASE_LIB_PATH(_magma_lib,$with_magma)
  BASE_LIB_PATH(_cuda_lib,$with_cuda)   
  _magma_inc="$with_magma/include"
  _cuda_inc="$with_cuda/include"
 
  AC_LANG(C++)
  SCI_TRY_LINK(MAGMA, MAGMA libraries and headers,
               magma.h,
               $_magma_inc $_cuda_inc,
               magma magmablas lapack cublas cudart,
               $_magma_lib $_cuda_lib,
               ,
               [magma_init();
                magma_finalize();],
               $_sci_optional)
  AC_LANG(C)     
  
  DEF_MAGMA="#define HAVE_MAGMA 1"

#[aph] - debug
#echo
#echo "HAVE_MAGMA         = " $HAVE_MAGMA
#echo "HAVE_MAGMA_H       = " $HAVE_MAGMA_H
#echo "INC_MAGMA_H        = " $INC_MAGMA_H
#echo "MAGMA_LIB_FLAG     = " $MAGMA_LIB_FLAG
#echo "MAGMA_LIB_DIR      = " $MAGMA_LIB_DIR
#echo "MAGMA_LIB_DIR_FLAG = " $MAGMA_LIB_DIR_FLAG
#echo

fi #end sci_required_magma

# these are all defined after the call to SCI_COMPILE_LINK_TEST
AC_SUBST(HAVE_MAGMA)
AC_SUBST(DEF_MAGMA)
AC_SUBST(INC_MAGMA_H)
AC_SUBST(MAGMA_LIB_DIR_FLAG)
AC_SUBST(MAGMA_LIB_FLAG)

sci_defs_files="$sci_defs_files include/sci_defs/magma_testdefs.h"

##  --  search for visus  -------------------------------------------------
AC_LANG(C++)

# Default values:
_sci_optional=optional
_sci_lib=
_sci_inc=

if test "$with_visus"; then
  if test "$with_visus" = "yes"; then
    AC_MSG_WARN(ViSUS is already required - you do not need to specify --with-visus.)
  else
    # If --with-visus has a parameter, then use it
    _sci_lib="$with_visus"
    _sci_inc="$with_visus/include $with_visus"
    BASE_LIB_PATH(_sci_lib,$_sci_lib)
    _sci_optional=required
  fi 

  if test "$IS_OSX" = "yes"; then
     VISUS_OSX="-framework Foundation"
  fi

  SCI_TRY_LINK(VISUS,visus library and headers,visuscpp/kernel/visus_kernel.h,$_sci_inc,ttmath visusidx curl libz FreeImage tinyxml visusdb visusscenegraph visuskernel curl visusdataflow $VISUS_OSX,$_sci_lib,,,$_sci_optional)

  if test "$HAVE_VISUS" = "yes"; then
     DEF_VISUS="#define HAVE_VISUS 1"
  fi
fi

AC_SUBST(HAVE_VISUS)
AC_SUBST(DEF_VISUS)
AC_SUBST(INC_VISUS_H)
AC_SUBST(VISUS_LIB_FLAG)
AC_SUBST(VISUS_LIB_DIR_FLAG)
sci_defs_files="$sci_defs_files include/sci_defs/visus_testdefs.h"
AC_LANG(C)

##  --  search for pidx  -------------------------------------------------
AC_LANG(C++)

# Default values:
_sci_optional=optional
_sci_lib=
_sci_inc=

if test "$with_pidx"; then
  if test "$with_pidx" = "yes"; then
    AC_MSG_WARN(PIDX is already required - you do not need to specify --with-pidx.)
  else
    # If --with-pidx has a parameter, then use it
    _sci_lib="$with_pidx"
    _sci_inc="$with_pidx/include"
    BASE_LIB_PATH(_sci_lib,$_sci_lib)
    _sci_optional=required
  fi 

  SCI_TRY_LINK(PIDX,pidx library and headers,PIDX.h,$_sci_inc $INC_MPI_H,$MPI_LIB_FLAG pidx,$MPI_LIB_DIR_FLAG $_sci_lib,-DMPIPP_H,,$_sci_optional)

  if test "$HAVE_PIDX" = "yes"; then
     DEF_PIDX="#define HAVE_PIDX 1"
  fi
fi

AC_SUBST(HAVE_PIDX)
AC_SUBST(DEF_PIDX)
AC_SUBST(INC_PIDX_H)
AC_SUBST(PIDX_LIB_FLAG)
AC_SUBST(PIDX_LIB_DIR_FLAG)
sci_defs_files="$sci_defs_files include/sci_defs/pidx_testdefs.h"
AC_LANG(C)


##  --  search for Boost ------------------------
AC_LANG([C++])

BOOST_INCLUDE_DIR=
BOOST_LIBRARY_DIR=

if test "$with_boost"; then

   # Remove the trailing / from with_boost (if any)
   with_boost=${with_boost%/}

   if test "$with_boost" = "yes"; then
       AC_MSG_ERROR( --with-boost=DIR requires a DIRectory be provided. )
   elif test ! -d $with_boost; then
      AC_MSG_ERROR( '$with_boost' directory does not exist. )
   elif test "$with_boost_library" -o "$with_boost_include" ; then
      AC_MSG_ERROR( You cannot use --with-boost and --with-boost-include/--with-boost-library. )
   elif test "$with_boost" != "/usr"; then
        # Check for header files
        BOOST_INCLUDE_DIR=$with_boost/include
        BOOST_LIBRARY_DIR=$with_boost/lib
   fi
fi

if test "$with_boost_library" -o "$with_boost_include" ; then
   if test ! "$with_boost_library" -o ! "$with_boost_include" ; then
      AC_MSG_ERROR( You must specify both --with-boost-include and --with-boost-library. )
   elif test ! -d $with_boost_include; then
      AC_MSG_ERROR( Directory does not exist: '$with_boost_include' )
   elif test ! -d $with_boost_library; then
      AC_MSG_ERROR( Directory does not exist: '$with_boost_library' )
   fi
   # Following magic line removes any trailing / from with_boost_include.
   inc=${with_boost_include%/}
   if test "$inc" = "/usr/include" ; then
      with_boost_include=
   fi
   BOOST_INCLUDE_DIR=$with_boost_include
   BOOST_LIBRARY_DIR=$with_boost_library
fi

if test "$with_boost" -o "$with_boost_library"; then

  _boost_incl="boost/signal.hpp boost/shared_ptr.hpp boost/bind.hpp boost/signal.hpp boost/ref.hpp boost/graph/adjacency_list.hpp boost/graph/graph_traits.hpp boost/graph/topological_sort.hpp boost/graph/graphviz.hpp boost/graph/breadth_first_search.hpp boost/graph/visitors.hpp boost/graph/transpose_graph.hpp boost/any.hpp boost/filesystem.hpp"

  _boost_libs_mt="boost_thread-mt boost_signals-mt boost_serialization-mt boost_system-mt boost_program_options-mt boost_filesystem-mt boost_date_time-mt"

  _boost_libs="boost_thread boost_signals boost_serialization boost_system boost_program_options boost_filesystem boost_date_time"

  SCI_TRY_LINK(BOOST,[boost library (mt version) and include headers],$_boost_incl,$BOOST_INCLUDE_DIR,$_boost_libs_mt,$BOOST_LIBRARY_DIR,,,optional)

  if test "$HAVE_BOOST" = "yes" -a "$with_boost" != "/usr"; then
    if test ! -e "$BOOST_LIBRARY_DIR"/libboost_thread-mt.so -a ! -e "$BOOST_LIBRARY_DIR"/libboost_thread-mt.a; then
       AC_MSG_WARN( [Boost was found, but not in the right place... trying again.] )
       HAVE_BOOST=no
    fi
  fi

  if test "$HAVE_BOOST" = "no"; then
     SCI_TRY_LINK(BOOST, boost library (non-mt) and include headers,$_boost_incl,$BOOST_INCLUDE_DIR,$_boost_libs,$BOOST_LIBRARY_DIR,,,optional)

     if test "$HAVE_BOOST" = "yes" -a "$with_boost" != "/usr"; then
        if test ! -e "$BOOST_LIBRARY_DIR"/libboost_thread.so -a ! -e "$BOOST_LIBRARY_DIR"/libboost_thread.a; then
           AC_MSG_ERROR( Boost was found but not in the right place... )
        fi
     fi
  fi

  if test "$HAVE_BOOST" = "yes"; then
     DEF_BOOST="#define HAVE_BOOST 1"              
  else
     AC_MSG_ERROR( Did not find boost in: '$with_boost'. )
  fi

  if test "$with_boost" -a "$with_boost" != "/usr"; then
     # If with_boost points to /usr, then we don't need to explicitly point to it...
     INC_BOOST_H="-I$with_boost/include"
     if test "$IS_STATIC_BUILD" != "yes"; then
        BOOST_LIB_DIR_FLAG="$LDRUN_PREFIX$BOOST_LIB_DIR -L$BOOST_LIB_DIR"
     fi
  fi

  SCI_TRY_LINK( BOOST_FS_V3, check for boost filesystem v3 namespace...,
                $_boost_incl,$BOOST_INCLUDE_DIR,,,
                $BOOST_LIB_DIR_FLAG $BOOST_LIB_FLAG,
                [  boost::system::error_code ec;
                   boost::filesystem3::copy("abc","def", ec);  ],
                optional)
  if test "$HAVE_BOOST_FS_V3" = "yes"; then
     DEF_BOOST_FILESYSTEM_NAMESPACE_V3="#define UINTAH_BOOST_FILESYSTEM_NAMESPACE_V3 1"
  fi

fi
AC_SUBST(HAVE_BOOST)
AC_SUBST(DEF_BOOST)
AC_SUBST(DEF_BOOST_FILESYSTEM_NAMESPACE_V3)
AC_SUBST(INC_BOOST_H)
AC_SUBST(BOOST_LIB_FLAG)
AC_SUBST(BOOST_LIB_DIR_FLAG)
AC_LANG([C])

sci_defs_files="$sci_defs_files include/sci_defs/boost_testdefs.h"

##  --  search for Hash Map ------------------------

AC_LANG([C++])
AC_MSG_CHECKING(for location of hash_map)
DEF_HASHMAP=None

if test "$HAVE_BOOST" = "yes"; then
  DEF_HASHMAP=USE_BOOST_HASHMAP
fi

if test "$DEF_HASHMAP" = "None"; then
  AC_TRY_COMPILE([#include <unordered_map>
                 std::unordered_map<int, int> xx;], ,
		 [DEF_HASHMAP=HAVE_C11_HASHMAP])
fi

if test "$DEF_HASHMAP" = "None"; then
  DEF_HASHMAP=None
  AC_TRY_COMPILE([#include <hash_map>
                 std::hash_map<int, int> xx;], ,
                 [DEF_HASHMAP=HAVE_STD_HASHMAP])
fi

if test "$DEF_HASHMAP" = "None"; then
  AC_TRY_COMPILE([#include <ext/hash_map>
                 std::hash_map<int, int> xx;], ,
		 [DEF_HASHMAP=HAVE_EXT_HASHMAP])
fi

############################################################
#
# If CUDA is being used, then we can't use TR1... it causes
# compilation errors when using the nvcc compiler.
#
if test "$sci_required_cuda" != "yes"; then
  if test "$DEF_HASHMAP" = "None" && test "$IS_OSX" != "yes"; then
    # gcc-4.3 has depricated <ext/hash_map> so check for <backward/hash_map> first
    AC_TRY_COMPILE([#include <tr1/unordered_map>
                   std::tr1::unordered_map<int, int> xx;], ,
                   [DEF_HASHMAP=HAVE_TR1_HASHMAP])
  fi
fi
############################################################

if test "$DEF_HASHMAP" = "None"; then
  AC_TRY_COMPILE([#include <ext/hash_map>
                 __gnu_cxx::hash_map<int, int> xx;], ,
                 [DEF_HASHMAP=HAVE_GNU_HASHMAP])
fi
if test "$DEF_HASHMAP" = "None"; then
  DEF_HASHMAP=
  AC_MSG_RESULT(not found)
  AC_MSG_WARN([Cannot find hash_map, will use map instead])
else
  AC_MSG_RESULT(found: $DEF_HASHMAP)
  DEF_HASHMAP="#define $DEF_HASHMAP 1"
fi
AC_SUBST(DEF_HASHMAP)
sci_defs_files="$sci_defs_files include/sci_defs/hashmap_testdefs.h"
AC_LANG(C)

##  --  Handle --enable-wasatch_3p... ------------------------

if test "$wasatch_3p" = "yes"; then

  if test "$HAVE_BOOST" != "yes"; then
      AC_MSG_ERROR( Option --enable-wasatch_3p requires Boost... <--with-boost=DIR> )
  fi
  if test "$with_radprops"; then
     AC_MSG_ERROR( Do NOT specify both --with-radprops and --enable-wasatch_3p )
  fi
  if test "$with_tabprops"; then
     AC_MSG_ERROR( Do NOT specify both --with-tabprops and --enable-wasatch_3p )
  fi
  if test "$with_spatialops"; then
     AC_MSG_ERROR( Do NOT specify both --with-spatialops and --enable-wasatch_3p )
  fi
  if test "$with_exprlib"; then
     AC_MSG_ERROR( Do NOT specify both --with-exprlib and --enable-wasatch_3p )
  fi

  mkdir -p Wasatch3P

  $path_to_src/build_scripts/build_wasatch_3p.sh `$sci_pwd` "$BOOST_LIBRARY_DIR" "$BOOST_INCLUDE_DIR" "$debug" "$IS_STATIC_BUILD" "$sci_required_cuda"

  if test $? != 0; then
     AC_MSG_ERROR( Failed to build Wasatch 3p libraries... )
  fi

  with_spatialops=`$sci_pwd`/Wasatch3P/install/SpatialOps
  with_exprlib=`$sci_pwd`/Wasatch3P/install/ExprLib
  with_tabprops=`$sci_pwd`/Wasatch3P/install/TabProps
  with_radprops=`$sci_pwd`/Wasatch3P/install/RadProps
fi

##  --  search for SpatialOps Library ------------------------

if test "$with_spatialops"; then
  if test "$HAVE_BOOST" != "yes"; then
    AC_MSG_ERROR( --with-spatialops=DIR requires Boost. )
  fi

  if test "$with_spatialops" = "yes"; then
    AC_MSG_ERROR( --with-spatialops=DIR requires a DIRectory be provided. )
  else

    AC_MSG_CHECKING(for SpatialOps files (For now we are just verifying the existence of lib and .h files)) 
    if test ! -d $with_spatialops; then
      echo ""
      AC_MSG_ERROR( '$with_spatialops' directory does not exist. )
    fi
    SPOPS_INCLUDE_DIR="include/spatialops"
    # Check includes
    for file in Nebo.h OperatorDatabase.h \
                structured/SpatialField.h SpatialOpsConfigure.h SpatialOpsDefs.h SpatialOpsTools.h \
                particles structured; do
      if test ! -e $with_spatialops/$SPOPS_INCLUDE_DIR/$file; then
        echo ""
        AC_MSG_ERROR( '$with_spatialops/$SPOPS_INCLUDE_DIR/$file' does not exist. )
      fi
    done
    # Check lib
    if test ! -f $with_spatialops/lib/spatialops/libspatialops.a; then
      echo ""
      AC_MSG_ERROR( '$with_spatialops/lib/spatialops/libspatialops.a' does not exist. )
    fi
  fi
  AC_MSG_RESULT(yes)
  DEF_SPATIALOPS="#define HAVE_SPATIALOPS 1"
  INC_SPATIALOPS_H="-I$with_spatialops/include"
  SPATIALOPS_LIB_DIR_FLAG="-L$with_spatialops/lib/spatialops"

  SPATIALOPS_LIB_FLAG="-lspatialops -lspatialops-stencil -lspatialops-structured"

  HAVE_SPATIALOPS="yes"
fi
AC_SUBST(HAVE_SPATIALOPS)
AC_SUBST(DEF_SPATIALOPS)
AC_SUBST(INC_SPATIALOPS_H)
AC_SUBST(SPATIALOPS_LIB_FLAG)
AC_SUBST(SPATIALOPS_LIB_DIR_FLAG)

##  --  search for Exprlib Library ------------------------

if test "$with_exprlib"; then
  if test "$HAVE_SPATIALOPS" != "yes"; then
    AC_MSG_ERROR( --with-exprlib=DIR requires SpatialOps. )
  fi

  if test "$with_exprlib" = "yes"; then
    AC_MSG_ERROR( --with-exprlib=DIR requires a DIRectory be provided. )
  else

    AC_MSG_CHECKING(for Exprlib files (For now we are just verifying the existence of lib and .h files)) 
    if test ! -d $with_exprlib; then
      echo ""
      AC_MSG_ERROR( '$with_exprlib' directory does not exist. )
    fi
    SPOPS_INCLUDE_DIR="include/expression"
    # Check includes
    for file in ExprDeps.h ExprLib.h Context.h Expression.h ExpressionID.h FieldManagerList.h \
                ExpressionBase.h ExpressionFactory.h ExpressionTree.h FieldManager.h FieldManagerBase.h \
                Functions.h Tag.h TransportEquation.h uintah; do
      if test ! -e $with_exprlib/$SPOPS_INCLUDE_DIR/$file; then
        echo ""
        AC_MSG_ERROR( '$with_exprlib/$SPOPS_INCLUDE_DIR/$file' does not exist. )
      fi
    done
    # Check lib
    if test ! -f $with_exprlib/lib/expression/libexprlib.a; then
      echo ""
      AC_MSG_ERROR( '$with_exprlib/lib/expression/libexprlib.a' does not exist. )
    fi
  fi
  AC_MSG_RESULT(yes)
  DEF_EXPRLIB="#define HAVE_EXPRLIB 1"
  INC_EXPRLIB_H="-I$with_exprlib/include"
  EXPRLIB_LIB_DIR_FLAG="-L$with_exprlib/lib/expression"
  EXPRLIB_LIB_FLAG="-lexprlib"
  HAVE_EXPRLIB="yes"
fi
AC_SUBST(HAVE_EXPRLIB)
AC_SUBST(DEF_EXPRLIB)
AC_SUBST(INC_EXPRLIB_H)
AC_SUBST(EXPRLIB_LIB_FLAG)
AC_SUBST(EXPRLIB_LIB_DIR_FLAG)

##  --  search for TabProps ------------------------

if test "$with_tabprops"; then

  if test "$with_tabprops" = "yes"; then
    AC_MSG_ERROR( --with-tabprops=DIR requires a DIRectory be provided. )
  else
    AC_MSG_CHECKING(for TabProps files (For now we are just verifying the existence of lib and .h files)) 
    if test ! -d $with_tabprops; then
      AC_MSG_ERROR( '$with_tabprops' directory does not exist. )
    fi
    for file in include/tabprops/StateTable.h lib/tabprops/libtabprops.a lib/tabprops/libinterp.a; do
      if test ! -f $with_tabprops/$file; then
        AC_MSG_ERROR( '$with_tabprops/$file' does not exist. )
      fi
    done
  fi
  AC_MSG_RESULT(yes)
  DEF_TABPROPS="#define HAVE_TABPROPS 1"
  INC_TABPROPS_H="-I$with_tabprops/include"
  TABPROPS_LIB_DIR_FLAG="-L$with_tabprops/lib/tabprops"
  TABPROPS_LIB_FLAG="-ltabprops -linterp"
  HAVE_TABPROPS="yes"
fi
AC_SUBST(HAVE_TABPROPS)
AC_SUBST(DEF_TABPROPS)
AC_SUBST(INC_TABPROPS_H)
AC_SUBST(TABPROPS_LIB_FLAG)
AC_SUBST(TABPROPS_LIB_DIR_FLAG)

##  --  search for RadProps ------------------------

if test "$with_radprops"; then

  if test "$with_radprops" = "yes"; then
    AC_MSG_ERROR( --with-radprops=DIR requires a DIRectory be provided. )
  else
    AC_MSG_CHECKING(for RadProps files (For now we are just verifying the existence of lib and .h files)) 
    if test ! -d $with_radprops; then
      AC_MSG_ERROR( '$with_radprops' directory does not exist. )
    fi
    for file in include/radprops/AbsCoeffGas.h include/radprops/Particles.h include/radprops/RadiativeSpecies.h lib/radprops/libradprops.a; do
      if test ! -f $with_radprops/$file; then
        AC_MSG_ERROR( '$with_radprops/$file' does not exist. )
      fi
    done
  fi
  AC_MSG_RESULT(yes)
  DEF_RADPROPS="#define HAVE_RADPROPS 1"
  INC_RADPROPS_H="-I$with_radprops/include"
  RADPROPS_LIB_DIR_FLAG="-L$with_radprops/lib/radprops"
  RADPROPS_LIB_FLAG="-lradprops"
  HAVE_RADPROPS="yes"
fi
AC_SUBST(HAVE_RADPROPS)
AC_SUBST(DEF_RADPROPS)
AC_SUBST(INC_RADPROPS_H)
AC_SUBST(RADPROPS_LIB_FLAG)
AC_SUBST(RADPROPS_LIB_DIR_FLAG)

##  --  Make sure Wasatch 3P is found if WASATCH or ARCHES is requested -------

if test "$BUILD_WASATCH" = "yes"; then
  if test "$HAVE_BOOST" != "yes" ||
     test "$HAVE_TABPROPS" != "yes" ||
     test "$HAVE_SPATIALOPS" != "yes" ||
     test "$HAVE_EXPRLIB" != "yes"; then
    AC_MSG_ERROR(You enabled the Wasatch component but do not have all the of the prereqs: Boost ($HAVE_BOOST); TabProps ($HAVE_TABPROPS); SpatialOps ($HAVE_SPATIALOPS); and ExprLib ($HAVE_EXPRLIB).)
  fi
fi

if test "$BUILD_ARCHES" = "yes"; then
  if test "$HAVE_BOOST" != "yes" ||
     test "$HAVE_TABPROPS" != "yes" ||
     test "$HAVE_SPATIALOPS" != "yes" ||
     test "$HAVE_EXPRLIB" != "yes"; then
    AC_MSG_ERROR(You enabled the Arches component but do not have all the of the prereqs: Boost ($HAVE_BOOST); TabProps ($HAVE_TABPROPS); SpatialOps ($HAVE_SPATIALOPS); and ExprLib ($HAVE_EXPRLIB).)
  fi
fi

if test "$BUILD_WASATCH" = "yes" -o "$BUILD_ARCHES" = "yes"; then
  if test "$with_hypre" = ""; then
    AC_MSG_WARN( [ Requiring Hypre due to Arches or Wasatch...] )
    with_hypre=yes
  fi
fi

##  --  search for hypre stuff  ------------------------------------------

_sci_lib=
_sci_inc=
_sci_optional=optional

# Handle --without option
if test "$with_hypre" = "no"; then
   AC_MSG_WARN(Hypre is turned off.)
else
  if test "$with_hypre" = "built-in"; then
     HAVE_HYPRE="yes"
     DEF_HYPRE="#define HAVE_HYPRE 1"
     AC_MSG_WARN(Relying on a built-in version of Hypre)
  else

     if test "$with_hypre" = "yes"; then
        _sci_optional=required
     elif test "$with_hypre"; then
        _sci_lib="$with_hypre/lib"
        _sci_inc="$with_hypre/include"
        _sci_optional=specific
     fi

     # # We used to also check for HYPRE_blas, but hypre 1.9 doesn't have it,
     # # so we aren't going to check for it in any version.  If the other 3
     # # libs exist, we will assume that HYPRE_blas is there if it is needed.
     # SCI_TRY_LINK(HYPRE,HYPRE libraries and headers,HYPRE.h,$_sci_inc,
     #                          HYPRE_struct_mv HYPRE_struct_ls HYPRE_sstruct_mv HYPRE_sstruct_ls HYPRE_LSI HYPRE_superlu HYPRE_utilities,
     #                          $_sci_lib,-lm,,$_sci_optional)

     # We should just be able to link vs. libHYPRE.so...
     #   Also, libHYPRE has some C++ stuff in it, so we need to be in C++ mode...
     AC_LANG([C++])
            SCI_TRY_LINK(HYPRE,HYPRE libraries and headers,HYPRE.h,$_sci_inc,
                        HYPRE HYPRE_utilities HYPRE_struct_mv HYPRE_struct_ls HYPRE_sstruct_mv HYPRE_sstruct_ls HYPRE_parcsr_ls HYPRE_krylov HYPRE_parcsr_mv,
                        $_sci_lib,
                        $MPI_LIB_DIR_FLAG $MPI_LIB_FLAG $MALLOC_TRACE_LIB_DIR_FLAG $MALLOC_TRACE_LIB_FLAG $BLAS_LIB_DIR_FLAG $BLAS_LIB_FLAG $F_LIB_DIR_FLAG $F_LIB_FLAG $M_LIB_DIR_FLAG $M_LIB_FLAG $DL_LIB_FLAG $THREAD_LIB_FLAG,
                        ,
                        optional)

     if test "$HAVE_HYPRE" != "yes"; then
           SCI_TRY_LINK(HYPRE,HYPRE libraries and headers,HYPRE.h,$_sci_inc,
                           HYPRE,
                           $_sci_lib,
                           $MPI_LIB_DIR_FLAG $MPI_LIB_FLAG $MALLOC_TRACE_LIB_DIR_FLAG $MALLOC_TRACE_LIB_FLAG $BLAS_LIB_DIR_FLAG $BLAS_LIB_FLAG $F_LIB_DIR_FLAG $F_LIB_FLAG $M_LIB_DIR_FLAG $M_LIB_FLAG $DL_LIB_FLAG $THREAD_LIB_FLAG,
                           ,
                           optional)

     fi
     AC_LANG([C])

     if test "$HAVE_HYPRE" = "yes" ; then
        DEF_HYPRE="#define HAVE_HYPRE 1"
     fi

     if test "$with_hypre" && test ! "$DEF_HYPRE"; then
        echo
        AC_MSG_ERROR(One or more of the HYPRE components is missing.)
     fi
  fi
fi

AC_SUBST(HAVE_HYPRE)
AC_SUBST(DEF_HYPRE)
AC_SUBST(INC_HYPRE_H)
AC_SUBST(HYPRE_LIB_FLAG)
AC_SUBST(HYPRE_LIB_DIR_FLAG)

sci_defs_files="$sci_defs_files include/sci_defs/hypre_testdefs.h"

##  ---------------------------------------------------------------------
##  --------------------  generate output files  ------------------------
##  ---------------------------------------------------------------------

if test -n "$WOFF_NUMBERS"; then
  for num in $WOFF_NUMBERS; do
    if test -z "$WOFF_COMMA_LIST"; then
       WOFF_COMMA_LIST="$num"
    else
       WOFF_COMMA_LIST="$WOFF_COMMA_LIST,$num"
    fi
    WOFF_STRING="$WOFF_STRING -Wl,-woff -Wl,$num"
  done
  WOFF_STRING="-woff $WOFF_COMMA_LIST $WOFF_STRING"
fi
AC_SUBST(WOFF_STRING)

SCI_ARG_VAR(CXXFLAGS,C++ compiler flags)

scirun_obj_dir=`pwd`;
scirun_src_dir=`(cd ${srcdir};pwd)`

AC_SUBST(scirun_obj_dir)
AC_SUBST(scirun_src_dir)

AC_CONFIG_FILES(configVars.mk Makefile disjointPackageMakefile $sci_defs_files)

##  Add a list of Uintah specific output files.
AC_CONFIG_FILES(tools/fspec.pl)

#  ignore --no-create and --no-recursion flags
no_create=no
no_recursion=no

# these are to alias pwd to the right thing in the config.status
# script so that pwd returns the same value for a path even if you
# get there by two different paths (symbolic links)
cat > sedscript << SCIEOF
/debug=false/i\\
alias pwd=$sci_pwd
SCIEOF

AC_CONFIG_COMMANDS_POST(sed -f sedscript < config.status > config_test.status;\
			    mv config_test.status config.status ;\
			    chmod 755 config.status)


AC_CONFIG_COMMANDS([do_stamp],[echo timestamp > stamp-h ])
AC_OUTPUT


for testfile in $sci_defs_files; do
  file=`echo $testfile | sed 's/test//'`

  if cmp -s $file $testfile 2>/dev/null; then
    AC_MSG_RESULT($file is unchanged.)
    rm -f $testfile
  else
    mv $testfile $file
    AC_MSG_WARN($file has changed.)

    # Because the make system isn't smart enough to notice when a new
    # petsc or hypre is specified to configure, these checks help clean up the code.
    # The "-d StandAlone" is used to skip these checks if this is the first time
    # we have run configure.

    if test -d StandAlone -a "$file" = "include/sci_defs/petsc_defs.h"; then
       echo "WARNING: petsc dependent .o files are probably out of date... removing..."
       $path_to_src/build_scripts/repair.sh -quiet petsc
    fi

    if test -d StandAlone -a "$file" = "include/sci_defs/hypre_defs.h"; then
       echo "WARNING: hypre dependent .o files are probably out of date... removing..."
       $path_to_src/build_scripts/repair.sh -quiet hypre
    fi

  fi
done

###############
## Re-display any IMPORTANT_WARNINGS that have been collected during configure in hopes
## that the user actually sees them.

if (( $NUM_IMPORTANT_WARNINGS > 0 )); then

   echo ""
   echo "!!! IMPORTANT WARNINGS - Please Read: !!!"
   echo ""
   echo "NOTE: Some IMPORTANT WARNINGS were generated during configuration.  A summary of"
   echo "these messages can be found below:"
   echo

   # Note: need '[[' below to get autoconf to create a single '[' in the actual configure file.
   for (( i=0; i < $NUM_IMPORTANT_WARNINGS; i++ )); do
      echo " - " ${IMPORTANT_WARNINGS[[${i}]]}
   done
   echo
fi

#### Clean up: ####
## Possible temporary template directories
rm -rf ii_files
## sedscript
rm -f sedscript<|MERGE_RESOLUTION|>--- conflicted
+++ resolved
@@ -2079,13 +2079,8 @@
 fi
 
 ##  --  search for visit stuff  -------------------------------------------
-<<<<<<< HEAD
-# local     - sim/V2/lib/VisItControlInterface_V2.h
-#           - lib/libsimV2.a
-=======
 # local     - src/sim/V2/lib/VisItControlInterface_V2.h
 #           - build/lib/libsimV2.a
->>>>>>> d1d65a4e
 
 # installed - linux-x86_64/libsim/V2/include/VisItControlInterface_V2.h
 #           - linux-x86_64/libsim/V2/lib/libsimV2.a
@@ -2102,21 +2097,15 @@
     _sci_lib="$with_visit"
     BASE_LIB_PATH(_sci_lib,$_sci_lib)
     # Check for a local version (compiling against source)
-<<<<<<< HEAD
-    if test -e $with_visit/sim/V2/lib; then
-      _sci_inc="$with_visit/sim/V2/lib"
-=======
     if test -e $with_visit/sim/V2/lib/VisItControlInterface_V2.h; then
       _sci_inc="$with_visit/sim/V2/lib"
     elif test -e $with_visit/../src/sim/V2/lib/VisItControlInterface_V2.h; then
       _sci_inc="$with_visit/../src/sim/V2/lib"
->>>>>>> d1d65a4e
     # Otherwise assume an installed version
     else
       _sci_inc="$with_visit/include"
     fi
   fi
-<<<<<<< HEAD
 
   echo $_sci_inc
   echo $_sci_lib
@@ -2133,25 +2122,6 @@
   
   if test "$HAVE_VISIT" = "yes"; then
     DEF_VISIT="#define HAVE_VISIT 1"
-  else
-    DEF_VISIT="#define HAVE_VISIT 1"
-=======
-
-  echo $_sci_inc
-  echo $_sci_lib
- 
-  AC_LANG(C++)
-  SCI_TRY_LINK(VISIT, VISIT libraries and headers,
-               VisItControlInterface_V2.h VisItDataInterface_V2.h,		
-               $_sci_inc,
-               simV2,
-               $_sci_lib,
-               ,,
-               $_sci_optional)
-  AC_LANG(C)     
-  
-  if test "$HAVE_VISIT" = "yes"; then
-    DEF_VISIT="#define HAVE_VISIT 1"
 
     # Check for a local version (compiling against source)
     if test -e $with_visit/sim/V2/lib; then
@@ -2160,7 +2130,6 @@
     else
         VISIT_PATH="#define VISIT_PATH ((char*)\"${with_visit}/../../../..\")"
     fi
->>>>>>> d1d65a4e
   fi
 
 fi #end sci_required_visit
@@ -2171,10 +2140,7 @@
 AC_SUBST(INC_VISIT_H)
 AC_SUBST(VISIT_LIB_DIR_FLAG)
 AC_SUBST(VISIT_LIB_FLAG)
-<<<<<<< HEAD
-=======
 AC_SUBST(VISIT_PATH)
->>>>>>> d1d65a4e
 
 sci_defs_files="$sci_defs_files include/sci_defs/visit_testdefs.h"
 
