/*
 * The MIT License
 *
<<<<<<< HEAD
 * Copyright (c) 1997-2019 The University of Utah
=======
 * Copyright (c) 1997-2020 The University of Utah
>>>>>>> 89148391
 *
 * Permission is hereby granted, free of charge, to any person obtaining a copy
 * of this software and associated documentation files (the "Software"), to
 * deal in the Software without restriction, including without limitation the
 * rights to use, copy, modify, merge, publish, distribute, sublicense, and/or
 * sell copies of the Software, and to permit persons to whom the Software is
 * furnished to do so, subject to the following conditions:
 *
 * The above copyright notice and this permission notice shall be included in
 * all copies or substantial portions of the Software.
 *
 * THE SOFTWARE IS PROVIDED "AS IS", WITHOUT WARRANTY OF ANY KIND, EXPRESS OR
 * IMPLIED, INCLUDING BUT NOT LIMITED TO THE WARRANTIES OF MERCHANTABILITY,
 * FITNESS FOR A PARTICULAR PURPOSE AND NONINFRINGEMENT. IN NO EVENT SHALL THE
 * AUTHORS OR COPYRIGHT HOLDERS BE LIABLE FOR ANY CLAIM, DAMAGES OR OTHER
 * LIABILITY, WHETHER IN AN ACTION OF CONTRACT, TORT OR OTHERWISE, ARISING
 * FROM, OUT OF OR IN CONNECTION WITH THE SOFTWARE OR THE USE OR OTHER DEALINGS
 * IN THE SOFTWARE.
 */

/**
 *  \ingroup SUS
 *  \author Steven G. Parker
 *  \date   February, 2000
 *
 *  \brief sus.cc: Standalone Uintah Simulation (SUS).
 *  <ul>
 *    <li> Parse command line arguments </li>
 *    <li> Initialize MPI </li>
 *    <li> Create: </li>
 *      <ul>
 *        <li> <b>ProblemSpecReader</b> </li>
 *        <li> <b>SimulationController</b> </li>
 *        <li> <b>Regridder</b> </li>
 *        <li> <b>SolverInterface</b> </li>
 *        <li> <b>ApplicationInterface and UintahParallelComponent</b> (e.g. ICE, MPM, etc) </li>
 *        <li> <b>LoadBalancer</b> </li>
 *        <li> <b>DataArchiver</b> </li>
 *        <li> <b>Scheduler</b> and add reference (Schedulers are <b>RefCounted><b>) </li>
 *      </ul>
 *    <li> Call SimulationController::run() - this is the main simulation loop </li>
 *    <li> remove added references (<b>RefCounted</b>) </li>
 *    <li> Cleanup allocated memory and exit </li>
 *  </ul>
 */

#include <CCA/Components/DataArchiver/DataArchiver.h>
#include <CCA/Components/LoadBalancers/LoadBalancerFactory.h>
#include <CCA/Components/Models/ModelFactory.h>
#include <CCA/Components/Parent/ApplicationFactory.h>
#include <CCA/Components/ProblemSpecification/ProblemSpecReader.h>
#include <CCA/Components/Regridder/RegridderFactory.h>
#include <CCA/Components/Schedulers/SchedulerFactory.h>
#include <CCA/Components/SimulationController/AMRSimulationController.h>
#include <CCA/Components/Solvers/SolverFactory.h>
#include <CCA/Ports/SolverInterface.h>

#ifdef HAVE_CUDA
#  include <CCA/Components/Schedulers/UnifiedScheduler.h>
#endif

#include <Core/Exceptions/Exception.h>
#include <Core/Exceptions/ProblemSetupException.h>
#include <Core/Parallel/MasterLock.h>
#include <Core/Parallel/ProcessorGroup.h>
#include <Core/Util/DebugStream.h>
#include <Core/Util/DOUT.hpp>
#include <Core/Util/Environment.h>
#include <Core/Util/FileUtils.h>

#include <sci_defs/cuda_defs.h>
#include <sci_defs/hypre_defs.h>
#include <sci_defs/malloc_defs.h>
#include <sci_defs/uintah_defs.h>
#include <sci_defs/visit_defs.h>

#include <svn_info.h>

#ifdef _OPENMP
  #include <omp.h>
#endif

#ifdef HAVE_VISIT
#  include <VisIt/libsim/visit_libsim.h>
#endif


#if HAVE_IEEEFP_H
#  include <ieeefp.h>
#endif
#if 0
#  include <fenv.h>
#endif

#include <cstdio>
#include <iomanip>
#include <iostream>
#include <string>
#include <vector>
#include <stdexcept>
#include <Core/Parallel/KokkosTools.h>

#include <unistd.h>

#include <unistd.h>

using namespace Uintah;


namespace {

Uintah::MasterLock cerr_mutex{};

Dout g_stack_debug(       "ExceptionStack" , "sus", "sus exception stack debug stream"                     , true  );
Dout g_wait_for_debugger( "WaitForDebugger", "sus", "halt program, print out pid and attach a debugger"    , false );
Dout g_show_env(          "ShowEnv"        , "sus", "sus show environment (the SCI env that was built up)" , false );

}


static void start()
{
  int argc = 0;
  char **argv;
  argv = nullptr;

  // Initialize MPI so that "usage" is only printed by proc 0.
  // (If we are using MPICH, then Uintah::MPI::Init() has already been called.)
  Uintah::Parallel::initializeManager(argc, argv);
}

static void quit(const std::string& msg = "")
{
  if (msg != "") {
    std::cerr << msg << "\n";
  }
  
  Uintah::Parallel::finalizeManager();
  Parallel::exitAll(2);
}


static void usage( const std::string& message,
                   const std::string& badarg,
                   const std::string& progname )
{
  start();
  
  if (Uintah::Parallel::getMPIRank() == 0) {
    std::cerr << "\n";
    if (badarg != "") {
      std::cerr << "Error parsing argument: " << badarg << '\n';
    }

    std::cerr << "\n";
    std::cerr << message << "\n";
    std::cerr << "\n";
    std::cerr << "Usage: " << progname << " [options] <input_file_name>\n\n";
    std::cerr << "Valid options are:\n";
<<<<<<< HEAD
    std::cerr << "-h[elp]                     : This usage information\n";
    std::cerr << "-d[ebug]                    : List the debug streams\n";
=======
    std::cerr << "-h[elp]              : This usage information\n";
    std::cerr << "-d[ebug]             : List the debug streams\n";
>>>>>>> 89148391
#ifdef HAVE_CUDA
    std::cerr << "-gpu                        : Use available GPU devices, requires multi-threaded Unified scheduler\n";
    std::cerr << "-cuda_threads_per_block <#> : Number of threads per CUDA block\n";
    std::cerr << "-cuda_blocks_per_loop <#>   : Number of CUDA blocks per loop \n";
    std::cerr << "-cuda_streams_per_task <#>  : Number of CUDA streams per task \n";

#endif
    std::cerr << "-gpucheck                   : Returns 1 if sus was compiled with CUDA and there is a GPU available. \n";
    std::cerr << "                            : Returns 2 if sus was not compiled with CUDA or there are no GPUs available. \n";
    std::cerr << "-nthreads <#>               : Number of threads per MPI process, requires multi-threaded Unified scheduler\n";
    std::cerr << "-npartitions <#>            : Number of OpenMP thread partitions per MPI process, requires multi-threaded Kokkos scheduler\n";
    std::cerr << "-nthreadsperpartition <#>   : Number of OpenMP threads per thread partition, requires multi-threaded Kokkos scheduler\n";
    std::cerr << "-layout NxMxO               : Eg: 2x1x1.  MxNxO must equal number tof boxes you are using.\n";
    std::cerr << "-local_filesystem           : If using MPI, use this flag if each node has a local disk.\n";
    std::cerr << "-emit_taskgraphs            : Output taskgraph information\n";
    std::cerr << "-restart                    : Give the checkpointed uda directory as the input file\n";
    std::cerr << "-postProcessUda             : Passes variables in an uda through post processing tasks, computing new variables and creating a new uda.\n";
    std::cerr << "-uda_suffix <number>        : Make a new uda dir with <number> as the default suffix\n";
    std::cerr << "-t <timestep>               : Restart timestep (last checkpoint is default, you can use -t 0 for the first checkpoint)\n";
    std::cerr << "-svnDiff                    : runs svn diff <src/...../Packages/Uintah \n";
    std::cerr << "-svnStat                    : runs svn stat -u & svn info <src/...../Packages/Uintah \n";
    std::cerr << "-copy                       : Copy from old uda when restarting\n";
    std::cerr << "-move                       : Move from old uda when restarting\n";
    std::cerr << "-nocopy                     : Default: Don't copy or move old uda timestep when restarting\n";
    std::cerr << "-validate                   : Verifies the .ups file is valid and quits!\n";
    std::cerr << "-do_not_validate            : Skips .ups file validation! Please avoid this flag if at all possible.\n";
#ifdef HAVE_VISIT
    std::cerr << "\n";
<<<<<<< HEAD
    std::cerr << "-visit <filename>           : Create a VisIt .sim2 file and perform VisIt in-situ checks\n";
    std::cerr << "-visit_connect              : Wait for a visit connection before executing the simulation\n";
    std::cerr << "-visit_console              : Allow for console input while executing the simulation\n";
    std::cerr << "-visit_comment <comment>    : A comment about the simulation\n";
    std::cerr << "-visit_dir <directory>      : Top level directory for the VisIt installation\n";
    std::cerr << "-visit_options <string>     : Optional args for the VisIt launch script\n";
    std::cerr << "-visit_trace <file>         : Trace file for VisIt's Sim V2 function calls\n";
    std::cerr << "-visit_ui <file>            : Use the named Qt GUI file instead of the default\n";
=======
    std::cerr << "-visit <filename>        : Create a VisIt .sim2 file and perform VisIt in-situ checks\n";
    std::cerr << "-visit_connect           : Wait for a visit connection before executing the simulation\n";
    std::cerr << "-visit_console           : Allow for console input while executing the simulation\n";
    std::cerr << "-visit_comment <comment> : A comment about the simulation\n";
    std::cerr << "-visit_dir <directory>   : Top level directory for the VisIt installation\n";
    std::cerr << "-visit_options <string>  : Optional args for the VisIt launch script\n";
    std::cerr << "-visit_trace <file>      : Trace file for VisIt's Sim V2 function calls\n";
    std::cerr << "-visit_ui <file>         : Use the named Qt GUI file instead of the default\n";
>>>>>>> 89148391
#endif
    std::cerr << "\n\n";
  }
  quit();
}


void sanityChecks()
{
#if defined( DISABLE_SCI_MALLOC )
  if (getenv("MALLOC_STATS")) {
    printf("\nERROR:\n");
    printf("ERROR: Environment variable MALLOC_STATS set, but  --enable-sci-malloc was not configured...\n");
    printf("ERROR:\n\n");
    Parallel::exitAll(1);
  }
  if (getenv("MALLOC_TRACE")) {
    printf("\nERROR:\n");
    printf("ERROR: Environment variable MALLOC_TRACE set, but  --enable-sci-malloc was not configured...\n");
    printf("ERROR:\n\n");
    Parallel::exitAll(1);
  }
  if (getenv("MALLOC_STRICT")) {
    printf("\nERROR:\n");
    printf("ERROR: Environment variable MALLOC_STRICT set, but --enable-sci-malloc  was not configured...\n");
    printf("ERROR:\n\n");
    Parallel::exitAll(1);
  }
#endif
}


void abortCleanupFunc()
{
  Uintah::Parallel::finalizeManager(Uintah::Parallel::Abort);
}


int main( int argc, char *argv[], char *env[] )
{
  sanityChecks();

#if HAVE_IEEEFP_H
  fpsetmask(FP_X_OFL|FP_X_DZ|FP_X_INV);
#endif
#if 0
  feenableexcept(FE_INVALID|FE_OVERFLOW|FE_DIVBYZERO);
#endif

  /*
   * Default values
   */
  bool   emit_graphs         = false;
  bool   local_filesystem    = false;
  bool   restart             = false;
  bool   postProcessUda      = false;
  bool   do_svnDiff          = false;
  bool   do_svnStat          = false;
  bool   restartFromScratch  = true;
  bool   restartRemoveOldDir = false;
  bool   validateUps         = true;
  bool   onlyValidateUps     = false;

  int    restartTimestep     = -1;
  int    udaSuffix           = -1;
  int    numThreads          =  0;
  int    numPartitions       =  0;
  int    threadsPerPartition =  0;

  std::string udaDir;       // for restart
  std::string filename;     // name of the UDA directory
  std::string solverName = "";  // empty string defaults to CGSolver

#ifdef HAVE_VISIT
  // Assume if VisIt is compiled in that the user may want to connect
  // with VisIt.
  unsigned int do_VisIt = VISIT_SIMMODE_UNKNOWN;
#endif

  IntVector layout(1,1,1);

  /*
   * Parse arguments
   */
  for (int i = 1; i < argc; i++) {
    std::string arg = argv[i];
    if ((arg == "-help") || (arg == "-h")) {
      usage("", "", argv[0]);
    }
    else if ((arg == "-debug") || (arg == "-d")) {
      start();
      if (Uintah::Parallel::getMPIRank() == 0) {
        // report all active Dout debug objects
        std::cout << "\nThe following Douts are known. Active Douts are indicated with plus sign." << std::endl;
        std::cout << "To activate a Dout, set the environment variable 'setenv SCI_DEBUG \"Dout_Name:+\"'" << std::endl;
        Dout::printAll();

        // report all active DebugStreams
        std::cout << "\nThe following DebugStreams are known. Active streams are indicated with plus sign." << std::endl;
        std::cout << "To activate a DebugStreams set the environment variable 'setenv SCI_DEBUG \"Debug_Stream_Name:+\"'" << std::endl;
        DebugStream::printAll();
      }
      quit();
    }
    else if (arg == "-nthreads") {
      if (++i == argc) {
        usage("You must provide a number of threads for -nthreads", arg, argv[0]);
      }
      numThreads = atoi(argv[i]);
      if( numThreads < 1 ) {
        usage("Number of threads is too small", arg, argv[0]);
      }
      else if( numThreads > MAX_THREADS ) {
        usage( "Number of threads is out of range. Specify fewer threads, "
               "or increase MAX_THREADS (.../src/Core/Parallel/Parallel.h) and recompile.", arg, argv[0] );
      }
      Uintah::Parallel::setNumThreads( numThreads );
    }
    else if (arg == "-npartitions") {
      if (++i == argc) {
        usage("You must provide a number of thread partitions for -npartitions", arg, argv[0]);
      }
      numPartitions = atoi(argv[i]);
      if( numPartitions < 1 ) {
        usage("Number of thread partitions is too small", arg, argv[0]);
      }
      else if( numPartitions > MAX_THREADS ) {
        usage( "Number of thread partitions is out of range. Specify fewer thread partitions, "
               "or increase MAX_THREADS (.../src/Core/Parallel/Parallel.h) and recompile.", arg, argv[0] );
      }
      Uintah::Parallel::setNumPartitions( numPartitions );
    }
    else if (arg == "-nthreadsperpartition") {
      if (++i == argc) {
        usage("You must provide a number of threads per partition for -nthreadsperpartition", arg, argv[0]);
      }
      threadsPerPartition = atoi(argv[i]);
      if( threadsPerPartition < 1 ) {
        usage("Number of threads per partition is too small", arg, argv[0]);
      }
#ifdef _OPENMP
      if( threadsPerPartition > omp_get_max_threads() ) {
        usage("Number of threads per partition must be <= omp_get_max_threads()", arg, argv[0]);
      }
#endif
      Uintah::Parallel::setThreadsPerPartition(threadsPerPartition);
    }
    else if (arg == "-solver") {
      if (++i == argc) {
        usage("You must provide a solver name for -solver", arg, argv[0]);
      }
      solverName = argv[i];
    }
    else if (arg == "-mpi") {
      // TODO: Remove all traces of the need to use "-mpi" on the command line - APH 09/16/16
      //         Most of this will be removing "-mpi" from nightly RT scripts,
      //         as well as removing all prior usage of Parallel::usingMPI().
    }
    else if (arg == "-emit_taskgraphs") {
      emit_graphs = true;
    }
    else if (arg == "-local_filesystem") {
      local_filesystem = true;
    }
    else if (arg == "-restart") {
      restart = true;
    }
    else if (arg == "-handle_mpi_errors") {
      // handled in Parallel.cc
    }
    else if (arg == "-uda_suffix") {
      if (i < argc - 1) {
        udaSuffix = atoi(argv[++i]);
      }
      else {
        usage("You must provide a suffix number for -uda_suffix", arg, argv[0]);
      }
    }
    else if (arg == "-nocopy") {  // default anyway, but that's fine
      restartFromScratch = true;
    }
    else if (arg == "-copy") {
      restartFromScratch = false;
      restartRemoveOldDir = false;
    }
    else if (arg == "-move") {
      restartFromScratch = false;
      restartRemoveOldDir = true;
    }
    else if (arg == "-gpucheck") {
#ifdef HAVE_CUDA
      int retVal = UnifiedScheduler::verifyAnyGpuActive();
      if (retVal == 1) {
        std::cout << "At least one GPU detected!" << std::endl;
      } else {
        std::cout << "No GPU detected!" << std::endl;
      }
      Parallel::exitAll(retVal);
#endif
      std::cout << "Not compiled for GPU support" << std::endl;
      Parallel::exitAll(2);
    }
    else if(arg == "-gpu") {
#ifdef HAVE_CUDA
      Uintah::Parallel::setUsingDevice( true );
#else
      std::cout << "Not compiled for GPU support" << std::endl;
      Parallel::exitAll(2);
#endif
    }
    else if (arg == "-cuda_threads_per_block") {
#ifdef HAVE_CUDA
      int cuda_threads_per_block = 0;
      if (++i == argc) {
        usage("You must provide a number of threads per streaming multiprocessor (SM) for -cuda_threads_per_block", arg, argv[0]);
      }
      cuda_threads_per_block = atoi(argv[i]);
      if( cuda_threads_per_block < 1 ) {
        usage("Number of threads per streaming multiprocessor (SM) is too small", arg, argv[0]);
        Parallel::exitAll(2);
      }
      Uintah::Parallel::setCudaThreadsPerBlock(cuda_threads_per_block);
#else
      std::cout << "Not compiled for GPU support" << std::endl;
      Parallel::exitAll(2);
#endif
    }
    else if (arg == "-cuda_blocks_per_loop") {
#ifdef HAVE_CUDA
      int cuda_blocks_per_loop = 0;
      if (++i == argc) {
        usage("You must provide a number of streaming multiprocessors (SMs) per loop for -cuda_blocks_per_loop", arg, argv[0]);
      }
      cuda_blocks_per_loop = atoi(argv[i]);
      if( cuda_blocks_per_loop < 1 ) {
        usage("Number of streaming multiprocessors (SMs) per loop is too small", arg, argv[0]);
        Parallel::exitAll(2);
      }
      Uintah::Parallel::setCudaBlocksPerLoop(cuda_blocks_per_loop);
#else
      std::cout << "Not compiled for GPU support" << std::endl;
      Parallel::exitAll(2);
#endif
    }
    else if (arg == "-cuda_streams_per_task") {
#ifdef HAVE_CUDA
      int cuda_streams_per_task = 0;
      if (++i == argc) {
        usage("You must provide a number of CUDA streams per task for -cuda_streams_per_task", arg, argv[0]);
      }
      cuda_streams_per_task = atoi(argv[i]);
      if( cuda_streams_per_task < 1 ) {
        usage("Number of CUDA streams per task is too small", arg, argv[0]);
        Parallel::exitAll(2);
      }
      Uintah::Parallel::setCudaStreamsPerTask(cuda_streams_per_task);
#else
      std::cout << "Not compiled for GPU support" << std::endl;
      Parallel::exitAll(2);
#endif
    }
    else if (arg == "-taskname_to_time") {
      // A hidden command line option useful for timing GPU tasks by forcing this task name to 
      // wait until they can all be launched as a big group.  This helps time by avoiding 
      // any interleaving of other tasks in the way.  
      // This command line option must be paired with two additional arguments.  
      // The first being the name of the task
      // The second being the amount of times that task is expected to run in a timestep.
      i++;
      std::string taskName = argv[i];
      i++;
      unsigned int amountTaskNameExpectedToRun = atoi(argv[i]);
      Uintah::Parallel::setTaskNameToTime(taskName);
      Uintah::Parallel::setAmountTaskNameExpectedToRun(amountTaskNameExpectedToRun);
    }
    else if (arg == "-t") {
      if (i < argc - 1) {
        restartTimestep = atoi(argv[++i]);
      }
    }
    else if (arg == "-layout") {
      if (++i == argc) {
        usage("You must provide a vector arg for -layout", arg, argv[0]);
      }
      int ii, jj, kk;
      if (sscanf(argv[i], "%dx%dx%d", &ii, &jj, &kk) != 3) {
        usage("Error parsing -layout", argv[i], argv[0]);
      }
      layout = IntVector(ii, jj, kk);
    }
    else if (arg == "-svnDiff") {
      do_svnDiff = true;
    }
    else if (arg == "-svnStat") {
      do_svnStat = true;
    }
    else if (arg == "-validate") {
      onlyValidateUps = true;
    }
    else if (arg == "-do_not_validate") {
      validateUps = false;
    }
    else if (arg == "-postProcessUda" || arg == "-PostProcessUda") {
      postProcessUda = true;
    }
    else if (arg == "-arches" || arg == "-ice" || arg == "-impm" || arg == "-mpm" || arg == "-mpmarches" || arg == "-mpmice"
        || arg == "-poisson1" || arg == "-poisson2" || arg == "-switcher" || arg == "-poisson4" || arg == "-benchmark"
        || arg == "-mpmf" || arg == "-rmpm" || arg == "-smpm" || arg == "-amrmpm" || arg == "-smpmice" || arg == "-rmpmice") {
      usage(std::string("'") + arg + "' is deprecated.  Simulation component must be specified " + "in the .ups file!", arg, argv[0]);
    }
    // If VisIt is included then the user may send optional args to VisIt.
    // The most important is the directory path to where VisIt is located.
#ifdef HAVE_VISIT
    else if (arg == "-visit") {
      if (++i == argc) {
        usage("You must provide file name for -visit", arg, argv[0]);
      }
      else if( do_VisIt == VISIT_SIMMODE_UNKNOWN )
        do_VisIt = VISIT_SIMMODE_RUNNING;
    }
    else if (arg == "-visit_connect" ) {
      do_VisIt = VISIT_SIMMODE_STOPPED;
    }
    else if (arg == "-visit_console" ) {
      do_VisIt = VISIT_SIMMODE_RUNNING;
    }
    else if (arg == "-visit_comment" ) {
      if (++i == argc) {
        usage("You must provide a string for -visit_comment", arg, argv[0]);
      }
      else if( do_VisIt == VISIT_SIMMODE_UNKNOWN )
        do_VisIt = VISIT_SIMMODE_RUNNING;
    }
    else if (arg == "-visit_dir" ) {
      if (++i == argc) {
        usage("You must provide a directory for -visit_dir", arg, argv[0]);
      }
      else if( do_VisIt == VISIT_SIMMODE_UNKNOWN )
        do_VisIt = VISIT_SIMMODE_RUNNING;
    }
    else if (arg == "-visit_options" ) {
      if (++i == argc) {
        usage("You must provide a string for -visit_options", arg, argv[0]);
      }
      else if( do_VisIt == VISIT_SIMMODE_UNKNOWN )
        do_VisIt = VISIT_SIMMODE_RUNNING;
    }
    else if (arg == "-visit_trace" ) {
      if (++i == argc) {
        usage("You must provide a file name for -visit_trace", arg, argv[0]);
      }
      else if( do_VisIt == VISIT_SIMMODE_UNKNOWN )
        do_VisIt = VISIT_SIMMODE_RUNNING;
    }
    else if (arg == "-visit_ui" ) {
      if (++i == argc) {
        usage("You must provide a file name for -visit_ui", arg, argv[0]);
      }
      else if( do_VisIt == VISIT_SIMMODE_UNKNOWN )
        do_VisIt = VISIT_SIMMODE_RUNNING;
    }
#endif
    else {
      if (filename != "") { // A filename was already provided, thus this is an error.
        usage("", arg, argv[0]);
      }
      else if (argv[i][0] == '-') {  // Don't allow 'filename' to begin with '-'.
        usage("Error!  It appears that the filename you specified begins with a '-'.\n"
              "        This is not allowed.  Most likely there is problem with your\n"
              "        command line.",
              argv[i], argv[0]);
      }
      else {
        filename = argv[i];
      }
    }
  }
 
  // Pass the env into the sci env so it can be used there...
  create_sci_environment( env, nullptr, true );

  if( filename == "" ) {
    usage("No input file specified", "", argv[0]);
  }

  if(g_wait_for_debugger) {
    TURN_ON_WAIT_FOR_DEBUGGER();
  }

  //__________________________________
  //  bulletproofing
  if ( restart || postProcessUda ) {
    udaDir = filename;
    filename = filename + "/input.xml";

    // If restarting (etc), make sure that the uda specified is not a
    // symbolic link to an Uda.  This is because the sym link can
    // (will) be updated to point to a new uda, thus creating an
    // inconsistency.  Therefore it is just better not to use the sym
    // link in the first place.
    if( isSymLink( udaDir.c_str() ) ) {
      std::cout << "\n";
      std::cout << "ERROR: " + udaDir + " is a symbolic link.  Please use the full name of the UDA.\n";
      std::cout << "\n";
      Uintah::Parallel::finalizeManager();
      Parallel::exitAll( 1 );
    }
  }

  char * start_addr = (char*)sbrk(0);

  bool thrownException = false;

  try {

    // Initialize after parsing the args...
    Uintah::Parallel::initializeManager( argc, argv );

    if (g_show_env) {
      if( Uintah::Parallel::getMPIRank() == 0 ) {
        show_env();
      }
    }

    if( !validateUps ) {
      // Print out warning message here (after Parallel::initializeManager()), so that
      // proc0cout works correctly.
      proc0cout << "\n";
      proc0cout << "WARNING: You have turned OFF .ups file validation... this may cause many unforeseen problems\n";
      proc0cout << "         with your simulation run.  It is strongly suggested that you leave validation on!\n";
      proc0cout << "\n";
    }

#if defined(MALLOC_TRACE)
    ostringstream traceFilename;
    traceFilename << "mallocTrace-" << Uintah::Parallel::getMPIRank();
    MALLOC_TRACE_LOG_FILE( traceFilename.str().c_str() );
    //mallocTraceInfo.setTracingState( false );
#endif

    if (Uintah::Parallel::getMPIRank() == 0) {
      // helpful for cleaning out old stale udas
      time_t t = time(nullptr);
      std::string time_string(ctime(&t));
      char name[256];
      gethostname(name, 256);

      std::cout << "Date:    " << time_string;  // has its own newline
      std::cout << "Machine: " << name << "\n";
      std::cout << "SVN: " << SVN_REVISION << "\n";
      std::cout << "SVN: " << SVN_DATE << "\n";
      std::cout << "SVN: " << SVN_URL << "\n";
      std::cout << "Assertion level: " << SCI_ASSERTION_LEVEL << "\n";
      std::cout << "CFLAGS: " << CFLAGS << "\n";

      // Run svn commands on Packages/Uintah 
      if (do_svnDiff || do_svnStat) {
        std::cout << "____SVN_____________________________________________________________\n";
        std::string sdir = std::string(sci_getenv("SCIRUN_SRCDIR"));
        if (do_svnDiff) {
          std::string cmd = "svn diff --username anonymous --password \"\" " + sdir;
          int returnValue = std::system(cmd.c_str());
          if (returnValue != 0) {
            SCI_THROW("svn diff failed with non-zero return code.");
          }
        }
        if (do_svnStat) {
          std::string cmd = "svn info  --username anonymous --password \"\" " + sdir;
          int returnValue = std::system(cmd.c_str());
          if (returnValue != 0) {
            SCI_THROW("svn info failed with non-zero return code.");
          }
          cmd = "svn stat -u  --username anonymous --password \"\" " + sdir;
          returnValue = std::system(cmd.c_str());
          if (returnValue != 0) {
            SCI_THROW("svn stat failed with non-zero return code.");
          }
        }
        std::cout << "____SVN_______________________________________________________________\n";
      }
    }

    char * st = getenv( "INITIAL_SLEEP_TIME" );
    if( st != nullptr ){
      char name[256];
      gethostname(name, 256);
      int sleepTime = atoi( st );
      if (Uintah::Parallel::getMPIRank() == 0) {
        std::cout << "SLEEPING FOR " << sleepTime
             << " SECONDS TO ALLOW DEBUGGER ATTACHMENT\n";
      }
      std::cout << "PID for rank " << Uintah::Parallel::getMPIRank() << " (" << name << ") is " << getpid() << "\n";
      std::cout.flush();

      struct timespec ts;
      ts.tv_sec = (int) sleepTime;
      ts.tv_nsec = (int)(1.e9 * (sleepTime - ts.tv_sec));

      nanosleep(&ts, &ts);
    }

    //__________________________________
    // Read input file
    ProblemSpecP ups;
    try {
      ups = ProblemSpecReader().readInputFile( filename, validateUps );
    }
    catch( ProblemSetupException& err ) {
      proc0cout << "\nERROR caught while parsing UPS file: " << filename << "\nDetails follow.\n"
                << err.message() << "\n";
      Uintah::Parallel::finalizeManager();
      Parallel::exitAll( 0 );
    }
    catch( ... ) {
      // Bulletproofing.  Catches the case where a user accidentally specifies a UDA directory
      // instead of a UPS file.
      proc0cout   << "\n";
      proc0cout   << "ERROR - Failed to parse UPS file: " << filename << ".\n";
      if( validDir( filename ) ) {
        proc0cout << "ERROR - Note: '" << filename << "' is a directory! Did you mistakenly specify a UDA instead of an UPS file?\n";
      }
      proc0cout   << "\n";
      Uintah::Parallel::finalizeManager();
      Parallel::exitAll( 0 );
    }

    if( onlyValidateUps ) {
      std::cout << "\nValidation of .ups File finished... good bye.\n\n";
      ups = nullptr; // This cleans up memory held by the 'ups'.
      Uintah::Parallel::finalizeManager();
      Parallel::exitAll( 0 );
    }

    // If VisIt is included then the user may be attching into Visit's
    // libsim for in-situ analysis and visualization. This call pass
    // optional arguments that VisIt will interpert.
#ifdef HAVE_VISIT
    if( do_VisIt )
    {
      bool have_comment = false;

      for (int i = 1; i < argc; i++)
      {
        std::string arg = argv[i];

        if (arg == "-visit_comment" ) {
          have_comment = true;
          break;
        }
      }

      // No user defined comment so use the ups simulation meta data
      // title.
      if( !have_comment )
      {
        // Find the meta data and the title.
        std::string title;

        if( ups->findBlock( "Meta" ) )
          ups->findBlock( "Meta" )->get( "title", title );

        if( title.size() )
        {
          // Have the title so pass that into the libsim 
          char **new_argv = (char **) malloc((argc + 2) * sizeof(*new_argv));

          if (new_argv != nullptr)
          {
            memmove(new_argv, argv, sizeof(*new_argv) * argc);

            argv = new_argv;

            argv[argc] =
              (char*) malloc( (strlen("-visit_comment")+1) * sizeof(char) );
            strcpy( argv[argc], "-visit_comment" );
            ++argc;

            argv[argc] =
              (char*) malloc( (title.size()+1) * sizeof(char) );
            strcpy( argv[argc], title.c_str() );
            ++argc;
          }
        }
      }

      visit_LibSimArguments( argc, argv );      
    }
#endif

    //______________________________________________________________________
    // Create the components

    //__________________________________
    // Simulation controller
    const ProcessorGroup* world = Uintah::Parallel::getRootProcessorGroup();

    SimulationController* simController = scinew AMRSimulationController( world, ups );

    // Set the simulation controller flags for reduce uda
    if ( postProcessUda ) {
      simController->setPostProcessFlags();
    }
    
#ifdef HAVE_VISIT
    simController->setVisIt( do_VisIt );
#endif

    //__________________________________
    // Component and application interface
    UintahParallelComponent* appComp = ApplicationFactory::create( ups, world, nullptr, udaDir );
    
    ApplicationInterface* application = dynamic_cast<ApplicationInterface*>(appComp);

    // Read the UPS file to get the general application details.
    application->problemSetup( ups );
    
#ifdef HAVE_VISIT
    application->setVisIt( do_VisIt );
#endif

    simController->attachPort( "application", application );

    // Can not do a postProcess uda with AMR
    if ( postProcessUda && application->isAMR() ) {
      usage( "You may not use '-amr' and '-postProcessUda' at the same time.", "-postProcessUda", argv[0] );
    }

    //__________________________________
    // Solver
    SolverInterface * solver = SolverFactory::create( ups, world, solverName );

    UintahParallelComponent* solverComp = dynamic_cast<UintahParallelComponent*>(solver);
    
    appComp->attachPort( "solver", solver );
    solverComp->attachPort( "application", application );

    //__________________________________
    // Load balancer
    LoadBalancerCommon* loadBalancer = LoadBalancerFactory::create( ups, world );

    loadBalancer->attachPort( "application", application );
    simController->attachPort( "load balancer", loadBalancer );
    appComp->attachPort( "load balancer", loadBalancer );

#ifdef UINTAH_ENABLE_KOKKOS
    Kokkos::initialize();
#endif //UINTAH_ENABLE_KOKKOS

    //__________________________________
    // Scheduler
    SchedulerCommon* scheduler =
      SchedulerFactory::create(ups, world);

    scheduler->attachPort( "load balancer", loadBalancer );
    scheduler->attachPort( "application", application );
    
    appComp->attachPort( "scheduler", scheduler );
    simController->attachPort( "scheduler", scheduler );
    loadBalancer->attachPort( "scheduler", scheduler );

    scheduler->setStartAddr( start_addr );
    scheduler->addReference();
    
    if ( emit_graphs ) {
      scheduler->doEmitTaskGraphDocs();
    }

    //__________________________________
    // Output
    DataArchiver * dataArchiver = scinew DataArchiver( world, udaSuffix );

    dataArchiver->attachPort( "application", application );
    dataArchiver->attachPort( "load balancer", loadBalancer );
    
    dataArchiver->setUseLocalFileSystems( local_filesystem );

    simController->attachPort( "output", dataArchiver );
    appComp->attachPort( "output", dataArchiver );
    scheduler->attachPort( "output", dataArchiver );

    //__________________________________
    // Regridder - optional
    RegridderCommon* regridder = nullptr;

    if (application->isAMR()) {
      regridder = RegridderFactory::create(ups, world);

      if (regridder) {
        regridder->attachPort("scheduler", scheduler);
        regridder->attachPort("load balancer", loadBalancer);
        regridder->attachPort( "application", application );

        simController->attachPort("regridder", regridder);
        appComp->attachPort("regridder", regridder);

        loadBalancer->attachPort("regridder", regridder);
      }
    }

    // Get all the components.
    if( regridder ) {
      regridder->getComponents();
    }

    scheduler->getComponents();
    loadBalancer->getComponents();
    solverComp->getComponents();
    dataArchiver->getComponents();

    appComp->getComponents();
    simController->getComponents();
    
    //__________________________________
    // Start the simulation controller
    if ( restart ) {
      simController->doRestart( udaDir, restartTimestep, restartFromScratch, restartRemoveOldDir );
    }
    
    // This gives memory held by the 'ups' back before the simulation
    // starts... Assuming no one else is holding on to it...
    ups = nullptr;

    simController->run();

    // Clean up release all the components.
    if( regridder ) {
      regridder->releaseComponents();
    }

    dataArchiver->releaseComponents();
    scheduler->releaseComponents();
    loadBalancer->releaseComponents();
    solverComp->releaseComponents();
    appComp->releaseComponents();
    simController->releaseComponents();

    scheduler->removeReference();

    if ( regridder ) {
      delete regridder;
    }

    delete dataArchiver;
    delete loadBalancer;
    delete solver;   
    delete application;
    delete simController;
    delete scheduler;

#ifdef UINTAH_ENABLE_KOKKOS
  Uintah::cleanupKokkosTools();
  Kokkos::finalize();
#endif //UINTAH_ENABLE_KOKKOS

  }
  
  catch (ProblemSetupException& e) {
    // Don't show a stack trace in the case of ProblemSetupException.
    std::lock_guard<Uintah::MasterLock> cerr_guard(cerr_mutex);
    std::cerr << "\n\n(Proc: " << Uintah::Parallel::getMPIRank() << ") Caught: " << e.message() << "\n\n";
    thrownException = true;
  }
  catch (Exception& e) {
    std::lock_guard<Uintah::MasterLock> cerr_guard(cerr_mutex);
    std::cerr << "\n\n(Proc " << Uintah::Parallel::getMPIRank() << ") Caught exception: " << e.message() << "\n\n";
    if(e.stackTrace()) {
      DOUT(g_stack_debug, "Stack trace: " << e.stackTrace());
    }
    thrownException = true;
  }
  catch (std::bad_alloc& e) {
    std::lock_guard<Uintah::MasterLock> cerr_guard(cerr_mutex);
    std::cerr << Uintah::Parallel::getMPIRank() << " Caught std exception 'bad_alloc': " << e.what() << '\n';
    thrownException = true;
  }
  catch (std::bad_exception& e) {
    std::lock_guard<Uintah::MasterLock> cerr_guard(cerr_mutex);
    std::cerr << Uintah::Parallel::getMPIRank() << " Caught std exception: 'bad_exception'" << e.what() << '\n';
    thrownException = true;
  }
  catch (std::ios_base::failure& e) {
    std::lock_guard<Uintah::MasterLock> cerr_guard(cerr_mutex);
    std::cerr << Uintah::Parallel::getMPIRank() << " Caught std exception 'ios_base::failure': " << e.what() << '\n';
    thrownException = true;
  }
  catch (std::runtime_error& e) {
    std::lock_guard<Uintah::MasterLock> cerr_guard(cerr_mutex);
    std::cerr << Uintah::Parallel::getMPIRank() << " Caught std exception 'runtime_error': " << e.what() << '\n';
    thrownException = true;
  }
  catch (std::exception& e) {
    std::lock_guard<Uintah::MasterLock> cerr_guard(cerr_mutex);
    std::cerr << Uintah::Parallel::getMPIRank() << " Caught std exception: " << e.what() << '\n';
    thrownException = true;
  }
  catch(...) {
    std::lock_guard<Uintah::MasterLock> cerr_guard(cerr_mutex);
    std::cerr << Uintah::Parallel::getMPIRank() << " Caught unknown exception\n";
    thrownException = true;
  }
  
  Uintah::TypeDescription::deleteAll();

  /*
   * Finalize MPI
   */
  Uintah::Parallel::finalizeManager( thrownException ? Uintah::Parallel::Abort : Uintah::Parallel::NormalShutdown);

  if (thrownException) {
    if( Uintah::Parallel::getMPIRank() == 0 ) {
      std::cout << "\n\nAN EXCEPTION WAS THROWN... Goodbye.\n\n";
    }
    Parallel::exitAll(1);
  }

  if( Uintah::Parallel::getMPIRank() == 0 ) {
    std::cout << "Sus: going down successfully\n";
  }

  // use exitAll(0) since return does not work
  Parallel::exitAll(0);
  return 0;

} // end main()<|MERGE_RESOLUTION|>--- conflicted
+++ resolved
@@ -1,11 +1,7 @@
 /*
  * The MIT License
  *
-<<<<<<< HEAD
- * Copyright (c) 1997-2019 The University of Utah
-=======
  * Copyright (c) 1997-2020 The University of Utah
->>>>>>> 89148391
  *
  * Permission is hereby granted, free of charge, to any person obtaining a copy
  * of this software and associated documentation files (the "Software"), to
@@ -110,8 +106,6 @@
 
 #include <unistd.h>
 
-#include <unistd.h>
-
 using namespace Uintah;
 
 
@@ -165,13 +159,8 @@
     std::cerr << "\n";
     std::cerr << "Usage: " << progname << " [options] <input_file_name>\n\n";
     std::cerr << "Valid options are:\n";
-<<<<<<< HEAD
     std::cerr << "-h[elp]                     : This usage information\n";
     std::cerr << "-d[ebug]                    : List the debug streams\n";
-=======
-    std::cerr << "-h[elp]              : This usage information\n";
-    std::cerr << "-d[ebug]             : List the debug streams\n";
->>>>>>> 89148391
 #ifdef HAVE_CUDA
     std::cerr << "-gpu                        : Use available GPU devices, requires multi-threaded Unified scheduler\n";
     std::cerr << "-cuda_threads_per_block <#> : Number of threads per CUDA block\n";
@@ -190,7 +179,7 @@
     std::cerr << "-restart                    : Give the checkpointed uda directory as the input file\n";
     std::cerr << "-postProcessUda             : Passes variables in an uda through post processing tasks, computing new variables and creating a new uda.\n";
     std::cerr << "-uda_suffix <number>        : Make a new uda dir with <number> as the default suffix\n";
-    std::cerr << "-t <timestep>               : Restart timestep (last checkpoint is default, you can use -t 0 for the first checkpoint)\n";
+    std::cerr << "-t <index>                  : Index of the checkpoint file (default is the last checkpoint, 0 for the first checkpoint file)\n";
     std::cerr << "-svnDiff                    : runs svn diff <src/...../Packages/Uintah \n";
     std::cerr << "-svnStat                    : runs svn stat -u & svn info <src/...../Packages/Uintah \n";
     std::cerr << "-copy                       : Copy from old uda when restarting\n";
@@ -200,7 +189,6 @@
     std::cerr << "-do_not_validate            : Skips .ups file validation! Please avoid this flag if at all possible.\n";
 #ifdef HAVE_VISIT
     std::cerr << "\n";
-<<<<<<< HEAD
     std::cerr << "-visit <filename>           : Create a VisIt .sim2 file and perform VisIt in-situ checks\n";
     std::cerr << "-visit_connect              : Wait for a visit connection before executing the simulation\n";
     std::cerr << "-visit_console              : Allow for console input while executing the simulation\n";
@@ -209,16 +197,6 @@
     std::cerr << "-visit_options <string>     : Optional args for the VisIt launch script\n";
     std::cerr << "-visit_trace <file>         : Trace file for VisIt's Sim V2 function calls\n";
     std::cerr << "-visit_ui <file>            : Use the named Qt GUI file instead of the default\n";
-=======
-    std::cerr << "-visit <filename>        : Create a VisIt .sim2 file and perform VisIt in-situ checks\n";
-    std::cerr << "-visit_connect           : Wait for a visit connection before executing the simulation\n";
-    std::cerr << "-visit_console           : Allow for console input while executing the simulation\n";
-    std::cerr << "-visit_comment <comment> : A comment about the simulation\n";
-    std::cerr << "-visit_dir <directory>   : Top level directory for the VisIt installation\n";
-    std::cerr << "-visit_options <string>  : Optional args for the VisIt launch script\n";
-    std::cerr << "-visit_trace <file>      : Trace file for VisIt's Sim V2 function calls\n";
-    std::cerr << "-visit_ui <file>         : Use the named Qt GUI file instead of the default\n";
->>>>>>> 89148391
 #endif
     std::cerr << "\n\n";
   }
@@ -282,7 +260,7 @@
   bool   validateUps         = true;
   bool   onlyValidateUps     = false;
 
-  int    restartTimestep     = -1;
+  int    restartCheckpointIndex     = -1;
   int    udaSuffix           = -1;
   int    numThreads          =  0;
   int    numPartitions       =  0;
@@ -496,7 +474,7 @@
     }
     else if (arg == "-t") {
       if (i < argc - 1) {
-        restartTimestep = atoi(argv[++i]);
+        restartCheckpointIndex = atoi(argv[++i]);
       }
     }
     else if (arg == "-layout") {
@@ -934,7 +912,8 @@
     //__________________________________
     // Start the simulation controller
     if ( restart ) {
-      simController->doRestart( udaDir, restartTimestep, restartFromScratch, restartRemoveOldDir );
+      simController->doRestart( udaDir, restartCheckpointIndex,
+                                restartFromScratch, restartRemoveOldDir );
     }
     
     // This gives memory held by the 'ups' back before the simulation
