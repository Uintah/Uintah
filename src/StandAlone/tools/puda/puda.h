--- conflicted
+++ resolved
@@ -32,17 +32,6 @@
   struct CommandLineFlags 
   {
     bool be_brief;
-<<<<<<< HEAD
-    bool do_pressure;
-    bool do_jacquie;
-    bool do_contactStress;
-    bool do_jim1;
-    bool do_geocosm;
-    bool do_geocosmtets;
-    bool do_PIC;
-    bool do_POL;
-=======
->>>>>>> f53397a7
     bool do_AA_MMS_1;
     bool do_AA_MMS_2;
     bool do_all_ccvars;
@@ -55,6 +44,9 @@
     bool do_jacquie;
     bool do_jim1;
     bool do_jim2;
+    bool do_contactStress;
+    bool do_geocosm;
+    bool do_geocosmtets;
     bool do_DOP;
     bool do_listvars;
     bool do_partvar;
@@ -75,60 +67,17 @@
     bool tsup_set;
     int tskip;
     int matl;
-<<<<<<< HEAD
+    int dir;
     int m_all;
     double sepfac;
     std::string i_xd;
-=======
-    int dir;
-
->>>>>>> f53397a7
     std::string filebase;
     std::string particleVariable;
 
     CommandLineFlags() {
-<<<<<<< HEAD
-      do_timesteps  = false;
-      do_gridstats  = false;
-      do_listvars   = false;
-      do_varsummary = false;
-      be_brief      = false;
-      do_jim1       = false;
-      do_geocosm    = false;
-      do_geocosmtets= false;
-      do_AA_MMS_1   = false;
-      do_AA_MMS_2   = false;
-      do_GV_MMS     = false; //MMS
-      do_ER_MMS     = false;
-      do_jim2       = false;
-      do_PIC        = false;
-      do_POL        = false;
-      do_pressure   = false;
-      do_jacquie    = false;
-      do_contactStress = false;
-      do_partvar    = false;
-      do_asci       = false;
-      do_cell_stresses = false;
-      do_NCvar_double  = false;
-      do_NCvar_float   = false;
-      do_NCvar_point   = false;
-      do_NCvar_vector  = false;
-      do_NCvar_matrix3 = false;
-      do_CCvar_double  = false;
-      do_CCvar_float   = false;
-      do_CCvar_point   = false;
-      do_CCvar_vector  = false;
-      do_CCvar_matrix3 = false;
-      do_PTvar         = false;
-      do_PTvar_all     = true;
-      do_patch         = false;
-      do_material      = false;
-      do_verbose       = false;
-=======
       be_brief         = false;
       do_AA_MMS_1      = false;
       do_AA_MMS_2      = false;
->>>>>>> f53397a7
       do_all_ccvars    = false;
       do_asci          = false;
       do_cell_stresses = false;
@@ -139,6 +88,9 @@
       do_jacquie       = false;
       do_jim1          = false;
       do_jim2          = false;
+      do_contactStress = false;
+      do_geocosm       = false;
+      do_geocosmtets   = false;
       do_DOP           = false;
       do_listvars      = false;
       do_partvar       = false;
