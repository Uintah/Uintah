/*
 * The MIT License
 *
 * Copyright (c) 1997-2015 The University of Utah
 *
 * Permission is hereby granted, free of charge, to any person obtaining a copy
 * of this software and associated documentation files (the "Software"), to
 * deal in the Software without restriction, including without limitation the
 * rights to use, copy, modify, merge, publish, distribute, sublicense, and/or
 * sell copies of the Software, and to permit persons to whom the Software is
 * furnished to do so, subject to the following conditions:
 *
 * The above copyright notice and this permission notice shall be included in
 * all copies or substantial portions of the Software.
 *
 * THE SOFTWARE IS PROVIDED "AS IS", WITHOUT WARRANTY OF ANY KIND, EXPRESS OR
 * IMPLIED, INCLUDING BUT NOT LIMITED TO THE WARRANTIES OF MERCHANTABILITY,
 * FITNESS FOR A PARTICULAR PURPOSE AND NONINFRINGEMENT. IN NO EVENT SHALL THE
 * AUTHORS OR COPYRIGHT HOLDERS BE LIABLE FOR ANY CLAIM, DAMAGES OR OTHER
 * LIABILITY, WHETHER IN AN ACTION OF CONTRACT, TORT OR OTHERWISE, ARISING
 * FROM, OUT OF OR IN CONNECTION WITH THE SOFTWARE OR THE USE OR OTHER DEALINGS
 * IN THE SOFTWARE.
 */

/*
 *  uda2vis.cc: Provides an interface between VisIt and Uintah.
 *
 *  Written by:
 *   Department of Computer Science
 *   University of Utah
 *   April 2003-2007
 *
 */

#include <StandAlone/tools/uda2vis/uda2vis.h>

#include <Core/DataArchive/DataArchive.h>
#include <CCA/Ports/DataWarehouse.h>
#include <CCA/Ports/LoadBalancer.h>

#include <iostream>
#include <string>
#include <vector>
#include <sstream>
#include <iomanip>
#include <cstdio>
#include <algorithm>

using namespace Uintah;


/////////////////////////////////////////////////////////////////////
// Utility functions for copying data from Uintah structures into
// simple arrays.
void copyIntVector(int to[3], const IntVector &from)
{
  to[0]=from[0];  to[1]=from[1];  to[2]=from[2];
}

void copyVector(double to[3], const Vector &from)
{
  to[0]=from[0];  to[1]=from[1];  to[2]=from[2];
}

void copyVector(double to[3], const Point &from)
{
  to[0]=from.x();  to[1]=from.y();  to[2]=from.z();
}

/////////////////////////////////////////////////////////////////////
// Utility functions for serializing Uintah data structures into
// a simple array for visit.
template <typename T>
int numComponents()
{
  return 1;
}

template <>
int numComponents<Vector>()
{
  return 3;
}

template <>
int numComponents<Stencil7>()
{
  return 7;
}

template <>
int numComponents<Stencil4>()
{
  return 4;
}

template <>
int numComponents<Point>()
{
  return 3;
}

template <>
int numComponents<Matrix3>()
{
  return 9;
}

template <typename T>
void copyComponents(double *dest, const T &src)
{
  (*dest) = (double)src;
}

template <>
void copyComponents<Vector>(double *dest, const Vector &src)
{
  dest[0] = (double)src[0];
  dest[1] = (double)src[1];
  dest[2] = (double)src[2];
}

template <>
void copyComponents<Stencil7>(double *dest, const Stencil7 &src)
{
  dest[0] = (double)src[0];
  dest[1] = (double)src[1];
  dest[2] = (double)src[2];
  dest[3] = (double)src[3];
  dest[4] = (double)src[4];
  dest[5] = (double)src[5];
  dest[6] = (double)src[6];
}

template <>
void copyComponents<Stencil4>(double *dest, const Stencil4 &src)
{
  dest[0] = (double)src[0];
  dest[1] = (double)src[1];
  dest[2] = (double)src[2];
  dest[3] = (double)src[3];
}

template <>
void copyComponents<Point>(double *dest, const Point &src)
{
  dest[0] = (double)src.x();
  dest[1] = (double)src.y();
  dest[2] = (double)src.z();
}

template <>
void copyComponents<Matrix3>(double *dest, const Matrix3 &src)
{
  for (int i=0; i<3; i++) {
    for (int j=0; j<3; j++) {
      dest[i*3+j] = (double)src(i,j);
    }
  }
}


/////////////////////////////////////////////////////////////////////
// Open a data archive.
extern "C"
DataArchive* openDataArchive(const std::string& input_uda_name)
{
  DataArchive *archive = scinew DataArchive(input_uda_name);

  return archive;
}


/////////////////////////////////////////////////////////////////////
// Close a data archive - the visit plugin itself doesn't know about
// DataArchive::~DataArchive().
extern "C"
void closeDataArchive(DataArchive *archive)
{
  delete archive;
}


/////////////////////////////////////////////////////////////////////
// Get the grid for the current timestep, so we don't have to query
// it over and over.  We return a pointer to the GridP since the 
// visit plugin doesn't actually know about Grid's (or GridP's), and
// so the handle doesn't get destructed.
extern "C"
GridP* getGrid(DataArchive *archive, int timeStepNo)
{
  GridP *grid = new GridP(archive->queryGrid(timeStepNo));
  return grid;
}


/////////////////////////////////////////////////////////////////////
// Destruct the GridP, which will decrement the reference count.
extern "C"
void releaseGrid(GridP *grid)
{
  delete grid;
}


/////////////////////////////////////////////////////////////////////
// Get the time for each cycle.
extern "C"
std::vector<double> getCycleTimes(DataArchive *archive)
{

  // Get the times and indices.
  std::vector<int> index;
  std::vector<double> times;

  // query time info from dataarchive
  archive->queryTimesteps(index, times);

  return times;
} 


/////////////////////////////////////////////////////////////////////
// Get all the information that may be needed for the current timestep,
// including variable/material info, and level/patch info
extern "C"
TimeStepInfo* getTimeStepInfo(DataArchive *archive,
			      GridP *grid,
			      int timestep,
			      bool useExtraCells)
{
  int numLevels = (*grid)->numLevels();
  TimeStepInfo *stepInfo = new TimeStepInfo();
  stepInfo->levelInfo.resize(numLevels);

  // get variable information
  std::vector<std::string> vars;
  std::vector<const Uintah::TypeDescription*> types;
  archive->queryVariables(vars, types);
  stepInfo->varInfo.resize(vars.size());

  for (unsigned int i=0; i<vars.size(); i++) {
    VariableInfo &varInfo = stepInfo->varInfo[i];

    varInfo.name = vars[i];
    varInfo.type = types[i]->getName();

    // query each level for material info until we find something
    for (int l=0; l<numLevels; l++) {
      LevelP level = (*grid)->getLevel(l);
      const Patch* patch = *(level->patchesBegin());
      ConsecutiveRangeSet matls =
	archive->queryMaterials(vars[i], patch, timestep);
      if (matls.size() > 0) {

        // copy the list of materials
        for (ConsecutiveRangeSet::iterator matlIter = matls.begin();
             matlIter != matls.end(); matlIter++)
          varInfo.materials.push_back(*matlIter);

        // don't query on any more levels
        break;
      }
    }
  }

  // get level information
  for (int l=0; l<numLevels; l++) {
    LevelInfo &levelInfo = stepInfo->levelInfo[l];
    LevelP level = (*grid)->getLevel(l);

    copyIntVector(levelInfo.refinementRatio, level->getRefinementRatio());
    copyVector(levelInfo.spacing, level->dCell());
    copyVector(levelInfo.anchor, level->getAnchor());
    copyIntVector(levelInfo.periodic, level->getPeriodicBoundaries());

    // patch info
    int numPatches = level->numPatches();
    levelInfo.patchInfo.resize(numPatches);

    for (int p=0; p<numPatches; p++) {
      const Patch* patch = level->getPatch(p);
      PatchInfo &patchInfo = levelInfo.patchInfo[p];

      // If the user wants to see extra cells, just include them and
      // let VisIt believe they are part of the original data. This is
      // accomplished by setting <meshtype>_low and <meshtype>_high to
      // the extra cell boundaries so that VisIt is none the wiser.
      if (useExtraCells)
      {
        patchInfo.setBounds(&patch->getExtraCellLowIndex()[0],
			    &patch->getExtraCellHighIndex()[0], "CC_Mesh");
        patchInfo.setBounds(&patch->getExtraNodeLowIndex()[0],
			    &patch->getExtraNodeHighIndex()[0], "NC_Mesh");
        patchInfo.setBounds(&patch->getExtraSFCXLowIndex()[0],
			    &patch->getExtraSFCXHighIndex()[0], "SFCX_Mesh");
        patchInfo.setBounds(&patch->getExtraSFCYLowIndex()[0],
			    &patch->getExtraSFCYHighIndex()[0], "SFCY_Mesh");
        patchInfo.setBounds(&patch->getExtraSFCZLowIndex()[0],
			    &patch->getExtraSFCZHighIndex()[0], "SFCZ_Mesh");
      }
      else
      {
        patchInfo.setBounds(&patch->getCellLowIndex()[0],
			    &patch->getCellHighIndex()[0], "CC_Mesh");
        patchInfo.setBounds(&patch->getNodeLowIndex()[0],
			    &patch->getNodeHighIndex()[0], "NC_Mesh");
        patchInfo.setBounds(&patch->getSFCXLowIndex()[0],
			    &patch->getSFCXHighIndex()[0], "SFCX_Mesh");
        patchInfo.setBounds(&patch->getSFCYLowIndex()[0],
			    &patch->getSFCYHighIndex()[0], "SFCY_Mesh");
        patchInfo.setBounds(&patch->getSFCZLowIndex()[0],
			    &patch->getSFCZHighIndex()[0], "SFCZ_Mesh");
      }

      //set processor id
      patchInfo.setProcId(archive->queryPatchwiseProcessor(patch, timestep));
    }
  }

  return stepInfo;
}


/////////////////////////////////////////////////////////////////////
// Read the grid data for the given index range
template<template <typename> class VAR, typename T>
static GridDataRaw* readGridData(DataArchive *archive,
                                 const Patch *patch,
                                 const LevelP level,
				 std::string variable_name,
                                 int material,
                                 int timestep,
                                 int low[3],
                                 int high[3])
{
  IntVector ilow(low[0], low[1], low[2]);
  IntVector ihigh(high[0], high[1], high[2]);

  // this queries the entire patch, including extra cells and boundary cells
  VAR<T> var;
  archive->queryRegion(var, variable_name, material,
		       level.get_rep(), timestep, ilow, ihigh);

  //  IntVector low = var.getLowIndex();
  //  IntVector high = var.getHighIndex();

  GridDataRaw *gd = new GridDataRaw;
  gd->components = numComponents<T>();
  for (int i=0; i<3; i++) {
    gd->low[i] = low[i];
    gd->high[i] = high[i];
  }

  int n = (high[0]-low[0])*(high[1]-low[1])*(high[2]-low[2]);
  gd->data = new double[n*gd->components];

  T *p=var.getPointer();
  for (int i=0; i<n; i++)
    copyComponents<T>(&gd->data[i*gd->components], p[i]);
  
  return gd;
}


template<template<typename> class VAR>
GridDataRaw* getGridDataMainType(DataArchive *archive,
                                 const Patch *patch,
                                 const LevelP level,
                                 std::string variable_name,
                                 int material,
                                 int timestep,
                                 int low[3],
                                 int high[3],
                                 const Uintah::TypeDescription *subtype)
{
  switch (subtype->getType()) {
  case Uintah::TypeDescription::double_type:
    return readGridData<VAR, double>(archive, patch, level, variable_name,
				     material, timestep, low, high);
  case Uintah::TypeDescription::float_type:
    return readGridData<VAR, float>(archive, patch, level, variable_name,
				    material, timestep, low, high);
  case Uintah::TypeDescription::int_type:
    return readGridData<VAR, int>(archive, patch, level, variable_name,
				  material, timestep, low, high);
  case Uintah::TypeDescription::Vector:
    return readGridData<VAR, Vector>(archive, patch, level, variable_name,
				     material, timestep, low, high);
  case Uintah::TypeDescription::Stencil7:
    return readGridData<VAR, Stencil7>(archive, patch, level, variable_name,
				       material, timestep, low, high);
  case Uintah::TypeDescription::Stencil4:
    return readGridData<VAR, Stencil4>(archive, patch, level, variable_name,
				       material, timestep, low, high);
  case Uintah::TypeDescription::Matrix3:
    return readGridData<VAR, Matrix3>(archive, patch, level, variable_name,
				      material, timestep, low, high);
  case Uintah::TypeDescription::bool_type:
  case Uintah::TypeDescription::short_int_type:
  case Uintah::TypeDescription::long_type:
  case Uintah::TypeDescription::long64_type:
    std::cerr << "Subtype " << subtype->getName() << " is not implemented..."
	      << std::endl;
    return NULL;
  default:
    std::cerr << "Unknown subtype: "
	  << subtype->getType() << "  "
	  << subtype->getName() << std::endl;
    return NULL;
  }
}


extern "C"
GridDataRaw* getGridData(DataArchive *archive,
			 GridP *grid,
			 int level_i,
			 int patch_i,
			 std::string variable_name,
			 int material,
			 int timestep,
			 int low[3],
			 int high[3])
{
  LevelP level = (*grid)->getLevel(level_i);
  const Patch *patch = level->getPatch(patch_i);

  // figure out what the type of the variable we're querying is
  std::vector<std::string> vars;
  std::vector<const Uintah::TypeDescription*> types;
  archive->queryVariables(vars, types);

  const Uintah::TypeDescription* maintype = NULL;
  const Uintah::TypeDescription* subtype = NULL;

  for (unsigned int i=0; i<vars.size(); i++)
  {
    if (vars[i] == variable_name) {
      maintype = types[i];
      subtype = maintype->getSubType();
    }
  }

  if (!maintype || !subtype)
  {
    std::cerr << "couldn't find variable " << variable_name <<  std::endl;
    return NULL;
  }

  switch(maintype->getType())
  {
  case Uintah::TypeDescription::CCVariable:
    return getGridDataMainType<CCVariable>(archive, patch, level,
					   variable_name, material, timestep,
					   low, high, subtype);
  case Uintah::TypeDescription::NCVariable:
    return getGridDataMainType<NCVariable>(archive, patch, level,
					   variable_name, material, timestep,
					   low, high, subtype);
  case Uintah::TypeDescription::SFCXVariable:
    return getGridDataMainType<SFCXVariable>(archive, patch, level,
					     variable_name, material, timestep
					     , low, high, subtype);
  case Uintah::TypeDescription::SFCYVariable:
    return getGridDataMainType<SFCYVariable>(archive, patch, level,
					     variable_name, material, timestep,
					     low, high, subtype);
  case Uintah::TypeDescription::SFCZVariable:
    return getGridDataMainType<SFCZVariable>(archive, patch, level,
					     variable_name, material, timestep,
					     low, high, subtype);
  default:
    std::cerr << "Type is unknown." << std::endl;
    return NULL;
  }
}


/////////////////////////////////////////////////////////////////////
// Read all the particle data for a given patch.
template<typename T>
ParticleDataRaw* readParticleData(DataArchive *archive,
                                  const Patch *patch,
                                  std::string variable_name,
                                  int material,
                                  int timestep)
{
  ParticleDataRaw *pd = new ParticleDataRaw;
  pd->components = numComponents<T>();
  pd->num = 0;

  // figure out which material we're interested in
  ConsecutiveRangeSet allMatls =
    archive->queryMaterials(variable_name, patch, timestep);

  ConsecutiveRangeSet matlsForVar;
  if (material<0) {
    matlsForVar = allMatls;
  }
  else {
    // make sure the patch has the variable - use empty material set
    // if it doesn't
    if (allMatls.size()>0 && allMatls.find(material) != allMatls.end())
      matlsForVar.addInOrder(material);
  }

  // first get all the particle subsets so that we know how many total
  // particles we'll have
  std::vector<ParticleVariable<T>*> particle_vars;
  for( ConsecutiveRangeSet::iterator matlIter =
	 matlsForVar.begin(); matlIter != matlsForVar.end(); matlIter++ )
  {
    int matl = *matlIter;

    ParticleVariable<T> *var = new ParticleVariable<T>;
    archive->query(*var, variable_name, matl, patch, timestep);

    particle_vars.push_back(var);
    pd->num += var->getParticleSubset()->numParticles();
  }

  // copy all the data
  int pi = 0;
  pd->data = new double[pd->components * pd->num];
  for (unsigned int i=0; i<particle_vars.size(); i++)
  {
    ParticleSubset::iterator p;

    for (p = particle_vars[i]->getParticleSubset()->begin();
         p != particle_vars[i]->getParticleSubset()->end(); ++p)
    {
      //TODO: need to be able to read data as array of longs for
      //particle id, but copyComponents always reads double
      copyComponents<T>(&pd->data[pi*pd->components],
                        (*particle_vars[i])[*p]);
      ++pi;
    }
  }

  // cleanup
  for (unsigned int i=0; i<particle_vars.size(); i++)
    delete particle_vars[i];

  return pd;
}


extern "C"
ParticleDataRaw* getParticleData(DataArchive *archive,
				 GridP *grid,
				 int level_i,
				 int patch_i,
				 std::string variable_name,
				 int material,
				 int timestep)
{
  LevelP level = (*grid)->getLevel(level_i);
  const Patch *patch = level->getPatch(patch_i);

  // figure out what the type of the variable we're querying is
  std::vector<std::string> vars;
  std::vector<const Uintah::TypeDescription*> types;
  archive->queryVariables(vars, types);

  const Uintah::TypeDescription* maintype = NULL;
  const Uintah::TypeDescription* subtype = NULL;

  for (unsigned int i=0; i<vars.size(); i++) {
    if (vars[i] == variable_name) {
      maintype = types[i];
      subtype = maintype->getSubType();
    }
  }

  if (!maintype || !subtype) {
    std::cerr << "couldn't find variable " << variable_name <<  std::endl;
    return NULL;
  }

  switch (subtype->getType()) {
  case Uintah::TypeDescription::double_type:
    return readParticleData<double>(archive, patch, variable_name,
				    material, timestep);
  case Uintah::TypeDescription::float_type:
    return readParticleData<float>(archive, patch, variable_name,
				   material, timestep);
  case Uintah::TypeDescription::int_type:
    return readParticleData<int>(archive, patch, variable_name,
				 material, timestep);
  case Uintah::TypeDescription::long64_type:
    return readParticleData<long64>(archive, patch, variable_name,
				    material, timestep);
  case Uintah::TypeDescription::Point:
    return readParticleData<Point>(archive, patch, variable_name,
				   material, timestep);
  case Uintah::TypeDescription::Vector:
    return readParticleData<Vector>(archive, patch, variable_name,
				    material, timestep);
  case Uintah::TypeDescription::Stencil7:
    return readParticleData<Stencil7>(archive, patch, variable_name,
				      material, timestep);
  case Uintah::TypeDescription::Stencil4:
    return readParticleData<Stencil4>(archive, patch, variable_name,
				      material, timestep);
  case Uintah::TypeDescription::Matrix3:
    return readParticleData<Matrix3>(archive, patch, variable_name,
				     material, timestep);
  default:
    std::cerr << "Unknown subtype for particle data: "
	      << subtype->getName() << std::endl;
    return NULL;
  }
}

extern "C"
std::string getParticlePositionName(DataArchive *archive)
{
    return archive->getParticlePositionName();
}

/////////////////////////////////////////////////////////////////////
// Interface between VisIt's libsim and Uintah
namespace Uintah {

/////////////////////////////////////////////////////////////////////
// Get all the information that may be needed for the current timestep,
// including variable/material info, and level/patch info
TimeStepInfo* getTimeStepInfo2(SchedulerP schedulerP,
			       GridP gridP,
			       int timestep,
			       bool useExtraCells)
{
  LoadBalancer* lb = schedulerP->getLoadBalancer();

  // probably index is just 0 or 1
  int index = 1;
  DataWarehouse *dw = schedulerP->get_dw( index );

  int numLevels = gridP->numLevels();
  TimeStepInfo *stepInfo = new TimeStepInfo();
  stepInfo->levelInfo.resize(numLevels);

  // get the variable information
  const std::set<const VarLabel*, VarLabel::Compare> varLabels =
    schedulerP->getInitialRequiredVars();

  // get the material information
  Scheduler::VarLabelMaterialMap* pLabelMatlMap =
    schedulerP->makeVarLabelMaterialMap();

  unsigned int i = 0;
  std::set<const VarLabel*, VarLabel::Compare>::iterator varIter;

  stepInfo->varInfo.resize(varLabels.size());

  // loop through all of the variables
  for (varIter = varLabels.begin(); varIter != varLabels.end(); ++varIter )
  {
    VariableInfo &varInfo = stepInfo->varInfo[i];
      
    varInfo.name = (*varIter)->getName();
    varInfo.type = (*varIter)->typeDescription()->getName();
    
    // loop through all of the materials for this variable
    Scheduler::VarLabelMaterialMap::iterator matMapIter =
      pLabelMatlMap->find( varInfo.name );
    
    std::list< int > &materials = matMapIter->second;
    std::list< int >::iterator matIter;
    
    for (matIter = materials.begin(); matIter != materials.end(); ++matIter)
    {
<<<<<<< HEAD
      bool exists = true;

      // Check to make sure the variable exists on all patches and on
      // all labels.
=======
      bool exists;

      // Check to make sure the variable exists on all patches and on
      // all levels.
>>>>>>> d1d65a4e
      for (int l=0; l<numLevels; ++l)
      {
	LevelP level = gridP->getLevel(l);
    
<<<<<<< HEAD
=======
	// Assume the variable exists for this level.
	exists = true;

>>>>>>> d1d65a4e
	// patch info
	int numPatches = level->numPatches();

	for (int p=0; p<numPatches; ++p)
	{
	  const Patch* patch = level->getPatch(p);

	  if( !dw->exists( *varIter, *matIter, patch) )
	  {
<<<<<<< HEAD
=======
	    // The variable does exists on this patch for this level.
>>>>>>> d1d65a4e
	    exists = false;
	    break;
	  }
	}
<<<<<<< HEAD
=======

	// If the variable exists on all patches for this level then
	// display to the user.
	if( exists == true )
	  break;
>>>>>>> d1d65a4e
      }

      if( exists )
	varInfo.materials.push_back( *matIter );
    }

    ++i;
  }

  // get level information
  for (int l=0; l<numLevels; l++) {
    LevelInfo &levelInfo = stepInfo->levelInfo[l];
    LevelP level = gridP->getLevel(l);

    copyIntVector(levelInfo.refinementRatio, level->getRefinementRatio());
    copyVector(levelInfo.spacing, level->dCell());
    copyVector(levelInfo.anchor, level->getAnchor());
    copyIntVector(levelInfo.periodic, level->getPeriodicBoundaries());

    // patch info
    int numPatches = level->numPatches();
    levelInfo.patchInfo.resize(numPatches);

    for (int p=0; p<numPatches; p++) {
      const Patch* patch = level->getPatch(p);
      PatchInfo &patchInfo = levelInfo.patchInfo[p];

      // If the user wants to see extra cells, just include them and
      // let VisIt believe they are part of the original data. This is
      // accomplished by setting <meshtype>_low and <meshtype>_high to
      // the extra cell boundaries so that VisIt is none the wiser.
      if (useExtraCells)
      {
        patchInfo.setBounds(&patch->getExtraCellLowIndex()[0],
			    &patch->getExtraCellHighIndex()[0], "CC_Mesh");
        patchInfo.setBounds(&patch->getExtraNodeLowIndex()[0],
			    &patch->getExtraNodeHighIndex()[0], "NC_Mesh");
        patchInfo.setBounds(&patch->getExtraSFCXLowIndex()[0],
			    &patch->getExtraSFCXHighIndex()[0], "SFCX_Mesh");
        patchInfo.setBounds(&patch->getExtraSFCYLowIndex()[0],
			    &patch->getExtraSFCYHighIndex()[0], "SFCY_Mesh");
        patchInfo.setBounds(&patch->getExtraSFCZLowIndex()[0],
			    &patch->getExtraSFCZHighIndex()[0], "SFCZ_Mesh");
      }
      else
      {
        patchInfo.setBounds(&patch->getCellLowIndex()[0],
			    &patch->getCellHighIndex()[0], "CC_Mesh");
        patchInfo.setBounds(&patch->getNodeLowIndex()[0],
			    &patch->getNodeHighIndex()[0], "NC_Mesh");
        patchInfo.setBounds(&patch->getSFCXLowIndex()[0],
			    &patch->getSFCXHighIndex()[0], "SFCX_Mesh");
        patchInfo.setBounds(&patch->getSFCYLowIndex()[0],
			    &patch->getSFCYHighIndex()[0], "SFCY_Mesh");
        patchInfo.setBounds(&patch->getSFCZLowIndex()[0],
			    &patch->getSFCZHighIndex()[0], "SFCZ_Mesh");
      }

      //set processor id
      // ARS - FIX ME
      patchInfo.setProcId( lb->getPatchwiseProcessorAssignment(patch) );
//    patchInfo.setProcId(archive->queryPatchwiseProcessor(patch, timestep));
    }
  }

  return stepInfo;
}


// ****************************************************************************
//  Method: GetLevelAndLocalPatchNumber
//
//  Purpose:
//      Translates the global patch identifier to a refinement level and patch
//      number local to that refinement level.
//  
//  Programmer: sshankar, taken from implementation of the plugin, CHOMBO
//  Creation:   May 20, 2008
//
// ****************************************************************************
void GetLevelAndLocalPatchNumber(TimeStepInfo* stepInfo,
				 int global_patch, 
				 int &level, int &local_patch)
{
  int num_levels = stepInfo->levelInfo.size();
  int num_patches = 0;
  int tmp = global_patch;
  level = 0;

  while (level < num_levels)
  {
    num_patches = stepInfo->levelInfo[level].patchInfo.size();

    if (tmp < num_patches)
      break;

    tmp -= num_patches;
    level++;
  }

  local_patch = tmp;
}


// ****************************************************************************
//  Method: GetGlobalDomainNumber
//
//  Purpose:
//      Translates the level and local patch number into a global patch id.
//  
// ****************************************************************************
int GetGlobalDomainNumber(TimeStepInfo* stepInfo,
			  int level, int local_patch)
{
  int g = 0;

  for (int l=0; l<level; l++)
    g += stepInfo->levelInfo[l].patchInfo.size();
  g += local_patch;

  return g;
}


// ****************************************************************************
//  Method: getBounds
//
//  Purpose:
//   Returns the bounds for the given patch of the specified mesh 
//   based on periodicity and type.
//
//  Node centered data uses the same mesh as cell centered, 
//  but face centered meshes need an extra value for one axis,
//  unless they are periodic on that axis.
//
//  use patch_id=-1 to query all patches.
//
// ****************************************************************************
void getBounds(int low[3], int high[3],
	       const std::string meshName,
	       const LevelInfo &levelInfo,
	       int patch_id)
{
  levelInfo.getBounds(low,high,meshName,patch_id);
  
  // debug5 << "getBounds(" << meshName << ",id=" << patch_id << ")=["
  // 	 << low[0] << "," << low[1] << "," << low[2] << "] to ["
  // 	 << high[0] << "," << high[1] << "," << high[2] << "]" << std::endl;
}


// ****************************************************************************
//  Method: CheckNaNs
//
//  Purpose:
//      Check for and warn about NaN values in the file.
//
//  Arguments:
//      num        data size
//      data       data
//      level      level that contains this patch
//      patch      patch that contains these cells
//
//  Returns:    none
//
//  Programmer: cchriste
//  Creation:   06.02.2012
//
//  Modifications:
const double NAN_REPLACE_VAL = 1.0E9;

void CheckNaNs(int num, double *data, int level, int patch)
{
  // replace nan's with a large negative number
  std::vector<int> nanCells;

  for (int i=0; i<num; i++) 
  {
    if (std::isnan(data[i]))
    {
      data[i] = NAN_REPLACE_VAL;
      nanCells.push_back(i);
    }
  }

  if (!nanCells.empty())
  {
    std::stringstream sstr;
    sstr << "NaNs exist in this file (patch " << patch
	 << " of level " << level
	 << "). They have been replaced by the value "
	 <<  NAN_REPLACE_VAL << ".";

    if ((int)nanCells.size()>40)
    {
      sstr << std::endl << "First 20: ";

      for (int i=0;i<(int)nanCells.size() && i<20;i++)
        sstr << nanCells[i] << ",";

      sstr << std::endl << "Last 20: ";

      for (int i=(int)nanCells.size()-21;i<(int)nanCells.size();i++)
        sstr << nanCells[i] << ",";
    }
    else
    {
      for (int i=0;i<(int)nanCells.size();i++)
        sstr << nanCells[i] << ((int)nanCells.size()!=(i+1)?",":".");
    }

    std::cerr << "Uintah/VisIt Libsim warning : " << sstr.str() << std::endl;
    // avtCallback::IssueWarning(sstr.str().c_str());
  }
}


/////////////////////////////////////////////////////////////////////
// Read the grid data for the given index range
template<template <typename> class VAR, typename T>
static GridDataRaw* readGridData(SchedulerP schedulerP,
                                 const Patch *patch,
                                 const LevelP level,
                                 const VarLabel *varLabel,
                                 int material,
                                 int timestep,
                                 int low[3],
                                 int high[3])
{
  std::string variable_name = varLabel->getName();

  // probably index is just 0 or 1
  int index = 1;
  DataWarehouse *dw = schedulerP->get_dw( index );


  IntVector ilow(low[0], low[1], low[2]);
  IntVector ihigh(high[0], high[1], high[2]);

  // this queries the entire patch, including extra cells and boundary cells
  VAR<T> var;

  if( dw->exists( varLabel, material, patch ) )
    dw->getRegion( var, varLabel, material, level.get_rep(), ilow, ihigh );
  else
    return NULL;

  // archive->queryRegion(var, variable_name, material,
  // 			  level.get_rep(), timestep, ilow, ihigh);

  // IntVector low = var.getLowIndex();
  // IntVector high = var.getHighIndex();

  if( numComponents<T>() == 0 )
    return NULL;

  GridDataRaw *gd = new GridDataRaw;
  gd->components = numComponents<T>();

  for (int i=0; i<3; ++i)
  {
    gd->low[i] = low[i];
    gd->high[i] = high[i];
  }

  int n = (high[0]-low[0])*(high[1]-low[1])*(high[2]-low[2]);
  gd->data = new double[n*gd->components];

  const T *p=var.getPointer();
  for (int i=0; i<n; ++i)
    copyComponents<T>(&gd->data[i*gd->components], p[i]);
  
  return gd;
}


/////////////////////////////////////////////////////////////////////
// Read the grid data for a given patch.
template<template<typename> class VAR>
GridDataRaw* getGridDataMainType(SchedulerP schedulerP,
                                 const Patch *patch,
                                 const LevelP level,
                                 const VarLabel *varLabel,
                                 int material,
                                 int timestep,
                                 int low[3],
                                 int high[3],
                                 const Uintah::TypeDescription *subtype)
{
  switch (subtype->getType())
  {
  case Uintah::TypeDescription::double_type:
    return readGridData<VAR, double>(schedulerP, patch, level, varLabel,
				     material, timestep, low, high);
  case Uintah::TypeDescription::float_type:
    return readGridData<VAR, float>(schedulerP, patch, level, varLabel,
				    material, timestep, low, high);
  case Uintah::TypeDescription::int_type:
    return readGridData<VAR, int>(schedulerP, patch, level, varLabel,
				  material, timestep, low, high);
  case Uintah::TypeDescription::Vector:
    return readGridData<VAR, Vector>(schedulerP, patch, level, varLabel,
				     material, timestep, low, high);
  case Uintah::TypeDescription::Stencil7:
    return readGridData<VAR, Stencil7>(schedulerP, patch, level, varLabel,
				       material, timestep, low, high);
  case Uintah::TypeDescription::Stencil4:
    return readGridData<VAR, Stencil4>(schedulerP, patch, level, varLabel,
				       material, timestep, low, high);
  case Uintah::TypeDescription::Matrix3:
    return readGridData<VAR, Matrix3>(schedulerP, patch, level, varLabel,
				      material, timestep, low, high);
  case Uintah::TypeDescription::bool_type:
  case Uintah::TypeDescription::short_int_type:
  case Uintah::TypeDescription::long_type:
  case Uintah::TypeDescription::long64_type:
    std::cerr << "Uintah/VisIt Libsim Error: "
	      << "Subtype " << subtype->getName() << " is not implemented..."
	      << std::endl;
    return NULL;
  default:
    std::cerr << "Uintah/VisIt Libsim Error: unknown subtype: "
	      << subtype->getType() << "  for variable: "
	      << subtype->getName() << std::endl;
    return NULL;
  }
}


/////////////////////////////////////////////////////////////////////
// Read the grid data for a given patch.
GridDataRaw* getGridData2(SchedulerP schedulerP,
			  GridP gridP,
			  int level_i,
			  int patch_i,
			  std::string variable_name,
			  int material,
			  int timestep,
			  int low[3],
			  int high[3])
{
  LevelP level = gridP->getLevel(level_i);
  const Patch *patch = level->getPatch(patch_i);

  // get the variable information
  const std::set<const VarLabel*, VarLabel::Compare> varLabels =
    schedulerP->getInitialRequiredVars();

  std::set<const VarLabel*, VarLabel::Compare>::iterator varIter;

  const VarLabel *varLabel;
  const Uintah::TypeDescription* maintype = NULL;
  const Uintah::TypeDescription* subtype = NULL;

  for (varIter = varLabels.begin(); varIter != varLabels.end(); varIter++)
  {
    if ((*varIter)->getName() == variable_name) {
    
      varLabel = (*varIter);    
      maintype = (*varIter)->typeDescription();
      subtype = (*varIter)->typeDescription()->getSubType();

      break;
    }
  }

  // // figure out what the type of the variable we're querying is
  // std::vector<std::string> vars;
  // std::vector<const Uintah::TypeDescription*> types;
  // schedulerP->queryVariables(vars, types);

  // const Uintah::TypeDescription* maintype = NULL;
  // const Uintah::TypeDescription* subtype = NULL;

  // for (unsigned int i=0; i<vars.size(); i++) {
  //   if (vars[i] == variable_name) {
  //     maintype = types[i];
  //     subtype = maintype->getSubType();
  //   }
  // }

  if (!maintype || !subtype) {
    std::cerr << "Uintah/VisIt Libsim Error: couldn't find variable "
	      << variable_name <<  std::endl;
    return NULL;
  }

  switch(maintype->getType()) {
  case Uintah::TypeDescription::CCVariable:
    return getGridDataMainType<constCCVariable>(schedulerP, patch, level,
						varLabel, material, timestep,
						low, high, subtype);
  case Uintah::TypeDescription::NCVariable:
    return getGridDataMainType<constNCVariable>(schedulerP, patch, level,
						varLabel, material, timestep,
						low, high, subtype);
  case Uintah::TypeDescription::SFCXVariable:
    return getGridDataMainType<constSFCXVariable>(schedulerP, patch, level,
						  varLabel, material, timestep,
						  low, high, subtype);
  case Uintah::TypeDescription::SFCYVariable:
    return getGridDataMainType<constSFCYVariable>(schedulerP, patch, level,
						  varLabel, material, timestep,
						  low, high, subtype);
  case Uintah::TypeDescription::SFCZVariable:
    return getGridDataMainType<constSFCZVariable>(schedulerP, patch, level,
						  varLabel, material, timestep,
						  low, high, subtype);
  default:
    std::cerr << "Uintah/VisIt Libsim Error: unknown type: "
	      << maintype->getName() << " for variable: "
	      << variable_name << std::endl;
    return NULL;
  }
}


/////////////////////////////////////////////////////////////////////
// Read all the particle data for a given patch.
template<typename T>
ParticleDataRaw* readParticleData(SchedulerP schedulerP,
				  const Patch *patch,
				  const VarLabel *varLabel,
				  int material,
				  int timestep)
{
  std::string variable_name = varLabel->getName();

  // probably index is just 0 or 1
  int index = 1;
  DataWarehouse *dw = schedulerP->get_dw( index );


  ParticleDataRaw *pd = new ParticleDataRaw;
  pd->components = numComponents<T>();
  pd->num = 0;

  // get the material information for all variables
  Scheduler::VarLabelMaterialMap* pLabelMatlMap =
    schedulerP->makeVarLabelMaterialMap();

  // get the materials for this variable
  Scheduler::VarLabelMaterialMap::iterator matMapIter =
    pLabelMatlMap->find( variable_name );

  // figure out which material we're interested in
  std::list< int > &allMatls = matMapIter->second;
  std::list< int > matlsForVar;

  if (material < 0)
  {
    matlsForVar = allMatls;
  }
  else
  {
    // make sure the patch has the variable - use empty material set
    // if it doesn't
    for (std::list< int >::iterator matIter = allMatls.begin();
	 matIter != allMatls.end(); matIter++)
    {
      if( *matIter == material )
      {
	matlsForVar.push_back(material);
	break;
      }
    }
  }

  // first get all the particle subsets so that we know how many total
  // particles we'll have
  std::vector<constParticleVariable<T>*> particle_vars;

  for( std::list< int >::iterator matIter = matlsForVar.begin();
       matIter != matlsForVar.end(); matIter++ )
  {
    int matl = *matIter;

    constParticleVariable<T> *var = new constParticleVariable<T>;

    if( dw->exists( varLabel, matl, patch ) )
      dw->get( *var, varLabel, matl, patch);

    //archive->query(*var, variable_name, matl, patch, timestep);

    particle_vars.push_back(var);
    pd->num += var->getParticleSubset()->numParticles();
  }

  // figure out which material we're interested in
  // ConsecutiveRangeSet allMatls =
  //   archive->queryMaterials(variable_name, patch, timestep);

  // ConsecutiveRangeSet matlsForVar;

  // if (material < 0)
  // {
  //   matlsForVar = allMatls;
  // }
  // else
  // {
       // make sure the patch has the variable - use empty material set
       // if it doesn't
  //   if (0 < allMatls.size() && allMatls.find(material) != allMatls.end())
  //     matlsForVar.addInOrder(material);
  // }

  // first get all the particle subsets so that we know how many total
  // particles we'll have
  // std::vector<ParticleVariable<T>*> particle_vars;

  // for( ConsecutiveRangeSet::iterator matlIter = matlsForVar.begin();
  //      matlIter != matlsForVar.end(); matlIter++ )
  // {
  //   int matl = *matlIter;

  //   ParticleVariable<T> *var = new ParticleVariable<T>;
  //   archive->query(*var, variable_name, matl, patch, timestep);

  //   particle_vars.push_back(var);
  //   pd->num += var->getParticleSubset()->numParticles();
  // }

  // copy all the data
  int pi=0;
  pd->data = new double[pd->components * pd->num];

  for (unsigned int i=0; i<particle_vars.size(); i++)
  {
    ParticleSubset *pSubset = particle_vars[i]->getParticleSubset();

    for (ParticleSubset::iterator p = pSubset->begin();
         p != pSubset->end(); ++p)
    {

      //TODO: need to be able to read data as array of longs for
      //particle id, but copyComponents always reads double
      copyComponents<T>(&pd->data[pi*pd->components],
                        (*particle_vars[i])[*p]);
      pi++;
    }
  }

  // cleanup
  for (unsigned int i=0; i<particle_vars.size(); i++)
    delete particle_vars[i];

  return pd;
}


/////////////////////////////////////////////////////////////////////
// Read all the particle data for a given patch.
ParticleDataRaw* getParticleData2(SchedulerP schedulerP,
				  GridP gridP,
				  int level_i,
				  int patch_i,
				  std::string variable_name,
				  int material,
				  int timestep)
{
  LevelP level = gridP->getLevel(level_i);
  const Patch *patch = level->getPatch(patch_i);

  // get the variable information
  const std::set<const VarLabel*, VarLabel::Compare> varLabels =
    schedulerP->getInitialRequiredVars();

  std::set<const VarLabel*, VarLabel::Compare>::iterator varIter;

  const VarLabel *varLabel;
  const Uintah::TypeDescription* maintype = NULL;
  const Uintah::TypeDescription* subtype = NULL;
  

  for (varIter = varLabels.begin(); varIter != varLabels.end(); varIter++)
  {
    if ((*varIter)->getName() == variable_name) {

      varLabel = (*varIter);    
      maintype = (*varIter)->typeDescription();
      subtype = (*varIter)->typeDescription()->getSubType();

      break;
    }
  }

  // figure out what the type of the variable we're querying is
  // std::vector<std::string> vars;
  // std::vector<const Uintah::TypeDescription*> types;
  // archive->queryVariables(vars, types);

  // const Uintah::TypeDescription* maintype = NULL;
  // const Uintah::TypeDescription* subtype = NULL;

  // for (unsigned int i=0; i<vars.size(); i++) {
  //   if (vars[i] == variable_name) {
  //     maintype = types[i];
  //     subtype = maintype->getSubType();
  //   }
  // }

  if (!maintype || !subtype) {
    std::cerr << "Uintah/VisIt Libsim Error: couldn't find variable "
	      << variable_name << std::endl;
    return NULL;
  }


  switch (subtype->getType()) {
  case Uintah::TypeDescription::double_type:
    return readParticleData<double>(schedulerP, patch, varLabel,
				    material, timestep);
  case Uintah::TypeDescription::float_type:
    return readParticleData<float>(schedulerP, patch, varLabel,
				   material, timestep);
  case Uintah::TypeDescription::int_type:
    return readParticleData<int>(schedulerP, patch, varLabel,
				 material, timestep);
  case Uintah::TypeDescription::long64_type:
    return readParticleData<long64>(schedulerP, patch, varLabel,
				    material, timestep);
  case Uintah::TypeDescription::Point:
    return readParticleData<Point>(schedulerP, patch, varLabel,
				   material, timestep);
  case Uintah::TypeDescription::Vector:
    return readParticleData<Vector>(schedulerP, patch, varLabel,
				    material, timestep);
  case Uintah::TypeDescription::Stencil7:
    return readParticleData<Stencil7>(schedulerP, patch, varLabel,
				      material, timestep);
  case Uintah::TypeDescription::Stencil4:
    return readParticleData<Stencil4>(schedulerP, patch, varLabel,
				      material, timestep);
  case Uintah::TypeDescription::Matrix3:
    return readParticleData<Matrix3>(schedulerP, patch, varLabel,
				     material, timestep);
  default:
    std::cerr << "Uintah/VisIt Libsim Error: " 
	      << "unknown subtype for particle data: " << subtype->getName()
	      << " for vairable: " << variable_name << std::endl;
    return NULL;
  }
}

}<|MERGE_RESOLUTION|>--- conflicted
+++ resolved
@@ -671,27 +671,17 @@
     
     for (matIter = materials.begin(); matIter != materials.end(); ++matIter)
     {
-<<<<<<< HEAD
-      bool exists = true;
-
-      // Check to make sure the variable exists on all patches and on
-      // all labels.
-=======
       bool exists;
 
       // Check to make sure the variable exists on all patches and on
       // all levels.
->>>>>>> d1d65a4e
       for (int l=0; l<numLevels; ++l)
       {
 	LevelP level = gridP->getLevel(l);
     
-<<<<<<< HEAD
-=======
 	// Assume the variable exists for this level.
 	exists = true;
 
->>>>>>> d1d65a4e
 	// patch info
 	int numPatches = level->numPatches();
 
@@ -701,22 +691,16 @@
 
 	  if( !dw->exists( *varIter, *matIter, patch) )
 	  {
-<<<<<<< HEAD
-=======
 	    // The variable does exists on this patch for this level.
->>>>>>> d1d65a4e
 	    exists = false;
 	    break;
 	  }
 	}
-<<<<<<< HEAD
-=======
 
 	// If the variable exists on all patches for this level then
 	// display to the user.
 	if( exists == true )
 	  break;
->>>>>>> d1d65a4e
       }
 
       if( exists )
