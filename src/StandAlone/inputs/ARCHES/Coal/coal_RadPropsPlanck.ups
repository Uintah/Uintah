<?xml version="1.0" encoding="ISO-8859-1"?>
<!-- @version: -->
<!--This is a copy of coal_channel, but adds a test for a model computing-->
<!--the radiative absorption coefficient from particles-->

<Uintah_specification>
  <Meta>
    <title>DQMOM_coal</title>
  </Meta>

  <SimulationComponent type="arches"/>

  <Solver type="hypre"/>
  <Time>
    <maxTime>0.020</maxTime>
    <initTime>0.0</initTime>
    <delt_min>1e-16</delt_min>
    <delt_max>1e-3</delt_max>
    <timestep_multiplier>0.4</timestep_multiplier>
    <max_Timesteps>0</max_Timesteps>
  </Time>
  <DataArchiver>
    <filebase>coal_RadPropsPlanck.uda</filebase>
    <outputInitTimestep/>
    <outputTimestepInterval>5</outputTimestepInterval>
    <save label = "eta_source1"/>
    <save label = "eta_source2"/>
    <save label = "eta_source3"/>
    <save label = "heat_source"/>
    <save label = "pressurePS"/>
    <save label = "CCVelocity"/>
    <save label = "uVelocitySPBC"/>
    <save label = "vVelocitySPBC"/>
    <save label = "wVelocitySPBC"/>
    <save label = "cellType"/>
    <save label = "coal_gas_mix_frac_RHS"/>
    <save label = "coal_gas_mix_frac_Fdiff"/>
    <save label = "coal_gas_mix_frac_Fconv"/>
    <save label = "radiationVolq"/>
    <save label = "abskt"/>
    <save label = "abskg"/>
    <save label = "abskp"/>
    <save label = "divQ"/>
    <save label = "enthalpy"/>
    <save label = "length_0" />
    <save label = "length_1" />
    <save label = "length_2" />
    <save label = "w_qn0" />
    <save label = "w_qn1" />
    <save label = "w_qn2" />
<<<<<<< HEAD
    <save label="ux_0"/>
    <save label="ux_1"/>
    <save label="ux_2"/>
    <save label="RCmass_0"/>
    <save label="RCmass_1"/>
    <save label="RCmass_2"/>
    <save label="char_qn0_surfacerate"/>
    <save label="char_qn1_surfacerate"/>
    <save label="char_qn2_surfacerate"/>
    <save label="Charmass_0"/>
    <save label="Charmass_1"/>
    <save label="Charmass_2"/>
=======
    <save label = "ux_0"/>
    <save label = "ux_1"/>
    <save label = "ux_2"/>
    <save label = "RCmass_0"/>
    <save label = "RCmass_1"/>
    <save label = "RCmass_2"/>
    <save label = "char_qn0_surfacerate"/>
    <save label = "char_qn1_surfacerate"/>
    <save label = "char_qn2_surfacerate"/>
    <save label = "Charmass_0"/>
    <save label = "Charmass_1"/>
    <save label = "Charmass_2"/>
>>>>>>> d1d65a4e
    <save label = "temperature_coal_0"/>
    <save label = "temperature_coal_1"/>
    <save label = "temperature_coal_2"/>
    <save label = "heat_qn0_Qconv"/>
    <save label = "heat_qn0_Qrad"/>
    <save label = "heat_qn1_Qconv"/>
    <save label = "heat_qn1_Qrad"/>
    <save label = "heat_qn2_Qconv"/>
    <save label = "heat_qn2_Qrad"/>
    <save label = "pE_0"/>
    <save label = "pE_1"/>
    <save label = "pE_2"/>
    <save label = "radiation_temperature"/>
    <!-- Table Variables -->
    <save label = "mixture_fraction_2"/>
    <save label = "heat_loss"/>
    <save label = "coal_gas_mix_frac"/>
    <save label = "test_scalar"/>
    <save label = "temperature" table_lookup = "true"/>
    <save label = "density"     table_lookup = "true"/>
    <save label = "CO"          table_lookup = "true"/>
    <save label = "CO2"         table_lookup = "true"/>
    <save label = "H2O"         table_lookup = "true"/>
    <save label = "OH"          table_lookup = "true"/>
    <save label = "NO"          table_lookup = "true"/>
    <!--save label = "CH4"         table_lookup = "true"/-->
    <save label = "O2"          table_lookup = "true"/>
    <save label = "sensibleenthalpy" table_lookup = "true"/>
    <save label = "adiabaticenthalpy"   table_lookup = "true"/>
    <save label = "N2"          table_lookup = "true"/>
    <save label = "mixture_molecular_weight" table_lookup = "true"/>
    <checkpoint cycle="2" interval="0.00001"/>
    <outputDoubleAsFloat/>
    <compression>gzip</compression>
  </DataArchiver>

  <Grid>

    <BoundaryConditions>
      <Face side="x-" name="velinlet">
        <BCType id="all" label="secondaryflow" var="VelocityInlet">
          <value>[10.0, 0, 0]</value>
        </BCType>
        <BCType id="all" label="enthalpy" var="Tabulated">
          <value>adiabaticenthalpy</value>
        </BCType>
        <BCType id="all" label="heat_loss" var="Dirichlet">
          <value>0.0</value>
        </BCType>
        <BCType id="all" label="mixture_fraction_2" var="Dirichlet">
          <value>0.0</value>
        </BCType>
        <BCType id="all" label="test_scalar" var="Dirichlet">
          <value>0.0</value>
        </BCType>
        <BCType id="all" label="coal_gas_mix_frac" var="Dirichlet">
          <value>0.0</value>
        </BCType>
        <BCType id="all" label="eta" var="Dirichlet">
          <value>0.0</value>
        </BCType>
        <BCType id = "all" label = "vel_qn0" var = "Dirichlet">
          <value>[10.0,0.0,0.0]</value>
        </BCType>
        <BCType id = "all" label = "length_qn0" var = "Dirichlet">
          <value>23.4139</value>
        </BCType>
        <BCType id = "all" label = "w_qn0" var = "Dirichlet">
          <value>5.8535</value>
        </BCType>
        <BCType id="all" label="ux_qn0" var="Dirichlet">
          <value>58.535</value>
        </BCType>
        <BCType id="all" label="uy_qn0" var="Dirichlet">
          <value>0.0</value>
        </BCType>
        <BCType id="all" label="uz_qn0" var="Dirichlet">
          <value>0.0</value>
        </BCType>
        <BCType id="all" label="RCmass_qn0" var="Dirichlet">
          <value>2.24</value>
        </BCType>
        <BCType id="all" label="Charmass_qn0" var="Dirichlet">
          <value>0.0</value>
        </BCType>
        <BCType id="all" label="pE_qn0" var="Dirichlet">
          <value>-7.605108111316770</value>
        </BCType>
        <BCType id = "all" label = "vel_qn1" var = "Dirichlet">
          <value>[10.0,0.0,0.0]</value>
        </BCType>
        <BCType id = "all" label = "length_qn1" var = "Dirichlet">
          <value>49.3847</value>
        </BCType>
        <BCType id = "all" label = "w_qn1" var = "Dirichlet">
          <value>7.83884</value>
        </BCType>
        <BCType id="all" label="ux_qn1" var="Dirichlet">
          <value>78.3884</value>
        </BCType>
        <BCType id="all" label="uy_qn1" var="Dirichlet">
          <value>0.0</value>
        </BCType>
        <BCType id="all" label="uz_qn1" var="Dirichlet">
          <value>0.0</value>
        </BCType>
        <BCType id="all" label="RCmass_qn1" var="Dirichlet">
          <value>11.72</value>
        </BCType>
        <BCType id="all" label="Charmass_qn1" var="Dirichlet">
          <value>0.0</value>
        </BCType>
        <BCType id="all" label="pE_qn1" var="Dirichlet">
          <value>-39.790882273706707</value>
        </BCType>
        <BCType id = "all" label = "vel_qn2" var = "Dirichlet">
          <value>[10.0,0.0,0.0]</value>
        </BCType>
        <BCType id = "all" label = "length_qn2" var = "Dirichlet">
          <value>10.10143</value>
        </BCType>
        <BCType id = "all" label = "w_qn2" var = "Dirichlet">
          <value>1.01014</value>
        </BCType>
        <BCType id="all" label="ux_qn2" var="Dirichlet">
          <value>10.1014</value>
        </BCType>
        <BCType id="all" label="uy_qn2" var="Dirichlet">
          <value>0.0</value>
        </BCType>
        <BCType id="all" label="uz_qn2" var="Dirichlet">
          <value>0.0</value>
        </BCType>
        <BCType id="all" label="RCmass_qn2" var="Dirichlet">
          <value>6.04</value>
        </BCType>
        <BCType id="all" label="Charmass_qn2" var="Dirichlet">
          <value>0.0</value>
        </BCType>
        <BCType id="all" label="pE_qn2" var="Dirichlet">
          <value>-20.506554506979398</value>
        </BCType>
        <BCType id="all" label="radiation_temperature" var="Tabulated">
          <value>temperature</value>
        </BCType>
        <BCType id="0"  label= "abskt"              var="ForcedDirichlet">
                            <value> 1.0 </value>
        </BCType>
      </Face>

      <Face side="x+" name="x+ face">
        <BCType id="all" label="x+outlet" var="OutletBC">
          <value>0.0</value>
        </BCType>
        <BCType id="all" label="enthalpy" var="Neumann">
          <value>0.0</value>
        </BCType>
        <BCType id="all" label="heat_loss" var="Neumann">
          <value>0.0</value>
        </BCType>
        <BCType id="all" label="mixture_fraction_2" var="Neumann">
          <value>0.0</value>
        </BCType>
        <BCType id="all" label="test_scalar" var="Neumann">
          <value>0.0</value>
        </BCType>
        <BCType id="all" label="coal_gas_mix_frac" var="Neumann">
          <value>0.0</value>
        </BCType>
        <BCType id="all" label="eta" var="Neumann">
          <value>0.0</value>
        </BCType>
        <BCType id="all" label="vel_qn0" var="Neumann">
          <value>[0.0,0.0,0.0]</value>
        </BCType>
        <BCType id="all" label="length_qn0" var="Neumann">
          <value>0.0</value>
        </BCType>
        <BCType id="all" label="w_qn0" var="Neumann">
          <value>0.0</value>
        </BCType>
        <BCType id="all" label="ux_qn0" var="Neumann">
          <value>0.0</value>
        </BCType>
        <BCType id="all" label="uy_qn0" var="Neumann">
          <value>0.0</value>
        </BCType>
        <BCType id="all" label="uz_qn0" var="Neumann">
          <value>0.0</value>
        </BCType>
        <BCType id="all" label="RCmass_qn0" var="Neumann">
          <value>0.0</value>
        </BCType>
        <BCType id="all" label="Charmass_qn0" var="Neumann">
          <value>0.0</value>
        </BCType>
        <BCType id="all" label="pE_qn0" var="Neumann">
          <value>0.0</value>
        </BCType>
        <BCType id="all" label="vel_qn1" var="Neumann">
          <value>[0.0,0.0,0.0]</value>
        </BCType>
        <BCType id="all" label="length_qn1" var="Neumann">
          <value>0.0</value>
        </BCType>
        <BCType id="all" label="w_qn1" var="Neumann">
          <value>0.0</value>
        </BCType>
        <BCType id="all" label="ux_qn1" var="Neumann">
          <value>0.0</value>
        </BCType>
        <BCType id="all" label="uy_qn1" var="Neumann">
          <value>0.0</value>
        </BCType>
        <BCType id="all" label="uz_qn1" var="Neumann">
          <value>0.0</value>
        </BCType>
        <BCType id="all" label="RCmass_qn1" var="Neumann">
          <value>0.0</value>
        </BCType>
        <BCType id="all" label="Charmass_qn1" var="Neumann">
          <value>0.0</value>
        </BCType>
        <BCType id="all" label="pE_qn1" var="Neumann">
          <value>0.0</value>
        </BCType>
        <BCType id="all" label="vel_qn2" var="Neumann">
          <value>[0.0,0.0,0.0]</value>
        </BCType>
        <BCType id="all" label="length_qn2" var="Neumann">
          <value>0.0</value>
        </BCType>
        <BCType id="all" label="w_qn2" var="Neumann">
          <value>0.0</value>
        </BCType>
        <BCType id="all" label="ux_qn2" var="Neumann">
          <value>0.0</value>
        </BCType>
        <BCType id="all" label="uy_qn2" var="Neumann">
          <value>0.0</value>
        </BCType>
        <BCType id="all" label="uz_qn2" var="Neumann">
          <value>0.0</value>
        </BCType>
        <BCType id="all" label="RCmass_qn2" var="Neumann">
          <value>0.0</value>
        </BCType>
        <BCType id="all" label="Charmass_qn2" var="Neumann">
          <value>0.0</value>
        </BCType>
        <BCType id="all" label="pE_qn2" var="Neumann">
          <value>0.0</value>
        </BCType>
        <BCType id="all" label="radiation_temperature" var="Dirichlet">
          <value>298.0</value>
        </BCType>
        <BCType id="0"  label= "abskt"              var="ForcedDirichlet">
                            <value> 1.0 </value>
        </BCType>
      </Face>

      <Face side="y-" name="y- wall">
        <BCType id="all" label="y-wall" var="WallBC">
          <value>0.0</value>
        </BCType>
        <BCType id="all" label="enthalpy" var="Neumann">
          <value>0.0</value>
        </BCType>
        <BCType id="all" label="heat_loss" var="Neumann">
          <value>0.0</value>
        </BCType>
        <BCType id="all" label="mixture_fraction_2" var="Neumann">
          <value>0.0</value>
        </BCType>
        <BCType id="all" label="coal_gas_mix_frac" var="Neumann">
          <value>0.0</value>
        </BCType>
        <BCType id="all" label="test_scalar" var="Neumann">
          <value>0.0</value>
        </BCType>
        <BCType id="all" label="eta" var="Neumann">
          <value>0.0</value>
        </BCType>
        <BCType id="all" label="vel_qn0" var="Dirichlet">
          <value>[0.0,0.0,0.0]</value>
        </BCType>
        <BCType id="all" label="length_qn0" var="Neumann">
          <value>0.0</value>
        </BCType>
        <BCType id="all" label="w_qn0" var="Neumann">
          <value>0.0</value>
        </BCType>
        <BCType id="all" label="ux_qn0" var="Dirichlet">
          <value>0.0</value>
        </BCType>
        <BCType id="all" label="uy_qn0" var="Dirichlet">
          <value>0.0</value>
        </BCType>
        <BCType id="all" label="uz_qn0" var="Dirichlet">
          <value>0.0</value>
        </BCType>
        <BCType id="all" label="RCmass_qn0" var="Neumann">
          <value>0.0</value>
        </BCType>
        <BCType id="all" label="Charmass_qn0" var="Neumann">
          <value>0.0</value>
        </BCType>
        <BCType id="all" label="pE_qn0" var="Neumann">
          <value>0.0</value>
        </BCType>
        <BCType id="all" label="vel_qn1" var="Dirichlet">
          <value>[0.0,0.0,0.0]</value>
        </BCType>
        <BCType id="all" label="length_qn1" var="Neumann">
          <value>0.0</value>
        </BCType>
        <BCType id="all" label="w_qn1" var="Neumann">
          <value>0.0</value>
        </BCType>
        <BCType id="all" label="ux_qn1" var="Dirichlet">
          <value>0.0</value>
        </BCType>
        <BCType id="all" label="uy_qn1" var="Dirichlet">
          <value>0.0</value>
        </BCType>
        <BCType id="all" label="uz_qn1" var="Dirichlet">
          <value>0.0</value>
        </BCType>
        <BCType id="all" label="RCmass_qn1" var="Neumann">
          <value>0.0</value>
        </BCType>
        <BCType id="all" label="Charmass_qn1" var="Neumann">
          <value>0.0</value>
        </BCType>
        <BCType id="all" label="pE_qn1" var="Neumann">
          <value>0.0</value>
        </BCType>
        <BCType id="all" label="vel_qn2" var="Dirichlet">
          <value>[0.0,0.0,0.0]</value>
        </BCType>
        <BCType id="all" label="length_qn2" var="Neumann">
          <value>0.0</value>
        </BCType>
        <BCType id="all" label="w_qn2" var="Neumann">
          <value>0.0</value>
        </BCType>
        <BCType id="all" label="ux_qn2" var="Dirichlet">
          <value>0.0</value>
        </BCType>
        <BCType id="all" label="uy_qn2" var="Dirichlet">
          <value>0.0</value>
        </BCType>
        <BCType id="all" label="uz_qn2" var="Dirichlet">
          <value>0.0</value>
        </BCType>
        <BCType id="all" label="RCmass_qn2" var="Neumann">
          <value>0.0</value>
        </BCType>
        <BCType id="all" label="Charmass_qn2" var="Neumann">
          <value>0.0</value>
        </BCType>
        <BCType id="all" label="pE_qn2" var="Neumann">
          <value>0.0</value>
        </BCType>
        <BCType id="all" label="radiation_temperature" var="Dirichlet">
          <value>1200.0</value>
        </BCType>
        <BCType id="0"  label= "abskt"              var="ForcedDirichlet">
                            <value> 1.0 </value>
        </BCType>
      </Face>


      <Face side="y+" name="y+ wall">
        <BCType id="all" label="y+ wall" var="WallBC">
          <value>0.0</value>
        </BCType>
        <BCType id="all" label="radiation_temperature" var="Dirichlet">
          <value>1200</value>
        </BCType>
        <BCType id="0"  label= "abskt"              var="ForcedDirichlet">
                            <value> 1.0 </value>
        </BCType>
        <BCType id="all" label="enthalpy" var="Neumann">
          <value>0.0</value>
        </BCType>
        <BCType id="all" label="heat_loss" var="Neumann">
          <value>0.0</value>
        </BCType>
        <BCType id="all" label="mixture_fraction_2" var="Neumann">
          <value>0.0</value>
        </BCType>
        <BCType id="all" label="test_scalar" var="Neumann">
          <value>0.0</value>
        </BCType>
        <BCType id="all" label="coal_gas_mix_frac" var="Neumann">
          <value>0.0</value>
        </BCType>
        <BCType id="all" label="eta" var="Neumann">
          <value>0.0</value>
        </BCType>
        <BCType id="all" label="vel_qn0" var="Dirichlet">
          <value>[0.0,0.0,0.0]</value>
        </BCType>
        <BCType id="all" label="length_qn0" var="Neumann">
          <value>0.0</value>
        </BCType>
        <BCType id="all" label="w_qn0" var="Neumann">
          <value>0.0</value>
        </BCType>
        <BCType id="all" label="ux_qn0" var="Dirichlet">
          <value>0.0</value>
        </BCType>
        <BCType id="all" label="uy_qn0" var="Dirichlet">
          <value>0.0</value>
        </BCType>
        <BCType id="all" label="uz_qn0" var="Dirichlet">
          <value>0.0</value>
        </BCType>
        <BCType id="all" label="RCmass_qn0" var="Neumann">
          <value>0.0</value>
        </BCType>
        <BCType id="all" label="Charmass_qn0" var="Neumann">
          <value>0.0</value>
        </BCType>
        <BCType id="all" label="pE_qn0" var="Neumann">
          <value>0.0</value>
        </BCType>
        <BCType id="all" label="vel_qn1" var="Dirichlet">
          <value>[0.0,0.0,0.0]</value>
        </BCType>
        <BCType id="all" label="length_qn1" var="Neumann">
          <value>0.0</value>
        </BCType>
        <BCType id="all" label="w_qn1" var="Neumann">
          <value>0.0</value>
        </BCType>
        <BCType id="all" label="ux_qn1" var="Dirichlet">
          <value>0.0</value>
        </BCType>
        <BCType id="all" label="uy_qn1" var="Dirichlet">
          <value>0.0</value>
        </BCType>
        <BCType id="all" label="uz_qn1" var="Dirichlet">
          <value>0.0</value>
        </BCType>
        <BCType id="all" label="RCmass_qn1" var="Neumann">
          <value>0.0</value>
        </BCType>
        <BCType id="all" label="Charmass_qn1" var="Neumann">
          <value>0.0</value>
        </BCType>
        <BCType id="all" label="pE_qn1" var="Neumann">
          <value>0.0</value>
        </BCType>
        <BCType id="all" label="vel_qn2" var="Dirichlet">
          <value>[0.0,0.0,0.0]</value>
        </BCType>
        <BCType id="all" label="length_qn2" var="Neumann">
          <value>0.0</value>
        </BCType>
        <BCType id="all" label="w_qn2" var="Neumann">
          <value>0.0</value>
        </BCType>
        <BCType id="all" label="ux_qn2" var="Dirichlet">
          <value>0.0</value>
        </BCType>
        <BCType id="all" label="uy_qn2" var="Dirichlet">
          <value>0.0</value>
        </BCType>
        <BCType id="all" label="uz_qn2" var="Dirichlet">
          <value>0.0</value>
        </BCType>
        <BCType id="all" label="RCmass_qn2" var="Neumann">
          <value>0.0</value>
        </BCType>
        <BCType id="all" label="Charmass_qn2" var="Neumann">
          <value>0.0</value>
        </BCType>
        <BCType id="all" label="pE_qn2" var="Neumann">
          <value>0.0</value>
        </BCType>
      </Face>

      <Face side="z-" name="z- wall">
	<BCType id="all" label="z-wall" var="WallBC">
          <value>0.0</value>
        </BCType>
        <BCType id="all" label="radiation_temperature" var="Dirichlet">
          <value>1200</value>
        </BCType>
        <BCType id="0"  label= "abskt"              var="ForcedDirichlet">
                            <value> 1.0 </value>
        </BCType>
        <BCType id="all" label="enthalpy" var="Neumann">
          <value>0.0</value>
        </BCType>
        <BCType id="all" label="heat_loss" var="Neumann">
          <value>0.0</value>
        </BCType>
        <BCType id="all" label="mixture_fraction_2" var="Neumann">
          <value>0.0</value>
        </BCType>
        <BCType id="all" label="test_scalar" var="Neumann">
          <value>0.0</value>
        </BCType>
        <BCType id="all" label="coal_gas_mix_frac" var="Neumann">
          <value>0.0</value>
        </BCType>
        <BCType id="all" label="eta" var="Neumann">
          <value>0.0</value>
        </BCType>
        <BCType id="all" label="vel_qn0" var="Dirichlet">
          <value>[0.0,0.0,0.0]</value>
        </BCType>
        <BCType id="all" label="length_qn0" var="Neumann">
          <value>0.0</value>
        </BCType>
        <BCType id="all" label="w_qn0" var="Neumann">
          <value>0.0</value>
        </BCType>
        <BCType id="all" label="ux_qn0" var="Dirichlet">
          <value>0.0</value>
        </BCType>
        <BCType id="all" label="uy_qn0" var="Dirichlet">
          <value>0.0</value>
        </BCType>
        <BCType id="all" label="uz_qn0" var="Dirichlet">
          <value>0.0</value>
        </BCType>
        <BCType id="all" label="RCmass_qn0" var="Neumann">
          <value>0.0</value>
        </BCType>
        <BCType id="all" label="Charmass_qn0" var="Neumann">
          <value>0.0</value>
        </BCType>
        <BCType id="all" label="pE_qn0" var="Neumann">
          <value>0.0</value>
        </BCType>
        <BCType id="all" label="vel_qn1" var="Dirichlet">
          <value>[0.0,0.0,0.0]</value>
        </BCType>
        <BCType id="all" label="length_qn1" var="Neumann">
          <value>0.0</value>
        </BCType>
        <BCType id="all" label="w_qn1" var="Neumann">
          <value>0.0</value>
        </BCType>
        <BCType id="all" label="ux_qn1" var="Dirichlet">
          <value>0.0</value>
        </BCType>
        <BCType id="all" label="uy_qn1" var="Dirichlet">
          <value>0.0</value>
        </BCType>
        <BCType id="all" label="uz_qn1" var="Dirichlet">
          <value>0.0</value>
        </BCType>
        <BCType id="all" label="RCmass_qn1" var="Neumann">
          <value>0.0</value>
        </BCType>
        <BCType id="all" label="Charmass_qn1" var="Neumann">
          <value>0.0</value>
        </BCType>
        <BCType id="all" label="pE_qn1" var="Neumann">
          <value>0.0</value>
        </BCType>
        <BCType id="all" label="vel_qn2" var="Dirichlet">
          <value>[0.0,0.0,0.0]</value>
        </BCType>
        <BCType id="all" label="length_qn2" var="Neumann">
          <value>0.0</value>
        </BCType>
        <BCType id="all" label="w_qn2" var="Neumann">
          <value>0.0</value>
        </BCType>
        <BCType id="all" label="ux_qn2" var="Dirichlet">
          <value>0.0</value>
        </BCType>
        <BCType id="all" label="uy_qn2" var="Dirichlet">
          <value>0.0</value>
        </BCType>
        <BCType id="all" label="uz_qn2" var="Dirichlet">
          <value>0.0</value>
        </BCType>
        <BCType id="all" label="RCmass_qn2" var="Neumann">
          <value>0.0</value>
        </BCType>
        <BCType id="all" label="Charmass_qn2" var="Neumann">
          <value>0.0</value>
        </BCType>
        <BCType id="all" label="pE_qn2" var="Neumann">
          <value>0.0</value>
        </BCType>
      </Face>

      <Face side="z+" name="z+ wall">
	<BCType id="all" label="z+wall" var="WallBC">
          <value>0.0</value>
        </BCType>
        <BCType id="all" label="radiation_temperature" var="Dirichlet">
          <value>1200</value>
        </BCType>
        <BCType id="0"  label= "abskt"              var="ForcedDirichlet">
                            <value> 1.0 </value>
        </BCType>
        <BCType id="all" label="enthalpy" var="Neumann">
          <value>0.0</value>
        </BCType>
        <BCType id="all" label="heat_loss" var="Neumann">
          <value>0.0</value>
        </BCType>
        <BCType id="all" label="mixture_fraction_2" var="Neumann">
          <value>0.0</value>
        </BCType>
        <BCType id="all" label="test_scalar" var="Neumann">
          <value>0.0</value>
        </BCType>
        <BCType id="all" label="coal_gas_mix_frac" var="Neumann">
          <value>0.0</value>
        </BCType>
        <BCType id="all" label="eta" var="Neumann">
          <value>0.0</value>
        </BCType>
        <BCType id="all" label="vel_qn0" var="Dirichlet">
          <value>[0.0,0.0,0.0]</value>
        </BCType>
        <BCType id="all" label="length_qn0" var="Neumann">
          <value>0.0</value>
        </BCType>
        <BCType id="all" label="w_qn0" var="Neumann">
          <value>0.0</value>
        </BCType>
        <BCType id="all" label="ux_qn0" var="Dirichlet">
          <value>0.0</value>
        </BCType>
        <BCType id="all" label="uy_qn0" var="Dirichlet">
          <value>0.0</value>
        </BCType>
        <BCType id="all" label="uz_qn0" var="Dirichlet">
          <value>0.0</value>
        </BCType>
        <BCType id="all" label="RCmass_qn0" var="Neumann">
          <value>0.0</value>
        </BCType>
        <BCType id="all" label="Charmass_qn0" var="Neumann">
          <value>0.0</value>
        </BCType>
        <BCType id="all" label="pE_qn0" var="Neumann">
          <value>0.0</value>
        </BCType>
        <BCType id="all" label="vel_qn1" var="Dirichlet">
          <value>[0.0,0.0,0.0]</value>
        </BCType>
        <BCType id="all" label="length_qn1" var="Neumann">
          <value>0.0</value>
        </BCType>
        <BCType id="all" label="w_qn1" var="Neumann">
          <value>0.0</value>
        </BCType>
        <BCType id="all" label="ux_qn1" var="Dirichlet">
          <value>0.0</value>
        </BCType>
        <BCType id="all" label="uy_qn1" var="Dirichlet">
          <value>0.0</value>
        </BCType>
        <BCType id="all" label="uz_qn1" var="Dirichlet">
          <value>0.0</value>
        </BCType>
        <BCType id="all" label="RCmass_qn1" var="Neumann">
          <value>0.0</value>
        </BCType>
        <BCType id="all" label="Charmass_qn1" var="Neumann">
          <value>0.0</value>
        </BCType>
        <BCType id="all" label="pE_qn1" var="Neumann">
          <value>0.0</value>
        </BCType>
        <BCType id="all" label="vel_qn2" var="Dirichlet">
          <value>[0.0,0.0,0.0]</value>
        </BCType>
        <BCType id="all" label="length_qn2" var="Neumann">
          <value>0.0</value>
        </BCType>
        <BCType id="all" label="w_qn2" var="Neumann">
          <value>0.0</value>
        </BCType>
        <BCType id="all" label="ux_qn2" var="Dirichlet">
          <value>0.0</value>
        </BCType>
        <BCType id="all" label="uy_qn2" var="Dirichlet">
          <value>0.0</value>
        </BCType>
        <BCType id="all" label="uz_qn2" var="Dirichlet">
          <value>0.0</value>
        </BCType>
        <BCType id="all" label="RCmass_qn2" var="Neumann">
          <value>0.0</value>
        </BCType>
        <BCType id="all" label="Charmass_qn2" var="Neumann">
          <value>0.0</value>
        </BCType>
        <BCType id="all" label="pE_qn2" var="Neumann">
          <value>0.0</value>
        </BCType>
      </Face>
    </BoundaryConditions>

    <Level>
      <Box label="upper">
        <lower>[0.0,0,0]</lower>
        <upper>[1,1,1]</upper>
        <resolution>[10,10,10]</resolution>
        <extraCells>[1,1,1]</extraCells>
        <patches>[1,1,1]</patches>
      </Box>
    </Level>
  </Grid>

  <PhysicalConstants>
    <gravity>[-9.8,0,0]</gravity>
    <reference_point>[-1,-1,-1]</reference_point>
    <viscosity>0.000030</viscosity>
  </PhysicalConstants>

  <CFD>
<!-- ARCHES specification -->
    <ARCHES>
 
      <!-- include the coal data base that you are using -->
<<<<<<< HEAD
      <include href="inputs/ARCHES/CoalDataBase/example_coal.xml" section="Coal" />
=======
      <include href="inputs/ARCHES/Coal/CoalDB/example_coal.xml" section="Coal" />
>>>>>>> d1d65a4e
      <EulerianParticles>
        <ParticleVariables>
          <variable label="RCmass" role="raw_coal" />
          <variable label="Charmass" role="char" />
          <variable label="pE" role="enthalpy" />
          <variable label="length" role="size" />
          <variable label="rho_coal" role="density" />
          <variable label="temperature_coal" role="temperature" />
          <variable label="dTdt" role="dTdt" />
          <variable label="ux" role="uvel" />
          <variable label="uy" role="vvel" />
          <variable label="uz" role="wvel" />
<<<<<<< HEAD
=======
          <variable label="number_density" role="total_number_density"/>
>>>>>>> d1d65a4e
        </ParticleVariables>
      </EulerianParticles>   

      <ParticleModels>
        <model label="rho_coal" type="coal_density" />
        <model label="temperature_coal" type="coal_temperature" />
<<<<<<< HEAD
=======
        <model label="number_density" type="total_number_density"/>
>>>>>>> d1d65a4e
      </ParticleModels>

<!-- TIME INTEGRATOR -->
      <TimeIntegrator>
        <ExplicitIntegrator order="second"/>
      </TimeIntegrator>


<!-- SCALARS -->
      <TransportEqns>
        <Eqn label="enthalpy" type="CCscalar">
          <doDiff>true</doDiff>
          <doConv>true</doConv>
          <use_density_guess/>
          <turbulentPrandtlNumber>0.4</turbulentPrandtlNumber>
          <D_mol_constant value="5e-5"/>
          <conv_scheme>roe_minmod</conv_scheme>
          <initialization type="tabulated">
            <depend_varname>adiabaticenthalpy</depend_varname>
          </initialization>
          <src label="divQ"/>
          <src label="heat_source"/>
        </Eqn>

        <Eqn label="mixture_fraction_2" type="CCscalar">
          <doDiff>true</doDiff>
          <doConv>true</doConv>
          <use_density_guess/>
          <turbulentPrandtlNumber>0.4</turbulentPrandtlNumber>
          <D_mol_constant value="5e-5"/>
          <conv_scheme>roe_minmod</conv_scheme>
          <initialization type="constant">
            <constant>0.0000</constant>
          </initialization>
          <Clipping>
            <low>0.0</low>
            <high>1.0</high>
          </Clipping>
        </Eqn>


       <Eqn label="coal_gas_mix_frac" type="CCscalar">
          <doDiff>true</doDiff>
          <doConv>true</doConv>
          <use_density_guess/>
          <turbulentPrandtlNumber>0.4</turbulentPrandtlNumber>
          <D_mol_constant value="5e-5"/>
          <conv_scheme>roe_minmod</conv_scheme>
          <initialization type="constant">
            <constant>0.04</constant>
          </initialization>
          <Clipping>
            <low>0.0</low>
            <high>1.0</high>
          </Clipping>
          <!--src label="eta_source1"/>
          <src label="eta_source2"/-->
          <src label="eta_source3"/>
        </Eqn>

       <Eqn label="test_scalar" type="CCscalar">
          <doDiff>true</doDiff>
          <doConv>true</doConv>
          <use_density_guess/>
          <turbulentPrandtlNumber>0.4</turbulentPrandtlNumber>
          <D_mol_constant value="5e-5"/>
          <conv_scheme>roe_minmod</conv_scheme>
          <initialization type="constant">
            <constant>0.04</constant>
          </initialization>
          <Clipping>
            <low>0.0</low>
            <high>1.0</high>
          </Clipping>
          <src label="eta_source1"/>
          <src label="eta_source2"/>
          <!--src label="eta_source3"/-->
        </Eqn>


        <!-- define source terms here-->
        <Sources>
          <src label="divQ" type="do_radiation">
            <calc_frequency>5</calc_frequency>
            <abskg label="abskt"/>
            <DORadiationModel>
                <LinearSolver type="hypre">
                <res_tol>1.0e-10</res_tol>
                <ksptype>gmres</ksptype>
                <pctype>jacobi</pctype>
                <max_iter>1500</max_iter>
              </LinearSolver>
              <ordinates>4</ordinates>
            </DORadiationModel>
          </src>

          <src label="eta_source1" type="coal_gas_devol">
            <devol_model_name>devol</devol_model_name>
          </src>
          <src label="eta_source2" type="coal_gas_oxi">
            <char_oxidation_model_name>char</char_oxidation_model_name>
          </src>
          <src label="eta_source3" type="constant_src">
            <constant>0.4</constant>
          </src>
          <src label="heat_source" type="coal_gas_heat">
            <heat_model_name>heat</heat_model_name>
          </src>
          <src label="coal_gas_momentum" type="coal_gas_momentum">
          <!--this part shall be checked where is the momentum source? </-->
          </src>
        </Sources>
      </TransportEqns>

      <PropertyModels>
        <model type="radiation_properties" label="abskt">
          <initialization type="constant">
            <constant>0.0</constant>
          </initialization>
          <calculator type="radprops">
          <opl>0.3</opl>
          <abskg label = "abskg"/>
            <particles type="coal">
              <abskp label = "abskp"/>
              <model_type>planck</model_type> 
              <!--<model_type>rossland</model_type> -->
              <complex_ir_real>2</complex_ir_real>    
              <complex_ir_imag>-0.6</complex_ir_imag> 
              <part_temp_label>temperature_coal</part_temp_label>
              <part_size_label>length</part_size_label>
            </particles>
          <grey_gas>
            <inputfile>inputs/ARCHES/rad_tables/GreyGasOPL1_0.txt</inputfile>
          </grey_gas>
          </calculator>
        </model>
        <model type="heat_loss" label="heat_loss">
          <initialization type="constant">
          <constant>0</constant>
          </initialization>
          <enthalpy_label>enthalpy</enthalpy_label>
        </model>
        <model type="cc_constant" label="soot">
          <initialization type ="constant">
            <constant>0.0</constant>
          </initialization>
          <constant>0.0</constant>
        </model>
      </PropertyModels>

      <!-- compdynamicprocedure is the best-->
      <Turbulence model="compdynamicprocedure"/>

      <Properties>
        <ClassicTable>
          <enthalpy_label>enthalpy</enthalpy_label>   <!-- NON Adiabatic case-->
          <inputfile>inputs/ARCHES/ClassicMixingTables/coal/DQMOM_coal.mix.gz</inputfile>
          <coal fp_label="mixture_fraction_2" eta_label="coal_gas_mix_frac" hl_label="heat_loss"/>
          <reference_state fp="0.0" eta="0.0" hl="0.0"/>
        </ClassicTable>
      </Properties>

      <DQMOM type="weightedAbs">
        <LinearSolver>
          <tolerance>1e-5</tolerance>
          <type>Optimize</type>
          <Optimization>
            <Optimal_abscissas>[1,-1,-1,1,-1,1,-1,1,1,-1,-1,1,1,1,1,-1,1,1,-1,1,1]</Optimal_abscissas>
          </Optimization>
        </LinearSolver>
        <number_quad_nodes>3</number_quad_nodes>
        <VelModel type = "Dragforce">
        </VelModel>
        <Models>
          <model label="xdragforce" type="Drag">
            <direction>x</direction>
<<<<<<< HEAD
          </model>
          <model label="ydragforce" type="Drag">
            <direction>y</direction>
          </model>
          <model label="zdragforce" type="Drag">
            <direction>z</direction>
          </model>
          <model label="devol" type="YamamotoDevol">
          </model>
          <model label="heat" type="EnthalpyShaddix">
          </model>
          <model label="char" type="CharOxidationShaddix">
=======
          </model>
          <model label="ydragforce" type="Drag">
            <direction>y</direction>
          </model>
          <model label="zdragforce" type="Drag">
            <direction>z</direction>
>>>>>>> d1d65a4e
          </model>
          <model label="devol" type="FOWYDevol"/>
          <model label="heat" type="EnthalpyShaddix"/>
          <model label="char" type="CharOxidationShaddix"/>
        </Models>
        <Weights>
          <doDiff>false</doDiff>
          <doConv>true</doConv>
          <initialization type="env_constant">
            <env_constant qn="0" value="1e5">
            </env_constant>
            <env_constant qn="1" value="1e5">
            </env_constant>
            <env_constant qn="2" value="1e5">
            </env_constant>
          </initialization>
          <scaling_const>[1e7,1e7,1e7]</scaling_const>
          <turbulentPrandtlNumber>0.4</turbulentPrandtlNumber>
          <Clipping>
            <low>0.0</low>
            <high>10.0</high>
            <tol>1e-9</tol>
          </Clipping>
          <conv_scheme>roe_minmod</conv_scheme>
        </Weights>

        <Ic label="length">
          <doDiff>false</doDiff>
          <doConv>true</doConv>
          <initialization type="env_constant">
            <env_constant qn="0" value="40e-6">
            </env_constant>
            <env_constant qn="1" value="63e-6">
            </env_constant>
            <env_constant qn="2" value="100e-6">
            </env_constant>
          </initialization>
          <nominal_values>[40e-6,63e-6,100e-6]</nominal_values>
          <Clipping>
            <low>3.99</low>
            <high>10.01</high>
          </Clipping>
          <scaling_const>[1e-5,1e-5,1e-5]</scaling_const>
          <turbulentPrandtlNumber>0.4</turbulentPrandtlNumber>
          <conv_scheme>roe_minmod</conv_scheme>
        </Ic>


        <Ic label="RCmass">
          <doDiff>false</doDiff>
          <doConv>true</doConv>
          <initialization type="env_constant">
            <env_constant qn="0" value="3.826770308362518e-11">
            </env_constant>
            <env_constant qn="1" value="1.495119175796419e-10">
            </env_constant>
            <env_constant qn="2" value="5.979369196349021e-10">
            </env_constant>
          </initialization>
          <nominal_values>[0.0,0.0,0.0]</nominal_values>
          <model label="devol" />
          <scaling_const>[1.0e-10,1.0e-10,1.0e-10]</scaling_const>
          <Clipping>
            <low>0.0</low>
            <high>10.0</high>
          </Clipping>
          <turbulentPrandtlNumber>0.4</turbulentPrandtlNumber>
          <conv_scheme>roe_minmod</conv_scheme>
        </Ic>

        <Ic label="Charmass">
          <doDiff>false</doDiff>
          <doConv>true</doConv>
          <initialization type="env_constant">
            <env_constant qn="0" value="0.0">
            </env_constant>
            <env_constant qn="1" value="0.0">
            </env_constant>
            <env_constant qn="2" value="0.0">
            </env_constant>
          </initialization>
          <nominal_values>[0.0,0.0,0.0]</nominal_values>
          <model label="char" />
          <scaling_const>[1.0e-10,1.0e-10,1.0e-10]</scaling_const>
          <Clipping>
            <low>-10.0</low>
            <high>10.0</high>
          </Clipping>
          <turbulentPrandtlNumber>0.4</turbulentPrandtlNumber>
          <conv_scheme>roe_minmod</conv_scheme>
        </Ic>


        <Ic label="pE">
          <doDiff>false</doDiff>
          <doConv>true</doConv>
          <initialization type="env_constant">
            <env_constant qn="0" value="-0.000129924115680">
            </env_constant>
            <env_constant qn="1" value="-0.000507611869533">
            </env_constant>
            <env_constant qn="2" value="-0.002030070535468">
            </env_constant>
          </initialization>
          <nominal_values>[0.0,0.0,0.0]</nominal_values>
          <model label="heat" />
          <!--Clipping>
              <low>0.3</low>
              <high>3.0</high>
          </Clipping-->
          <scaling_const>[1e-4,1e-4,1e-4]</scaling_const>
          <turbulentPrandtlNumber>0.4</turbulentPrandtlNumber>
          <conv_scheme>roe_minmod</conv_scheme>
        </Ic>

        <Ic label="ux">
          <doDiff>false</doDiff>
          <doConv>true</doConv>
          <model label="xdragforce"/>
          <initialization type="env_constant">
            <env_constant qn="0" value="10.0">
            </env_constant>
            <env_constant qn="1" value="10.0">
            </env_constant>
            <env_constant qn="2" value="10.0">
            </env_constant>
          </initialization>
          <nominal_values>[0.0,0.0,0.0]</nominal_values>
          <Clipping>
            <low>-20.0</low>
            <high>40.0</high>
          </Clipping>
          <scaling_const>[1.0,1.0,1.0]</scaling_const>
          <turbulentPrandtlNumber>0.4</turbulentPrandtlNumber>
          <conv_scheme>roe_minmod</conv_scheme>
        </Ic>
        <Ic label="uy">
          <doDiff>false</doDiff>
          <doConv>true</doConv>
          <model label="ydragforce"/>
          <initialization type="env_constant">
            <env_constant qn="0" value="0.0">
            </env_constant>
            <env_constant qn="1" value="0.0">
            </env_constant>
            <env_constant qn="2" value="0.0">
            </env_constant>
          </initialization>
          <nominal_values>[0.0,0.0,0.0]</nominal_values>
          <Clipping>
            <low>-15.0</low>
            <high>15.0</high>
          </Clipping>
          <scaling_const>[1.0,1.0,1.0]</scaling_const>
          <turbulentPrandtlNumber>0.4</turbulentPrandtlNumber>
          <conv_scheme>roe_minmod</conv_scheme>
        </Ic>

        <Ic label="uz">
          <doDiff>false</doDiff>
          <doConv>true</doConv>
          <model label="zdragforce"/>
          <initialization type="env_constant">
            <env_constant qn="0" value="0.0">
            </env_constant>
            <env_constant qn="1" value="0.0">
            </env_constant>
            <env_constant qn="2" value="0.0">
            </env_constant>
          </initialization>
          <nominal_values>[0.0,0.0,0.0]</nominal_values>
          <Clipping>
            <low>-15.0</low>
            <high>15.0</high>
          </Clipping>
          <scaling_const>[1.0,1.0,1.0]</scaling_const>
          <turbulentPrandtlNumber>0.4</turbulentPrandtlNumber>
          <conv_scheme>roe_minmod</conv_scheme>
        </Ic>

        <Moment><m>[0,0,0,0,0,0,0]</m></Moment>
        <Moment><m>[1,0,0,0,0,0,0]</m></Moment>
        <Moment><m>[0,1,0,0,0,0,0]</m></Moment>
        <Moment><m>[0,0,1,0,0,0,0]</m></Moment>
        <Moment><m>[0,0,0,1,0,0,0]</m></Moment>
        <Moment><m>[0,0,0,0,1,0,0]</m></Moment>
        <Moment><m>[0,0,0,0,0,1,0]</m></Moment>
        <Moment><m>[0,0,0,0,0,0,1]</m></Moment>
        <Moment><m>[0,0,3,2,2,3,0]</m></Moment>
        <Moment><m>[2,1,1,0,1,0,3]</m></Moment>
        <Moment><m>[1,3,3,2,2,1,2]</m></Moment>
        <Moment><m>[3,3,0,2,1,1,1]</m></Moment>
        <Moment><m>[1,3,3,3,2,0,1]</m></Moment>
        <Moment><m>[3,0,2,0,1,1,2]</m></Moment>
        <Moment><m>[1,2,1,2,0,2,2]</m></Moment>
        <Moment><m>[0,1,0,0,2,0,0]</m></Moment>
        <Moment><m>[1,3,2,0,2,3,1]</m></Moment>
        <Moment><m>[1,2,3,3,1,1,3]</m></Moment>
        <Moment><m>[1,3,2,2,2,2,3]</m></Moment>
        <Moment><m>[0,1,3,2,1,0,0]</m></Moment>
        <Moment><m>[3,3,2,1,0,3,1]</m></Moment>
        <Moment><m>[3,2,2,2,1,3,0]</m></Moment>
        <Moment><m>[1,0,2,1,3,0,1]</m></Moment>
        <Moment><m>[0,0,0,3,0,0,1]</m></Moment>
      </DQMOM>



      <BoundaryConditions>

      </BoundaryConditions>

      <ExplicitSolver>
        <initial_dt>0.005</initial_dt>
        <restartOnNegativeDensityGuess>false</restartOnNegativeDensityGuess>
        <PressureSolver>
          <Parameters>
            <tolerance>     1.0e-16  </tolerance>
            <solver>          cg    </solver>
            <preconditioner>  pfmg  </preconditioner>
            <maxiterations>   500   </maxiterations>
          </Parameters>
          <!--src label="eta_source1"/>
          <src label="eta_source2"/-->
          <src label="eta_source3"/>
        </PressureSolver>

        <MomentumSolver>
          <convection_scheme>central</convection_scheme>
          <src label="coal_gas_momentum"/>
        </MomentumSolver>

      </ExplicitSolver>
    </ARCHES>
  </CFD>

  <Multimaterial>
    <fluidThermalConductivity>0.03</fluidThermalConductivity>
    <heatExchange>false</heatExchange>
    <turbulentPrandtNo>0.7</turbulentPrandtNo>
    <fluidHeatCapacity>1007.</fluidHeatCapacity>
    <IfCutCell>false</IfCutCell>
    <StationarySolid>true</StationarySolid>
    <inviscid>false</inviscid>
    <restart>true</restart>
    <fixedCellType>true</fixedCellType>
    <fixedTemp>true</fixedTemp>
    <TestCutCells>true</TestCutCells>
    <stairstep>true</stairstep>
  </Multimaterial>
</Uintah_specification><|MERGE_RESOLUTION|>--- conflicted
+++ resolved
@@ -48,20 +48,6 @@
     <save label = "w_qn0" />
     <save label = "w_qn1" />
     <save label = "w_qn2" />
-<<<<<<< HEAD
-    <save label="ux_0"/>
-    <save label="ux_1"/>
-    <save label="ux_2"/>
-    <save label="RCmass_0"/>
-    <save label="RCmass_1"/>
-    <save label="RCmass_2"/>
-    <save label="char_qn0_surfacerate"/>
-    <save label="char_qn1_surfacerate"/>
-    <save label="char_qn2_surfacerate"/>
-    <save label="Charmass_0"/>
-    <save label="Charmass_1"/>
-    <save label="Charmass_2"/>
-=======
     <save label = "ux_0"/>
     <save label = "ux_1"/>
     <save label = "ux_2"/>
@@ -74,7 +60,6 @@
     <save label = "Charmass_0"/>
     <save label = "Charmass_1"/>
     <save label = "Charmass_2"/>
->>>>>>> d1d65a4e
     <save label = "temperature_coal_0"/>
     <save label = "temperature_coal_1"/>
     <save label = "temperature_coal_2"/>
@@ -804,11 +789,7 @@
     <ARCHES>
  
       <!-- include the coal data base that you are using -->
-<<<<<<< HEAD
-      <include href="inputs/ARCHES/CoalDataBase/example_coal.xml" section="Coal" />
-=======
       <include href="inputs/ARCHES/Coal/CoalDB/example_coal.xml" section="Coal" />
->>>>>>> d1d65a4e
       <EulerianParticles>
         <ParticleVariables>
           <variable label="RCmass" role="raw_coal" />
@@ -821,20 +802,14 @@
           <variable label="ux" role="uvel" />
           <variable label="uy" role="vvel" />
           <variable label="uz" role="wvel" />
-<<<<<<< HEAD
-=======
           <variable label="number_density" role="total_number_density"/>
->>>>>>> d1d65a4e
         </ParticleVariables>
       </EulerianParticles>   
 
       <ParticleModels>
         <model label="rho_coal" type="coal_density" />
         <model label="temperature_coal" type="coal_temperature" />
-<<<<<<< HEAD
-=======
         <model label="number_density" type="total_number_density"/>
->>>>>>> d1d65a4e
       </ParticleModels>
 
 <!-- TIME INTEGRATOR -->
@@ -1011,27 +986,12 @@
         <Models>
           <model label="xdragforce" type="Drag">
             <direction>x</direction>
-<<<<<<< HEAD
           </model>
           <model label="ydragforce" type="Drag">
             <direction>y</direction>
           </model>
           <model label="zdragforce" type="Drag">
             <direction>z</direction>
-          </model>
-          <model label="devol" type="YamamotoDevol">
-          </model>
-          <model label="heat" type="EnthalpyShaddix">
-          </model>
-          <model label="char" type="CharOxidationShaddix">
-=======
-          </model>
-          <model label="ydragforce" type="Drag">
-            <direction>y</direction>
-          </model>
-          <model label="zdragforce" type="Drag">
-            <direction>z</direction>
->>>>>>> d1d65a4e
           </model>
           <model label="devol" type="FOWYDevol"/>
           <model label="heat" type="EnthalpyShaddix"/>
